cmake_minimum_required(VERSION 3.0)
project(ocs2_anymal_bear)

find_package(catkin REQUIRED COMPONENTS
  roslib
  ocs2_anymal_bear_switched_model
  ocs2_quadruped_interface
)

## Eigen3
find_package(Eigen3 3.3 REQUIRED NO_MODULE)

find_package(Boost REQUIRED COMPONENTS
  filesystem
)

# Pybind11
option(USE_PYBIND_PYTHON_3 "Use python3-compatible python bindings" OFF)
if(USE_PYBIND_PYTHON_3)
  set(PYTHON_EXECUTABLE /usr/bin/python3)
  set(PYBIND11_PYTHON_VERSION 3.6 CACHE STRING "")
endif(USE_PYBIND_PYTHON_3)
find_package(pybind11 QUIET)

set(CMAKE_CXX_FLAGS "${CMAKE_CXX_FLAGS} -pthread -fopenmp -std=c++11 -Wfatal-errors -fPIC")

###################################
## catkin specific configuration ##
###################################
## The catkin_package macro generates cmake config files for your package
## Declare things to be passed to dependent projects
## INCLUDE_DIRS: uncomment this if you package contains header files
## LIBRARIES: libraries you create in this project that dependent projects also need
## CATKIN_DEPENDS: catkin_packages dependent projects also need
## DEPENDS: system dependencies of this project that dependent projects also need
catkin_package(
  INCLUDE_DIRS 
    include
    ${EIGEN_INCLUDE_DIRS}
  
  LIBRARIES
    ${PROJECT_NAME}

  CATKIN_DEPENDS
    ocs2_anymal_bear_switched_model
    ocs2_quadruped_interface

  DEPENDS
    Boost
)

###########
## Build ##
###########

## Specify additional locations of header files
## Your package locations should be listed before other locations
# include_directories(include)
include_directories(
  include
  ${EIGEN_INCLUDE_DIRS}
  ${catkin_INCLUDE_DIRS}
)

# Declare a C++ library
add_library(${PROJECT_NAME}
  src/AnymalBearInterface.cpp
)
add_dependencies(${PROJECT_NAME}
  ${${PROJECT_NAME}_EXPORTED_TARGETS}
  ${catkin_EXPORTED_TARGETS}
)
target_link_libraries(${PROJECT_NAME}
  ${catkin_LIBRARIES}
)

add_executable(${PROJECT_NAME}_mpc_node
  src/AnymalBearMpcNode.cpp
)
add_dependencies(${PROJECT_NAME}_mpc_node
  ${PROJECT_NAME}
  ${${PROJECT_NAME}_EXPORTED_TARGETS}
  ${catkin_EXPORTED_TARGETS}
)
target_link_libraries(${PROJECT_NAME}_mpc_node
  ${PROJECT_NAME}
  ${catkin_LIBRARIES}
)

add_executable(${PROJECT_NAME}_dummy_mrt_node
<<<<<<< HEAD
        src/AnymalBearDummyMRT.cpp
=======
  src/AnymalBearDummyMRT.cpp
>>>>>>> bdd40600
)
add_dependencies(${PROJECT_NAME}_dummy_mrt_node
  ${PROJECT_NAME}
  ${${PROJECT_NAME}_EXPORTED_TARGETS}
  ${catkin_EXPORTED_TARGETS}
)
target_link_libraries(${PROJECT_NAME}_dummy_mrt_node
  ${PROJECT_NAME}
  ${catkin_LIBRARIES}
)

# PyBindings library (c++ side)
add_library(${PROJECT_NAME}_PyBindings_cpp
  src/AnymalBearPyBindings.cpp
)
add_dependencies(${PROJECT_NAME}_PyBindings_cpp
  ${PROJECT_NAME}
  ${catkin_EXPORTED_TARGETS}
)
target_link_libraries(${PROJECT_NAME}_PyBindings_cpp
  ${PROJECT_NAME}
  ${catkin_LIBRARIES}
)

# Build python bindings if possible
if(${pybind11_FOUND})
  pybind11_add_module(AnymalBearPyBindings SHARED
    src/pyBindModule.cpp
  )
  add_dependencies(AnymalBearPyBindings
    ${PROJECT_NAME}_PyBindings_cpp
    ${catkin_EXPORTED_TARGETS}
  )
  target_link_libraries(AnymalBearPyBindings PRIVATE
    ${PROJECT_NAME}_PyBindings_cpp
    ${catkin_LIBRARIES}
  )

  if(USE_PYBIND_PYTHON_3)
    # unfortunately this appears not to be discoverable yet because the sourcing process assumes python2.7
    set_target_properties(AnymalBearPyBindings
      PROPERTIES LIBRARY_OUTPUT_DIRECTORY ${CATKIN_DEVEL_PREFIX}/lib/python3.6/dist-packages/${PROJECT_NAME}
    )
  else(USE_PYBIND_PYTHON_3)
    set_target_properties(AnymalBearPyBindings
        PROPERTIES LIBRARY_OUTPUT_DIRECTORY ${CATKIN_DEVEL_PREFIX}/${CATKIN_PACKAGE_PYTHON_DESTINATION}
    )
  endif(USE_PYBIND_PYTHON_3)

  catkin_python_setup()
endif()

#############
## Install ##
#############

install(TARGETS ${PROJECT_NAME}
        ARCHIVE DESTINATION ${CATKIN_PACKAGE_LIB_DESTINATION}
        LIBRARY DESTINATION ${CATKIN_PACKAGE_LIB_DESTINATION}
        RUNTIME DESTINATION ${CATKIN_PACKAGE_BIN_DESTINATION}
        )

install(DIRECTORY include/${PROJECT_NAME}/
        DESTINATION ${CATKIN_PACKAGE_INCLUDE_DESTINATION})

install(TARGETS
            ${PROJECT_NAME}_mpc_node
            ${PROJECT_NAME}_dummy_mrt_node
        RUNTIME DESTINATION ${CATKIN_PACKAGE_BIN_DESTINATION})

install(DIRECTORY config launch
        DESTINATION ${CATKIN_PACKAGE_SHARE_DESTINATION}
        )

#############
## Testing ##
#############
if(${pybind11_FOUND})
  catkin_add_gtest(${PROJECT_NAME}_pybindings_test
    test/PyBindingsTest.cpp
    )
  target_link_libraries(${PROJECT_NAME}_pybindings_test
    ${PROJECT_NAME}_PyBindings_cpp
    ${catkin_LIBRARIES}
    ${Boost_LIBRARIES}
    )
endif()<|MERGE_RESOLUTION|>--- conflicted
+++ resolved
@@ -88,11 +88,7 @@
 )
 
 add_executable(${PROJECT_NAME}_dummy_mrt_node
-<<<<<<< HEAD
-        src/AnymalBearDummyMRT.cpp
-=======
   src/AnymalBearDummyMRT.cpp
->>>>>>> bdd40600
 )
 add_dependencies(${PROJECT_NAME}_dummy_mrt_node
   ${PROJECT_NAME}
