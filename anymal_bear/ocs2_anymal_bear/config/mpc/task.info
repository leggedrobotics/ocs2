--- conflicted
+++ resolved
@@ -28,11 +28,6 @@
   enforceTorqueConstraint       0
   torqueLimit                   40.0
 
-<<<<<<< HEAD
-  swingLegLiftOff               0.10
-  liftOffVelocity               0.20
-  touchDownVelocity             -0.40
-=======
   swing_trajectory_settings
   {
     liftOffVelocity             0.2
@@ -40,7 +35,6 @@
     swingHeight                 0.1
     swingTimeScale              0.15
   }
->>>>>>> ccfbfc25
 
   mpcGoalCommandDelay           0.1
 
