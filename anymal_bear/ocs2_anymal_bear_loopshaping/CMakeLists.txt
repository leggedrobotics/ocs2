cmake_minimum_required(VERSION 3.0)
project(ocs2_anymal_bear_loopshaping)

## Find catkin macros and libraries
## if COMPONENTS list like find_package(catkin REQUIRED COMPONENTS xyz)
## is used, also find other catkin packages
find_package(catkin REQUIRED COMPONENTS
        roslib
        ocs2_anymal_bear_switched_model
        ocs2_quadruped_augmented_interface
        )

## Eigen3
find_package(Eigen3 3.3 REQUIRED NO_MODULE)

find_package(Boost REQUIRED COMPONENTS
        filesystem
        )

<<<<<<< HEAD
set(CMAKE_CXX_FLAGS "${CMAKE_CXX_FLAGS} -pthread -fopenmp -std=c++11 -Wfatal-errors ")
=======
set(CMAKE_CXX_FLAGS "${CMAKE_CXX_FLAGS} -pthread -fopenmp -std=c++11 -Wfatal-errors")
>>>>>>> a71a5389

###################################
## catkin specific configuration ##
###################################
catkin_package(
INCLUDE_DIRS
    include
    ${EIGEN3_INCLUDE_DIRS}
LIBRARIES
    anymal_loopshaping_asConstraint
    anymal_loopshaping_replaceInput
CATKIN_DEPENDS
    roslib
    ocs2_anymal_bear_switched_model
    ocs2_quadruped_augmented_interface
DEPENDS
    Boost
)

###########
## Build ##
###########

include_directories(
        include
        ${EIGEN3_INCLUDE_DIRS}
        ${catkin_INCLUDE_DIRS}
)


##################
## asConstraint ##
##################
# Declare a library
add_library(${PROJECT_NAME}_asConstraint
        src/asConstraint/definitions.cpp)
add_dependencies(${PROJECT_NAME}_asConstraint
        ${${PROJECT_NAME}_EXPORTED_TARGETS}
        ${catkin_EXPORTED_TARGETS}
        )
target_link_libraries(${PROJECT_NAME}_asConstraint
        ${catkin_LIBRARIES}
        glpk
        )

# Declare a C++ Executable
add_executable(${PROJECT_NAME}_asConstraint_mpc_node
        src/asConstraint/mpc_node.cpp
        )
add_dependencies(${PROJECT_NAME}_asConstraint_mpc_node
        ${PROJECT_NAME}_asConstraint
        ${${PROJECT_NAME}_EXPORTED_TARGETS}
        ${catkin_EXPORTED_TARGETS}
        )
target_link_libraries(${PROJECT_NAME}_asConstraint_mpc_node
        ${PROJECT_NAME}_asConstraint
        ${catkin_LIBRARIES}
        glpk
        )

add_executable(${PROJECT_NAME}_asConstraint_planning
        src/asConstraint/planning.cpp
        )
add_dependencies(${PROJECT_NAME}_asConstraint_planning
        ${PROJECT_NAME}_asConstraint
        ${${PROJECT_NAME}_EXPORTED_TARGETS}
        ${catkin_EXPORTED_TARGETS}
        )
target_link_libraries(${PROJECT_NAME}_asConstraint_planning
        ${PROJECT_NAME}_asConstraint
        ${catkin_LIBRARIES}
        )

add_executable(${PROJECT_NAME}_asConstraint_dummy
        src/asConstraint/dummy.cpp
        )
add_dependencies(${PROJECT_NAME}_asConstraint_dummy
        ${PROJECT_NAME}_asConstraint
        ${${PROJECT_NAME}_EXPORTED_TARGETS}
        ${catkin_EXPORTED_TARGETS}
        )
target_link_libraries(${PROJECT_NAME}_asConstraint_dummy
        ${PROJECT_NAME}_asConstraint
        ${catkin_LIBRARIES}
        glpk
        )

##################
## replaceInput ##
##################
add_library(${PROJECT_NAME}_replaceInput
        src/replaceInput/definitions.cpp)
add_dependencies(${PROJECT_NAME}_replaceInput
        ${${PROJECT_NAME}_EXPORTED_TARGETS}
        ${catkin_EXPORTED_TARGETS}
        )
target_link_libraries(${PROJECT_NAME}_replaceInput
        ${catkin_LIBRARIES}
        glpk
        )

# Declare a C++ Executable
add_executable(${PROJECT_NAME}_replaceInput_mpc_node
        src/replaceInput/mpc_node.cpp
        )
add_dependencies(${PROJECT_NAME}_replaceInput_mpc_node
        ${PROJECT_NAME}_replaceInput
        ${${PROJECT_NAME}_EXPORTED_TARGETS}
        ${catkin_EXPORTED_TARGETS}
        )
target_link_libraries(${PROJECT_NAME}_replaceInput_mpc_node
        ${PROJECT_NAME}_replaceInput
        ${catkin_LIBRARIES}
        glpk
        )

add_executable(${PROJECT_NAME}_replaceInput_planning
        src/replaceInput/planning.cpp
        )
add_dependencies(${PROJECT_NAME}_replaceInput_planning
        ${PROJECT_NAME}_replaceInput
        ${${PROJECT_NAME}_EXPORTED_TARGETS}
        ${catkin_EXPORTED_TARGETS}
        )
target_link_libraries(${PROJECT_NAME}_replaceInput_planning
        ${PROJECT_NAME}_replaceInput
        ${catkin_LIBRARIES}
        )

add_executable(${PROJECT_NAME}_replaceInput_dummy
        src/replaceInput/dummy.cpp
        )
add_dependencies(${PROJECT_NAME}_replaceInput_dummy
        ${PROJECT_NAME}_replaceInput
        ${${PROJECT_NAME}_EXPORTED_TARGETS}
        ${catkin_EXPORTED_TARGETS}
        )
target_link_libraries(${PROJECT_NAME}_replaceInput_dummy
        ${PROJECT_NAME}_replaceInput
        ${catkin_LIBRARIES}
        glpk
        )


#############
## Testing ##
#############

## Add gtest based cpp test target and link libraries
# catkin_add_gtest(${PROJECT_NAME}-test test/test_ocs2_anymal_interface.cpp)
# if(TARGET ${PROJECT_NAME}-test)
#   target_link_libraries(${PROJECT_NAME}-test ${PROJECT_NAME})
# endif()

## Add folders to be run by python nosetests
# catkin_add_nosetests(test)<|MERGE_RESOLUTION|>--- conflicted
+++ resolved
@@ -17,11 +17,7 @@
         filesystem
         )
 
-<<<<<<< HEAD
-set(CMAKE_CXX_FLAGS "${CMAKE_CXX_FLAGS} -pthread -fopenmp -std=c++11 -Wfatal-errors ")
-=======
 set(CMAKE_CXX_FLAGS "${CMAKE_CXX_FLAGS} -pthread -fopenmp -std=c++11 -Wfatal-errors")
->>>>>>> a71a5389
 
 ###################################
 ## catkin specific configuration ##
