/*
 * AnymalKinematics.h
 *
 *  Created on: Aug 11, 2017
 *      Author: farbod
 */

#pragma once

#include <ocs2_switched_model_interface/core/KinematicsModelBase.h>

namespace anymal {
namespace tpl {

template <typename SCALAR_T>
class AnymalKinematics final : public switched_model::KinematicsModelBase<SCALAR_T> {
 public:
  EIGEN_MAKE_ALIGNED_OPERATOR_NEW

  typedef switched_model::KinematicsModelBase<SCALAR_T> BASE;
  using typename BASE::joint_jacobian_t;

  AnymalKinematics() = default;

  ~AnymalKinematics() = default;

  AnymalKinematics<SCALAR_T>* clone() const override;

  switched_model::vector3_s_t<SCALAR_T> positionBaseToFootInBaseFrame(
      size_t footIndex, const switched_model::joint_coordinate_s_t<SCALAR_T>& jointPositions) const override;


  joint_jacobian_t baseToFootJacobianInBaseFrame(size_t footIndex,
<<<<<<< HEAD
      const switched_model::joint_coordinate_s_t<SCALAR_T>& jointPositions) const override;

  switched_model::matrix3_s_t<SCALAR_T> footOrientationRelativeToBaseFrame( size_t footIndex,
      const switched_model::joint_coordinate_s_t<SCALAR_T>& jointPositions) const;
=======
                                                 const switched_model::joint_coordinate_s_t<SCALAR_T>& jointPositions) const override;

  switched_model::matrix3_s_t<SCALAR_T> footOrientationRelativeToBaseFrame(
        size_t footIndex, const switched_model::joint_coordinate_s_t<SCALAR_T>& jointPositions) const override;
>>>>>>> 912057d9
};

}  // namespace tpl

using AnymalKinematics = tpl::AnymalKinematics<double>;
using AnymalKinematicsAd = tpl::AnymalKinematics<ocs2::CppAdInterface<double>::ad_scalar_t>;

}  // namespace anymal

/**
 *  Explicit instantiation, for instantiation additional types, include the implementation file instead of this one.
 */
extern template class anymal::tpl::AnymalKinematics<double>;
extern template class anymal::tpl::AnymalKinematics<ocs2::CppAdInterface<double>::ad_scalar_t>;<|MERGE_RESOLUTION|>--- conflicted
+++ resolved
@@ -31,17 +31,10 @@
 
 
   joint_jacobian_t baseToFootJacobianInBaseFrame(size_t footIndex,
-<<<<<<< HEAD
-      const switched_model::joint_coordinate_s_t<SCALAR_T>& jointPositions) const override;
-
-  switched_model::matrix3_s_t<SCALAR_T> footOrientationRelativeToBaseFrame( size_t footIndex,
-      const switched_model::joint_coordinate_s_t<SCALAR_T>& jointPositions) const;
-=======
                                                  const switched_model::joint_coordinate_s_t<SCALAR_T>& jointPositions) const override;
 
   switched_model::matrix3_s_t<SCALAR_T> footOrientationRelativeToBaseFrame(
         size_t footIndex, const switched_model::joint_coordinate_s_t<SCALAR_T>& jointPositions) const override;
->>>>>>> 912057d9
 };
 
 }  // namespace tpl
