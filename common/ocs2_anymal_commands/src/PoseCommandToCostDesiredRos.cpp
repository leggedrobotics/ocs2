//
// Created by rgrandia on 04.05.20.
//

#include "ocs2_anymal_commands/PoseCommandToCostDesiredRos.h"

#include <ros/package.h>

#include <ocs2_core/misc/LoadData.h>

#include <ocs2_comm_interfaces/ocs2_ros_interfaces/common/RosMsgConversions.h>

#include "ocs2_anymal_commands/TerrainAdaptation.h"

namespace switched_model {

PoseCommandToCostDesiredRos::PoseCommandToCostDesiredRos(const std::string& configFile, ros::NodeHandle& nodeHandle) : localTerrain_() {
  boost::property_tree::ptree pt;
  boost::property_tree::read_info(configFile, pt);
  targetDisplacementVelocity = pt.get<scalar_t>("targetDisplacementVelocity");
  targetRotationVelocity = pt.get<scalar_t>("targetRotationVelocity");
  initZHeight = pt.get<scalar_t>("comHeight");
  ocs2::loadData::loadEigenMatrix(configFile, "defaultJointState", defaultJointState);

  // Setup ROS communication
  costDesiredPublisher_ = nodeHandle.advertise<ocs2_msgs::mpc_target_trajectories>("/anymal_mpc_target", 1, false);
  observationSubscriber_ = nodeHandle.subscribe("/anymal_mpc_observation", 1, &PoseCommandToCostDesiredRos::observationCallback, this);
  terrainSubscriber_ = nodeHandle.subscribe("/ocs2_anymal/localTerrain", 1, &PoseCommandToCostDesiredRos::terrainCallback, this);
}

void PoseCommandToCostDesiredRos::observationCallback(const ocs2_msgs::mpc_observation::ConstPtr& msg) {
  std::lock_guard<std::mutex> lock(observationMutex_);
  observation_ = msg;
}

void PoseCommandToCostDesiredRos::publishCostDesiredFromCommand(const PoseCommand_t& command) {
  auto deg2rad = [](scalar_t deg) { return (deg * M_PI / 180.0); };

<<<<<<< HEAD
  ocs2::SystemObservation observation;
  if (observation_) {
=======
  ocs2::SystemObservation<STATE_DIM, INPUT_DIM> observation;
  {
>>>>>>> 87db3d4a
    std::lock_guard<std::mutex> lock(observationMutex_);
    if (observation_) {
      ocs2::ros_msg_conversions::readObservationMsg(*observation_, observation);
    } else {
      ROS_WARN_STREAM("No observation is received from the MPC node. Make sure the MPC node is running!");
      return;
    }
  }

  // Command to desired Base
  // x, y are relative, z is relative to terrain + default offset;
  vector3_t comPositionDesired{command[0] + observation.state()[3], command[1] + observation.state()[4], command[2] + initZHeight};
  // Roll and pitch are absolute, yaw is relative
  vector3_t comOrientationDesired{deg2rad(command[3]), deg2rad(command[4]), deg2rad(command[5]) + observation.state()[2]};
  const auto desiredTime =
      desiredTimeToTarget(comOrientationDesired.z() - observation.state()[2], comPositionDesired.x() - observation.state()[3],
                         comPositionDesired.y() - observation.state()[4]);

  {  // Terrain adaptation
    std::lock_guard<std::mutex> lock(terrainMutex_);
    comPositionDesired = adaptDesiredPositionHeightToTerrain(comPositionDesired, localTerrain_, comPositionDesired.z());
    comOrientationDesired = alignDesiredOrientationToTerrain(comOrientationDesired, localTerrain_);
  }

  // Trajectory to publish
  ocs2::CostDesiredTrajectories costDesiredTrajectories(2);

  // Desired time trajectory
  scalar_array_t& tDesiredTrajectory = costDesiredTrajectories.desiredTimeTrajectory();
  tDesiredTrajectory.resize(2);
  tDesiredTrajectory[0] = observation.time();
  tDesiredTrajectory[1] = observation.time() + desiredTime;

  // Desired state trajectory
  vector_array_t& xDesiredTrajectory = costDesiredTrajectories.desiredStateTrajectory();
  xDesiredTrajectory.resize(2);
  xDesiredTrajectory[0].resize(STATE_DIM);
  xDesiredTrajectory[0].setZero();
  xDesiredTrajectory[0].segment(0, 12) = observation.state().segment(0, 12);
  xDesiredTrajectory[0].segment(12, 12) = defaultJointState;

  xDesiredTrajectory[1].resize(STATE_DIM);
  xDesiredTrajectory[1].setZero();
  xDesiredTrajectory[1].head(3) = comOrientationDesired;
  // base x, y relative to current state
  xDesiredTrajectory[1].segment(3, 3) = comPositionDesired;
  // target velocities
  xDesiredTrajectory[1].segment(6, 6).setZero();
  // joint angle from initialization
  xDesiredTrajectory[1].segment(12, 12) = defaultJointState;

  // Desired input trajectory
  vector_array_t& uDesiredTrajectory = costDesiredTrajectories.desiredInputTrajectory();
  uDesiredTrajectory.resize(2);
  uDesiredTrajectory[0] = vector_t::Zero(INPUT_DIM);
  uDesiredTrajectory[1] = uDesiredTrajectory[0];

  ocs2_msgs::mpc_target_trajectories mpcTargetTrajectoriesMsg;
  ocs2::ros_msg_conversions::createTargetTrajectoriesMsg(costDesiredTrajectories, mpcTargetTrajectoriesMsg);
  costDesiredPublisher_.publish(mpcTargetTrajectoriesMsg);
}

void PoseCommandToCostDesiredRos::terrainCallback(const visualization_msgs::Marker::ConstPtr& msg) {
  Eigen::Quaterniond orientationTerrainToWorld{msg->pose.orientation.w, msg->pose.orientation.x, msg->pose.orientation.y,
                                               msg->pose.orientation.z};

  std::lock_guard<std::mutex> lock(terrainMutex_);
  localTerrain_.positionInWorld = {msg->pose.position.x, msg->pose.position.y, msg->pose.position.z};
  localTerrain_.orientationWorldToTerrain = orientationTerrainToWorld.toRotationMatrix().transpose();
}

scalar_t PoseCommandToCostDesiredRos::desiredTimeToTarget(scalar_t dyaw, scalar_t dx, scalar_t dy) const {
  scalar_t rotationTime = std::abs(dyaw) / targetRotationVelocity;
  scalar_t displacement = std::sqrt(dx * dx + dy * dy);
  scalar_t displacementTime = displacement / targetDisplacementVelocity;

  return std::max(rotationTime, displacementTime);
}

}  // namespace switched_model<|MERGE_RESOLUTION|>--- conflicted
+++ resolved
@@ -36,13 +36,8 @@
 void PoseCommandToCostDesiredRos::publishCostDesiredFromCommand(const PoseCommand_t& command) {
   auto deg2rad = [](scalar_t deg) { return (deg * M_PI / 180.0); };
 
-<<<<<<< HEAD
   ocs2::SystemObservation observation;
-  if (observation_) {
-=======
-  ocs2::SystemObservation<STATE_DIM, INPUT_DIM> observation;
   {
->>>>>>> 87db3d4a
     std::lock_guard<std::mutex> lock(observationMutex_);
     if (observation_) {
       ocs2::ros_msg_conversions::readObservationMsg(*observation_, observation);
@@ -59,7 +54,7 @@
   vector3_t comOrientationDesired{deg2rad(command[3]), deg2rad(command[4]), deg2rad(command[5]) + observation.state()[2]};
   const auto desiredTime =
       desiredTimeToTarget(comOrientationDesired.z() - observation.state()[2], comPositionDesired.x() - observation.state()[3],
-                         comPositionDesired.y() - observation.state()[4]);
+                          comPositionDesired.y() - observation.state()[4]);
 
   {  // Terrain adaptation
     std::lock_guard<std::mutex> lock(terrainMutex_);
