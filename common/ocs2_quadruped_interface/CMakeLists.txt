--- conflicted
+++ resolved
@@ -60,11 +60,6 @@
   src/QuadrupedMpc.cpp
   src/QuadrupedMpcNode.cpp
   src/QuadrupedPointfootInterface.cpp
-<<<<<<< HEAD
-  src/QuadrupedSlqMpc.cpp
-  src/QuadrupedSqpMpc.cpp
-=======
->>>>>>> 9e16f4fb
   src/QuadrupedVisualizer.cpp
   src/QuadrupedWheeledInterface.cpp
   src/SwingPlanningVisualizer.cpp
