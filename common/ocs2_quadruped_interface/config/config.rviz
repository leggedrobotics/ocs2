Panels:
  - Class: rviz/Displays
    Help Height: 138
    Name: Displays
    Property Tree Widget:
      Expanded:
        - /Grid1/Offset1
<<<<<<< HEAD
        - /localTerrain1/Namespaces1
        - /swing_planner1/NominalFootholds_LF1/Status1
=======
        - /Desired Trajectory1
        - /Optimized Trajectory1
        - /Current1
>>>>>>> def7831e
      Splitter Ratio: 0.7034631967544556
    Tree Height: 763
  - Class: rviz/Selection
    Name: Selection
  - Class: rviz/Tool Properties
    Expanded:
      - /2D Pose Estimate1
      - /2D Nav Goal1
      - /Publish Point1
    Name: Tool Properties
    Splitter Ratio: 0.5886790156364441
  - Class: rviz/Views
    Expanded:
      - /Current View1
      - /CoGTrajectory1
      - /video_top1
      - /video_side1
    Name: Views
    Splitter Ratio: 0.5
  - Class: rviz/Time
    Experimental: false
    Name: Time
    SyncMode: 0
    SyncSource: ""
Preferences:
  PromptSaveOnExit: true
Toolbars:
  toolButtonStyle: 2
Visualization Manager:
  Class: ""
  Displays:
    - Alpha: 0.5
      Cell Size: 0.10000000149011612
      Class: rviz/Grid
      Color: 160; 160; 164
      Enabled: true
      Line Style:
        Line Width: 0.029999999329447746
        Value: Lines
      Name: Grid
      Normal Cell Count: 0
      Offset:
        X: 0
        Y: 0
        Z: 0
      Plane: XY
      Plane Cell Count: 100
      Reference Frame: world
      Value: true
    - Alpha: 0.30000001192092896
      Class: rviz/RobotModel
      Collision Enabled: false
      Enabled: true
      Links:
        All Links Enabled: true
        Expand Joint Details: false
        Expand Link Details: false
        Expand Tree: false
        LF_FOOT:
          Alpha: 1
          Show Axes: false
          Show Trail: false
          Value: true
        LF_HAA:
          Alpha: 1
          Show Axes: false
          Show Trail: false
          Value: true
        LF_HFE:
          Alpha: 1
          Show Axes: false
          Show Trail: false
          Value: true
        LF_HIP:
          Alpha: 1
          Show Axes: false
          Show Trail: false
        LF_KFE:
          Alpha: 1
          Show Axes: false
          Show Trail: false
          Value: true
        LF_MOUNT:
          Alpha: 1
          Show Axes: false
          Show Trail: false
<<<<<<< HEAD
=======
          Value: true
        LF_SHANK:
          Alpha: 1
          Show Axes: false
          Show Trail: false
>>>>>>> def7831e
        LF_THIGH:
          Alpha: 1
          Show Axes: false
          Show Trail: false
<<<<<<< HEAD
=======
        LF_WHEEL_L:
          Alpha: 1
          Show Axes: false
          Show Trail: false
          Value: true
>>>>>>> def7831e
        LF_hip_fixed:
          Alpha: 1
          Show Axes: false
          Show Trail: false
          Value: true
        LF_shank_fixed:
          Alpha: 1
          Show Axes: false
          Show Trail: false
<<<<<<< HEAD
=======
          Value: true
        LF_thigh_fixed:
          Alpha: 1
          Show Axes: false
          Show Trail: false
>>>>>>> def7831e
          Value: true
        LF_thigh_fixed:
          Alpha: 1
          Show Axes: false
          Show Trail: false
          Value: true
        LH_HAA:
          Alpha: 1
          Show Axes: false
          Show Trail: false
          Value: true
        LH_HFE:
          Alpha: 1
          Show Axes: false
          Show Trail: false
          Value: true
        LH_HAA:
          Alpha: 1
          Show Axes: false
          Show Trail: false
          Value: true
        LH_HFE:
          Alpha: 1
          Show Axes: false
          Show Trail: false
          Value: true
        LH_HIP:
          Alpha: 1
          Show Axes: false
          Show Trail: false
        LH_KFE:
          Alpha: 1
          Show Axes: false
          Show Trail: false
          Value: true
        LH_MOUNT:
          Alpha: 1
          Show Axes: false
          Show Trail: false
<<<<<<< HEAD
=======
          Value: true
        LH_SHANK:
          Alpha: 1
          Show Axes: false
          Show Trail: false
>>>>>>> def7831e
        LH_THIGH:
          Alpha: 1
          Show Axes: false
          Show Trail: false
<<<<<<< HEAD
=======
        LH_WHEEL_L:
          Alpha: 1
          Show Axes: false
          Show Trail: false
          Value: true
>>>>>>> def7831e
        LH_hip_fixed:
          Alpha: 1
          Show Axes: false
          Show Trail: false
<<<<<<< HEAD
=======
          Value: true
        LH_shank_fixed:
          Alpha: 1
          Show Axes: false
          Show Trail: false
          Value: true
        LH_thigh_fixed:
          Alpha: 1
          Show Axes: false
          Show Trail: false
>>>>>>> def7831e
          Value: true
        LH_shank_fixed:
          Alpha: 1
          Show Axes: false
          Show Trail: false
          Value: true
        LH_thigh_fixed:
          Alpha: 1
          Show Axes: false
          Show Trail: false
          Value: true
<<<<<<< HEAD
        Link Tree Style: Links in Alphabetic Order
        RF_FOOT:
=======
        RF_HAA:
          Alpha: 1
          Show Axes: false
          Show Trail: false
          Value: true
        RF_HFE:
>>>>>>> def7831e
          Alpha: 1
          Show Axes: false
          Show Trail: false
          Value: true
        RF_HAA:
          Alpha: 1
          Show Axes: false
          Show Trail: false
          Value: true
        RF_HFE:
          Alpha: 1
          Show Axes: false
          Show Trail: false
          Value: true
        RF_HIP:
          Alpha: 1
          Show Axes: false
          Show Trail: false
        RF_KFE:
          Alpha: 1
          Show Axes: false
          Show Trail: false
          Value: true
        RF_MOUNT:
          Alpha: 1
          Show Axes: false
          Show Trail: false
<<<<<<< HEAD
=======
          Value: true
        RF_SHANK:
          Alpha: 1
          Show Axes: false
          Show Trail: false
>>>>>>> def7831e
        RF_THIGH:
          Alpha: 1
          Show Axes: false
          Show Trail: false
<<<<<<< HEAD
=======
        RF_WHEEL_L:
          Alpha: 1
          Show Axes: false
          Show Trail: false
          Value: true
>>>>>>> def7831e
        RF_hip_fixed:
          Alpha: 1
          Show Axes: false
          Show Trail: false
          Value: true
        RF_shank_fixed:
          Alpha: 1
          Show Axes: false
          Show Trail: false
<<<<<<< HEAD
=======
          Value: true
        RF_thigh_fixed:
          Alpha: 1
          Show Axes: false
          Show Trail: false
>>>>>>> def7831e
          Value: true
        RF_thigh_fixed:
          Alpha: 1
          Show Axes: false
          Show Trail: false
          Value: true
        RH_HAA:
          Alpha: 1
          Show Axes: false
          Show Trail: false
          Value: true
        RH_HFE:
          Alpha: 1
          Show Axes: false
          Show Trail: false
          Value: true
        RH_HAA:
          Alpha: 1
          Show Axes: false
          Show Trail: false
          Value: true
        RH_HFE:
          Alpha: 1
          Show Axes: false
          Show Trail: false
          Value: true
        RH_HIP:
          Alpha: 1
          Show Axes: false
          Show Trail: false
        RH_KFE:
          Alpha: 1
          Show Axes: false
          Show Trail: false
          Value: true
        RH_MOUNT:
          Alpha: 1
          Show Axes: false
          Show Trail: false
<<<<<<< HEAD
=======
          Value: true
        RH_SHANK:
          Alpha: 1
          Show Axes: false
          Show Trail: false
>>>>>>> def7831e
        RH_THIGH:
          Alpha: 1
          Show Axes: false
          Show Trail: false
<<<<<<< HEAD
=======
        RH_WHEEL_L:
          Alpha: 1
          Show Axes: false
          Show Trail: false
          Value: true
>>>>>>> def7831e
        RH_hip_fixed:
          Alpha: 1
          Show Axes: false
          Show Trail: false
          Value: true
        RH_shank_fixed:
          Alpha: 1
          Show Axes: false
          Show Trail: false
          Value: true
        RH_thigh_fixed:
          Alpha: 1
          Show Axes: false
          Show Trail: false
          Value: true
        base:
          Alpha: 1
          Show Axes: false
          Show Trail: false
          Value: true
        base_inertia:
          Alpha: 1
          Show Axes: false
          Show Trail: false
        battery:
          Alpha: 1
          Show Axes: false
          Show Trail: false
          Value: true
        blackfly_front_camera:
<<<<<<< HEAD
          Alpha: 1
          Show Axes: false
          Show Trail: false
          Value: true
        blackfly_front_camera_parent:
          Alpha: 1
          Show Axes: false
          Show Trail: false
        blackfly_rear_camera:
          Alpha: 1
          Show Axes: false
          Show Trail: false
          Value: true
        blackfly_rear_camera_parent:
          Alpha: 1
          Show Axes: false
          Show Trail: false
        docking_socket:
          Alpha: 1
          Show Axes: false
          Show Trail: false
        face_front:
=======
>>>>>>> def7831e
          Alpha: 1
          Show Axes: false
          Show Trail: false
          Value: true
<<<<<<< HEAD
        face_rear:
          Alpha: 1
          Show Axes: false
          Show Trail: false
=======
        blackfly_front_camera_parent:
          Alpha: 1
          Show Axes: false
          Show Trail: false
        blackfly_rear_camera:
          Alpha: 1
          Show Axes: false
          Show Trail: false
          Value: true
        blackfly_rear_camera_parent:
          Alpha: 1
          Show Axes: false
          Show Trail: false
        docking_socket:
          Alpha: 1
          Show Axes: false
          Show Trail: false
        face_front:
          Alpha: 1
          Show Axes: false
          Show Trail: false
          Value: true
        face_rear:
          Alpha: 1
          Show Axes: false
          Show Trail: false
>>>>>>> def7831e
          Value: true
        hatch:
          Alpha: 1
          Show Axes: false
          Show Trail: false
          Value: true
        imu_link:
          Alpha: 1
          Show Axes: false
          Show Trail: false
          Value: true
        realsense_d435_front_camera:
          Alpha: 1
          Show Axes: false
          Show Trail: false
          Value: true
        realsense_d435_front_camera_parent:
          Alpha: 1
          Show Axes: false
          Show Trail: false
<<<<<<< HEAD
        realsense_d435_front_color_frame:
          Alpha: 1
          Show Axes: false
          Show Trail: false
        realsense_d435_front_color_optical_frame:
          Alpha: 1
          Show Axes: false
          Show Trail: false
        realsense_d435_front_depth_optical_frame:
          Alpha: 1
          Show Axes: false
          Show Trail: false
        realsense_d435_left_camera:
          Alpha: 1
          Show Axes: false
          Show Trail: false
          Value: true
        realsense_d435_left_camera_parent:
          Alpha: 1
          Show Axes: false
          Show Trail: false
        realsense_d435_left_color_frame:
          Alpha: 1
          Show Axes: false
          Show Trail: false
        realsense_d435_left_color_optical_frame:
          Alpha: 1
          Show Axes: false
          Show Trail: false
        realsense_d435_left_depth_optical_frame:
          Alpha: 1
          Show Axes: false
          Show Trail: false
        realsense_d435_rear_camera:
          Alpha: 1
          Show Axes: false
          Show Trail: false
          Value: true
        realsense_d435_rear_camera_parent:
          Alpha: 1
          Show Axes: false
          Show Trail: false
        realsense_d435_rear_color_frame:
          Alpha: 1
          Show Axes: false
          Show Trail: false
        realsense_d435_rear_color_optical_frame:
          Alpha: 1
          Show Axes: false
          Show Trail: false
        realsense_d435_rear_depth_optical_frame:
          Alpha: 1
          Show Axes: false
          Show Trail: false
        realsense_d435_right_camera:
          Alpha: 1
          Show Axes: false
          Show Trail: false
          Value: true
        realsense_d435_right_camera_parent:
          Alpha: 1
          Show Axes: false
          Show Trail: false
        realsense_d435_right_color_frame:
          Alpha: 1
          Show Axes: false
          Show Trail: false
        realsense_d435_right_color_optical_frame:
          Alpha: 1
          Show Axes: false
          Show Trail: false
        realsense_d435_right_depth_optical_frame:
          Alpha: 1
          Show Axes: false
          Show Trail: false
        shell:
          Alpha: 1
          Show Axes: false
          Show Trail: false
          Value: true
        velodyne:
          Alpha: 1
          Show Axes: false
          Show Trail: false
=======
        realsense_d435_left_camera:
          Alpha: 1
          Show Axes: false
          Show Trail: false
          Value: true
        realsense_d435_left_camera_parent:
          Alpha: 1
          Show Axes: false
          Show Trail: false
        realsense_d435_rear_camera:
          Alpha: 1
          Show Axes: false
          Show Trail: false
          Value: true
        realsense_d435_rear_camera_parent:
          Alpha: 1
          Show Axes: false
          Show Trail: false
        realsense_d435_right_camera:
          Alpha: 1
          Show Axes: false
          Show Trail: false
          Value: true
        realsense_d435_right_camera_parent:
          Alpha: 1
          Show Axes: false
          Show Trail: false
        shell:
          Alpha: 1
          Show Axes: false
          Show Trail: false
          Value: true
        velodyne:
          Alpha: 1
          Show Axes: false
          Show Trail: false
>>>>>>> def7831e
          Value: true
        velodyne_cage:
          Alpha: 1
          Show Axes: false
          Show Trail: false
          Value: true
      Name: "ANYmal "
      Robot Description: /ocs2_anymal_description
      TF Prefix: ""
      Update Interval: 0
      Value: true
      Visual Enabled: true
<<<<<<< HEAD
    - Class: rviz/MarkerArray
      Enabled: true
      Marker Topic: /ocs2_anymal/currentState
      Name: Current State
      Namespaces:
        Center of Pressure: true
        EE Forces: true
        EE Positions: true
        Support Polygon: true
      Queue Size: 1
      Value: true
    - Class: rviz/Marker
      Enabled: true
      Marker Topic: /ocs2_anymal/desiredBaseTrajectory
      Name: Desired Base Trajectory
      Namespaces:
        {}
      Queue Size: 1
      Value: true
    - Class: rviz/MarkerArray
      Enabled: true
      Marker Topic: /ocs2_anymal/optimizedStateTrajectory
      Name: Optimized State Trajectory
      Namespaces:
        CoM Trajectory: true
        EE Trajectories: true
      Queue Size: 1
      Value: true
    - Alpha: 1
      Arrow Length: 0.30000001192092896
      Axes Length: 0.10000000149011612
      Axes Radius: 0.009999999776482582
      Class: rviz/PoseArray
      Color: 255; 25; 0
      Enabled: true
      Head Length: 0.07000000029802322
      Head Radius: 0.029999999329447746
      Name: Current CoM Pose
      Shaft Length: 0.23000000417232513
      Shaft Radius: 0.009999999776482582
      Shape: Axes
      Topic: ocs2_anymal/currentPose
      Unreliable: false
      Value: true
    - Alpha: 1
      Arrow Length: 0.30000001192092896
      Axes Length: 0.05000000074505806
      Axes Radius: 0.009999999776482582
      Class: rviz/PoseArray
      Color: 255; 25; 0
      Enabled: true
      Head Length: 0.07000000029802322
      Head Radius: 0.029999999329447746
      Name: Desired CoM Pose Trajectory
      Shaft Length: 0.23000000417232513
      Shaft Radius: 0.009999999776482582
      Shape: Axes
      Topic: ocs2_anymal/desiredPoseTrajectory
      Unreliable: false
      Value: true
    - Alpha: 1
      Arrow Length: 0.30000001192092896
      Axes Length: 0.05000000074505806
      Axes Radius: 0.009999999776482582
      Class: rviz/PoseArray
      Color: 255; 25; 0
      Enabled: true
      Head Length: 0.07000000029802322
      Head Radius: 0.029999999329447746
      Name: Optimized CoM Pose Trajectory
      Shaft Length: 0.23000000417232513
      Shaft Radius: 0.009999999776482582
      Shape: Axes
      Topic: ocs2_anymal/optimizedPoseTrajectory
      Unreliable: false
      Value: true
=======
>>>>>>> def7831e
    - Alpha: 1
      Autocompute Intensity Bounds: true
      Class: grid_map_rviz_plugin/GridMap
      Color: 200; 200; 200
      Color Layer: elevation
      Color Transformer: GridMapLayer
      Enabled: true
      Height Layer: elevation
      Height Transformer: GridMapLayer
      History Length: 1
      Invert Rainbow: false
      Max Color: 255; 255; 255
      Max Intensity: 10
      Min Color: 0; 0; 0
      Min Intensity: 0
      Name: GridMap
      Show Grid Lines: true
      Topic: /raisim_heightmap
      Unreliable: false
      Use Rainbow: true
      Value: true
<<<<<<< HEAD
    - Class: rviz/Marker
      Enabled: true
      Marker Topic: /ocs2_anymal/localTerrain
      Name: localTerrain
      Namespaces:
        "": true
      Queue Size: 100
      Value: true
    - Class: rviz/Group
      Displays:
        - Alpha: 1
          Arrow Length: 0.30000001192092896
          Axes Length: 0.05000000074505806
          Axes Radius: 0.004999999888241291
=======
    - Class: rviz/Group
      Displays:
        - Class: rviz/Marker
          Enabled: true
          Marker Topic: /ocs2_anymal/desiredBaseTrajectory
          Name: Base Position Trajectory
          Namespaces:
            {}
          Queue Size: 1
          Value: true
        - Class: rviz/Group
          Displays:
            - Alpha: 1
              Arrow Length: 0.30000001192092896
              Axes Length: 0.05000000074505806
              Axes Radius: 0.004999999888241291
              Class: rviz/PoseArray
              Color: 255; 25; 0
              Enabled: true
              Head Length: 0.07000000029802322
              Head Radius: 0.029999999329447746
              Name: LF
              Shaft Length: 0.23000000417232513
              Shaft Radius: 0.009999999776482582
              Shape: Axes
              Topic: /ocs2_anymal/desiredFeetPoseTrajectory/LF
              Unreliable: false
              Value: true
            - Alpha: 1
              Arrow Length: 0.30000001192092896
              Axes Length: 0.05000000074505806
              Axes Radius: 0.004999999888241291
              Class: rviz/PoseArray
              Color: 255; 25; 0
              Enabled: true
              Head Length: 0.07000000029802322
              Head Radius: 0.029999999329447746
              Name: LH
              Shaft Length: 0.23000000417232513
              Shaft Radius: 0.009999999776482582
              Shape: Axes
              Topic: /ocs2_anymal/desiredFeetPoseTrajectory/LH
              Unreliable: false
              Value: true
            - Alpha: 1
              Arrow Length: 0.30000001192092896
              Axes Length: 0.05000000074505806
              Axes Radius: 0.004999999888241291
              Class: rviz/PoseArray
              Color: 255; 25; 0
              Enabled: true
              Head Length: 0.07000000029802322
              Head Radius: 0.029999999329447746
              Name: RF
              Shaft Length: 0.23000000417232513
              Shaft Radius: 0.009999999776482582
              Shape: Axes
              Topic: /ocs2_anymal/desiredFeetPoseTrajectory/RF
              Unreliable: false
              Value: true
            - Alpha: 1
              Arrow Length: 0.30000001192092896
              Axes Length: 0.05000000074505806
              Axes Radius: 0.004999999888241291
              Class: rviz/PoseArray
              Color: 255; 25; 0
              Enabled: true
              Head Length: 0.07000000029802322
              Head Radius: 0.029999999329447746
              Name: RH
              Shaft Length: 0.23000000417232513
              Shaft Radius: 0.009999999776482582
              Shape: Axes
              Topic: /ocs2_anymal/desiredFeetPoseTrajectory/RH
              Unreliable: false
              Value: true
          Enabled: false
          Name: Feet Pose Trajectories
        - Alpha: 1
          Arrow Length: 0.30000001192092896
          Axes Length: 0.05000000074505806
          Axes Radius: 0.009999999776482582
>>>>>>> def7831e
          Class: rviz/PoseArray
          Color: 255; 25; 0
          Enabled: true
          Head Length: 0.07000000029802322
          Head Radius: 0.029999999329447746
<<<<<<< HEAD
          Name: NominalFootholds_LF
          Shaft Length: 0.23000000417232513
          Shaft Radius: 0.009999999776482582
          Shape: Axes
          Topic: /ocs2_anymal/swing_planner/nominalFootholds_LF
          Unreliable: false
          Value: true
        - Alpha: 1
          Arrow Length: 0.30000001192092896
          Axes Length: 0.05000000074505806
          Axes Radius: 0.004999999888241291
=======
          Name: CoM Pose Trajectory
          Shaft Length: 0.23000000417232513
          Shaft Radius: 0.009999999776482582
          Shape: Axes
          Topic: ocs2_anymal/desiredPoseTrajectory
          Unreliable: false
          Value: true
      Enabled: true
      Name: Desired Trajectory
    - Class: rviz/Group
      Displays:
        - Alpha: 1
          Arrow Length: 0.30000001192092896
          Axes Length: 0.05000000074505806
          Axes Radius: 0.009999999776482582
>>>>>>> def7831e
          Class: rviz/PoseArray
          Color: 255; 25; 0
          Enabled: true
          Head Length: 0.07000000029802322
          Head Radius: 0.029999999329447746
<<<<<<< HEAD
          Name: NominalFootholds_LH
          Shaft Length: 0.23000000417232513
          Shaft Radius: 0.009999999776482582
          Shape: Axes
          Topic: /ocs2_anymal/swing_planner/nominalFootholds_LH
          Unreliable: false
          Value: true
        - Alpha: 1
          Arrow Length: 0.30000001192092896
          Axes Length: 0.05000000074505806
          Axes Radius: 0.004999999888241291
=======
          Name: CoM Pose Trajectory
          Shaft Length: 0.23000000417232513
          Shaft Radius: 0.009999999776482582
          Shape: Axes
          Topic: ocs2_anymal/optimizedPoseTrajectory
          Unreliable: false
          Value: true
        - Class: rviz/MarkerArray
          Enabled: true
          Marker Topic: /ocs2_anymal/optimizedStateTrajectory
          Name: State Trajectory
          Namespaces:
            CoM Trajectory: true
            EE Trajectories: true
            Future footholds: true
          Queue Size: 1
          Value: true
        - Class: rviz/Group
          Displays:
            - Alpha: 1
              Arrow Length: 0.30000001192092896
              Axes Length: 0.05000000074505806
              Axes Radius: 0.004999999888241291
              Class: rviz/PoseArray
              Color: 255; 25; 0
              Enabled: true
              Head Length: 0.07000000029802322
              Head Radius: 0.029999999329447746
              Name: LF
              Shaft Length: 0.23000000417232513
              Shaft Radius: 0.009999999776482582
              Shape: Axes
              Topic: /ocs2_anymal/optimizedFeetPoseTrajectory/LF
              Unreliable: false
              Value: true
            - Alpha: 1
              Arrow Length: 0.30000001192092896
              Axes Length: 0.05000000074505806
              Axes Radius: 0.004999999888241291
              Class: rviz/PoseArray
              Color: 255; 25; 0
              Enabled: true
              Head Length: 0.07000000029802322
              Head Radius: 0.029999999329447746
              Name: LH
              Shaft Length: 0.23000000417232513
              Shaft Radius: 0.009999999776482582
              Shape: Axes
              Topic: /ocs2_anymal/optimizedFeetPoseTrajectory/LH
              Unreliable: false
              Value: true
            - Alpha: 1
              Arrow Length: 0.30000001192092896
              Axes Length: 0.05000000074505806
              Axes Radius: 0.004999999888241291
              Class: rviz/PoseArray
              Color: 255; 25; 0
              Enabled: true
              Head Length: 0.07000000029802322
              Head Radius: 0.029999999329447746
              Name: RF
              Shaft Length: 0.23000000417232513
              Shaft Radius: 0.009999999776482582
              Shape: Axes
              Topic: /ocs2_anymal/optimizedFeetPoseTrajectory/RF
              Unreliable: false
              Value: true
            - Alpha: 1
              Arrow Length: 0.30000001192092896
              Axes Length: 0.05000000074505806
              Axes Radius: 0.004999999888241291
              Class: rviz/PoseArray
              Color: 255; 25; 0
              Enabled: true
              Head Length: 0.07000000029802322
              Head Radius: 0.029999999329447746
              Name: RH
              Shaft Length: 0.23000000417232513
              Shaft Radius: 0.009999999776482582
              Shape: Axes
              Topic: /ocs2_anymal/optimizedFeetPoseTrajectory/RH
              Unreliable: false
              Value: true
          Enabled: false
          Name: Feet Pose Trajectories
      Enabled: true
      Name: Optimized Trajectory
    - Class: rviz/Group
      Displays:
        - Alpha: 1
          Arrow Length: 0.30000001192092896
          Axes Length: 0.10000000149011612
          Axes Radius: 0.009999999776482582
>>>>>>> def7831e
          Class: rviz/PoseArray
          Color: 255; 25; 0
          Enabled: true
          Head Length: 0.07000000029802322
          Head Radius: 0.029999999329447746
<<<<<<< HEAD
          Name: NominalFootholds_RF
          Shaft Length: 0.23000000417232513
          Shaft Radius: 0.009999999776482582
          Shape: Axes
          Topic: /ocs2_anymal/swing_planner/nominalFootholds_RF
          Unreliable: false
          Value: true
        - Alpha: 1
          Arrow Length: 0.30000001192092896
          Axes Length: 0.05000000074505806
          Axes Radius: 0.004999999888241291
          Class: rviz/PoseArray
          Color: 255; 25; 0
          Enabled: true
          Head Length: 0.07000000029802322
          Head Radius: 0.029999999329447746
          Name: NominalFootholds_RH
          Shaft Length: 0.23000000417232513
          Shaft Radius: 0.009999999776482582
          Shape: Axes
          Topic: /ocs2_anymal/swing_planner/nominalFootholds_RH
          Unreliable: false
          Value: true
      Enabled: true
      Name: swing_planner
=======
          Name: CoM Pose
          Shaft Length: 0.23000000417232513
          Shaft Radius: 0.009999999776482582
          Shape: Axes
          Topic: ocs2_anymal/currentPose
          Unreliable: false
          Value: true
        - Class: rviz/MarkerArray
          Enabled: true
          Marker Topic: /ocs2_anymal/currentState
          Name: State
          Namespaces:
            Center of Pressure: true
            EE Forces: true
            EE Positions: true
            Support Polygon: true
          Queue Size: 1
          Value: true
        - Alpha: 1
          Arrow Length: 0.30000001192092896
          Axes Length: 0.10000000149011612
          Axes Radius: 0.009999999776482582
          Class: rviz/PoseArray
          Color: 255; 25; 0
          Enabled: false
          Head Length: 0.07000000029802322
          Head Radius: 0.029999999329447746
          Name: Feet Poses
          Shaft Length: 0.23000000417232513
          Shaft Radius: 0.009999999776482582
          Shape: Axes
          Topic: /ocs2_anymal/currentFeetPoses
          Unreliable: false
          Value: false
      Enabled: true
      Name: Current
>>>>>>> def7831e
  Enabled: true
  Global Options:
    Background Color: 255; 255; 255
    Default Light: true
    Fixed Frame: world
    Frame Rate: 30
  Name: root
  Tools:
    - Class: rviz/Interact
      Hide Inactive Objects: true
    - Class: rviz/MoveCamera
    - Class: rviz/Select
    - Class: rviz/FocusCamera
    - Class: rviz/Measure
    - Class: rviz/SetInitialPose
      Theta std deviation: 0.2617993950843811
      Topic: /initialpose
      X std deviation: 0.5
      Y std deviation: 0.5
    - Class: rviz/SetGoal
      Topic: /move_base_simple/goal
    - Class: rviz/PublishPoint
      Single click: true
      Topic: /clicked_point
  Value: true
  Views:
    Current:
      Class: rviz/ThirdPersonFollower
<<<<<<< HEAD
      Distance: 1.9542129039764404
=======
      Distance: 2.141564130783081
>>>>>>> def7831e
      Enable Stereo Rendering:
        Stereo Eye Separation: 0.05999999865889549
        Stereo Focal Distance: 1
        Swap Stereo Eyes: false
        Value: false
      Focal Point:
        X: -0.417638897895813
        Y: 0.23163104057312012
        Z: -1.1920928955078125e-7
      Focal Shape Fixed Size: true
      Focal Shape Size: 0.05000000074505806
      Invert Z Axis: false
      Name: Current View
      Near Clip Distance: 0.009999999776482582
<<<<<<< HEAD
      Pitch: 0.05020303651690483
      Target Frame: <Fixed Frame>
      Value: ThirdPersonFollower (rviz)
      Yaw: 0.6097087860107422
=======
      Pitch: 0.2952028214931488
      Target Frame: <Fixed Frame>
      Value: ThirdPersonFollower (rviz)
      Yaw: 2.0029025077819824
>>>>>>> def7831e
    Saved:
      - Angle: 3.140000104904175
        Class: rviz/TopDownOrtho
        Enable Stereo Rendering:
          Stereo Eye Separation: 0.05999999865889549
          Stereo Focal Distance: 1
          Swap Stereo Eyes: false
          Value: false
        Invert Z Axis: false
        Name: CoGTrajectory
        Near Clip Distance: 0.009999999776482582
        Scale: 582.8400268554688
        Target Frame: <Fixed Frame>
        Value: TopDownOrtho (rviz)
        X: 0.16045600175857544
        Y: 0.09311659634113312
      - Angle: 6.260000228881836
        Class: rviz/TopDownOrtho
        Enable Stereo Rendering:
          Stereo Eye Separation: 0.05999999865889549
          Stereo Focal Distance: 1
          Swap Stereo Eyes: false
          Value: false
        Invert Z Axis: false
        Name: video_top
        Near Clip Distance: 0.009999999776482582
        Scale: 266.7760009765625
        Target Frame: <Fixed Frame>
        Value: TopDownOrtho (rviz)
        X: 2.279409885406494
        Y: -0.7245129942893982
      - Class: rviz/Orbit
        Distance: 3.5650899410247803
        Enable Stereo Rendering:
          Stereo Eye Separation: 0.05999999865889549
          Stereo Focal Distance: 1
          Swap Stereo Eyes: false
          Value: false
        Focal Point:
          X: 4.226150035858154
          Y: -1.1256200075149536
          Z: 0.17035800218582153
        Focal Shape Fixed Size: true
        Focal Shape Size: 0.05000000074505806
        Invert Z Axis: false
        Name: video_side
        Near Clip Distance: 0.009999999776482582
        Pitch: 0.434798002243042
        Target Frame: <Fixed Frame>
        Value: Orbit (rviz)
        Yaw: 5.150000095367432
      - Class: rviz/Orbit
        Distance: 1.7256799936294556
        Enable Stereo Rendering:
          Stereo Eye Separation: 0.05999999865889549
          Stereo Focal Distance: 1
          Swap Stereo Eyes: false
          Value: false
        Focal Point:
          X: 0.09568200260400772
          Y: -0.16040100157260895
          Z: -0.31398600339889526
        Focal Shape Fixed Size: true
        Focal Shape Size: 0.05000000074505806
        Invert Z Axis: false
        Name: fixed_to_hyq
        Near Clip Distance: 0.009999999776482582
        Pitch: 0.3497979938983917
        Target Frame: base_link
        Value: Orbit (rviz)
        Yaw: 5.114999771118164
Window Geometry:
  Displays:
    collapsed: false
  Height: 1052
  Hide Left Dock: false
  Hide Right Dock: false
  QMainWindow State: 000000ff00000000fd0000000400000000000001d0000003c2fc0200000008fb0000001200530065006c0065006300740069006f006e00000001e10000009b0000005c00fffffffb0000001e0054006f006f006c002000500072006f007000650072007400690065007302000001ed000001df00000185000000a3fb000000120056006900650077007300200054006f006f02000001df000002110000018500000122fb000000200054006f006f006c002000500072006f0070006500720074006900650073003203000002880000011d000002210000017afb000000100044006900730070006c006100790073010000003d000003c2000000c900fffffffb0000002000730065006c0065006300740069006f006e00200062007500660066006500720200000138000000aa0000023a00000294fb00000014005700690064006500530074006500720065006f02000000e6000000d2000003ee0000030bfb0000000c004b0069006e0065006300740200000186000001060000030c00000261000000010000012f00000432fc0200000003fb0000001e0054006f006f006c002000500072006f00700065007200740069006500730100000041000000780000000000000000fb0000000a00560069006500770073000000004300000432000000a400fffffffb0000001200530065006c0065006300740069006f006e010000025a000000b200000000000000000000000200000490000000a9fc0100000001fb0000000a00560069006500770073030000004e00000080000002e10000019700000003000003bf0000003efc0100000002fb0000000800540069006d00650000000000000003bf000002eb00fffffffb0000000800540069006d0065010000000000000450000000000000000000000567000003c200000004000000040000000800000008fc0000000100000002000000010000000a0054006f006f006c00730100000000ffffffff0000000000000000
  Selection:
    collapsed: false
  Time:
    collapsed: false
  Tool Properties:
    collapsed: false
  Views:
    collapsed: false
  Width: 1853
  X: 1987
  Y: 0<|MERGE_RESOLUTION|>--- conflicted
+++ resolved
@@ -5,14 +5,9 @@
     Property Tree Widget:
       Expanded:
         - /Grid1/Offset1
-<<<<<<< HEAD
-        - /localTerrain1/Namespaces1
-        - /swing_planner1/NominalFootholds_LF1/Status1
-=======
         - /Desired Trajectory1
         - /Optimized Trajectory1
         - /Current1
->>>>>>> def7831e
       Splitter Ratio: 0.7034631967544556
     Tree Height: 763
   - Class: rviz/Selection
@@ -71,7 +66,7 @@
         Expand Joint Details: false
         Expand Link Details: false
         Expand Tree: false
-        LF_FOOT:
+        LF_ADAPTER:
           Alpha: 1
           Show Axes: false
           Show Trail: false
@@ -99,26 +94,20 @@
           Alpha: 1
           Show Axes: false
           Show Trail: false
-<<<<<<< HEAD
-=======
           Value: true
         LF_SHANK:
           Alpha: 1
           Show Axes: false
           Show Trail: false
->>>>>>> def7831e
         LF_THIGH:
           Alpha: 1
           Show Axes: false
           Show Trail: false
-<<<<<<< HEAD
-=======
         LF_WHEEL_L:
           Alpha: 1
           Show Axes: false
           Show Trail: false
           Value: true
->>>>>>> def7831e
         LF_hip_fixed:
           Alpha: 1
           Show Axes: false
@@ -128,16 +117,13 @@
           Alpha: 1
           Show Axes: false
           Show Trail: false
-<<<<<<< HEAD
-=======
           Value: true
         LF_thigh_fixed:
           Alpha: 1
           Show Axes: false
           Show Trail: false
->>>>>>> def7831e
-          Value: true
-        LF_thigh_fixed:
+          Value: true
+        LH_ADAPTER:
           Alpha: 1
           Show Axes: false
           Show Trail: false
@@ -152,16 +138,6 @@
           Show Axes: false
           Show Trail: false
           Value: true
-        LH_HAA:
-          Alpha: 1
-          Show Axes: false
-          Show Trail: false
-          Value: true
-        LH_HFE:
-          Alpha: 1
-          Show Axes: false
-          Show Trail: false
-          Value: true
         LH_HIP:
           Alpha: 1
           Show Axes: false
@@ -175,32 +151,24 @@
           Alpha: 1
           Show Axes: false
           Show Trail: false
-<<<<<<< HEAD
-=======
           Value: true
         LH_SHANK:
           Alpha: 1
           Show Axes: false
           Show Trail: false
->>>>>>> def7831e
         LH_THIGH:
           Alpha: 1
           Show Axes: false
           Show Trail: false
-<<<<<<< HEAD
-=======
         LH_WHEEL_L:
           Alpha: 1
           Show Axes: false
           Show Trail: false
           Value: true
->>>>>>> def7831e
         LH_hip_fixed:
           Alpha: 1
           Show Axes: false
           Show Trail: false
-<<<<<<< HEAD
-=======
           Value: true
         LH_shank_fixed:
           Alpha: 1
@@ -211,39 +179,19 @@
           Alpha: 1
           Show Axes: false
           Show Trail: false
->>>>>>> def7831e
-          Value: true
-        LH_shank_fixed:
-          Alpha: 1
-          Show Axes: false
-          Show Trail: false
-          Value: true
-        LH_thigh_fixed:
-          Alpha: 1
-          Show Axes: false
-          Show Trail: false
-          Value: true
-<<<<<<< HEAD
+          Value: true
         Link Tree Style: Links in Alphabetic Order
-        RF_FOOT:
-=======
+        RF_ADAPTER:
+          Alpha: 1
+          Show Axes: false
+          Show Trail: false
+          Value: true
         RF_HAA:
           Alpha: 1
           Show Axes: false
           Show Trail: false
           Value: true
         RF_HFE:
->>>>>>> def7831e
-          Alpha: 1
-          Show Axes: false
-          Show Trail: false
-          Value: true
-        RF_HAA:
-          Alpha: 1
-          Show Axes: false
-          Show Trail: false
-          Value: true
-        RF_HFE:
           Alpha: 1
           Show Axes: false
           Show Trail: false
@@ -261,26 +209,20 @@
           Alpha: 1
           Show Axes: false
           Show Trail: false
-<<<<<<< HEAD
-=======
           Value: true
         RF_SHANK:
           Alpha: 1
           Show Axes: false
           Show Trail: false
->>>>>>> def7831e
         RF_THIGH:
           Alpha: 1
           Show Axes: false
           Show Trail: false
-<<<<<<< HEAD
-=======
         RF_WHEEL_L:
           Alpha: 1
           Show Axes: false
           Show Trail: false
           Value: true
->>>>>>> def7831e
         RF_hip_fixed:
           Alpha: 1
           Show Axes: false
@@ -290,16 +232,13 @@
           Alpha: 1
           Show Axes: false
           Show Trail: false
-<<<<<<< HEAD
-=======
           Value: true
         RF_thigh_fixed:
           Alpha: 1
           Show Axes: false
           Show Trail: false
->>>>>>> def7831e
-          Value: true
-        RF_thigh_fixed:
+          Value: true
+        RH_ADAPTER:
           Alpha: 1
           Show Axes: false
           Show Trail: false
@@ -314,16 +253,6 @@
           Show Axes: false
           Show Trail: false
           Value: true
-        RH_HAA:
-          Alpha: 1
-          Show Axes: false
-          Show Trail: false
-          Value: true
-        RH_HFE:
-          Alpha: 1
-          Show Axes: false
-          Show Trail: false
-          Value: true
         RH_HIP:
           Alpha: 1
           Show Axes: false
@@ -337,26 +266,20 @@
           Alpha: 1
           Show Axes: false
           Show Trail: false
-<<<<<<< HEAD
-=======
           Value: true
         RH_SHANK:
           Alpha: 1
           Show Axes: false
           Show Trail: false
->>>>>>> def7831e
         RH_THIGH:
           Alpha: 1
           Show Axes: false
           Show Trail: false
-<<<<<<< HEAD
-=======
         RH_WHEEL_L:
           Alpha: 1
           Show Axes: false
           Show Trail: false
           Value: true
->>>>>>> def7831e
         RH_hip_fixed:
           Alpha: 1
           Show Axes: false
@@ -387,7 +310,6 @@
           Show Trail: false
           Value: true
         blackfly_front_camera:
-<<<<<<< HEAD
           Alpha: 1
           Show Axes: false
           Show Trail: false
@@ -410,45 +332,14 @@
           Show Axes: false
           Show Trail: false
         face_front:
-=======
->>>>>>> def7831e
-          Alpha: 1
-          Show Axes: false
-          Show Trail: false
-          Value: true
-<<<<<<< HEAD
+          Alpha: 1
+          Show Axes: false
+          Show Trail: false
+          Value: true
         face_rear:
           Alpha: 1
           Show Axes: false
           Show Trail: false
-=======
-        blackfly_front_camera_parent:
-          Alpha: 1
-          Show Axes: false
-          Show Trail: false
-        blackfly_rear_camera:
-          Alpha: 1
-          Show Axes: false
-          Show Trail: false
-          Value: true
-        blackfly_rear_camera_parent:
-          Alpha: 1
-          Show Axes: false
-          Show Trail: false
-        docking_socket:
-          Alpha: 1
-          Show Axes: false
-          Show Trail: false
-        face_front:
-          Alpha: 1
-          Show Axes: false
-          Show Trail: false
-          Value: true
-        face_rear:
-          Alpha: 1
-          Show Axes: false
-          Show Trail: false
->>>>>>> def7831e
           Value: true
         hatch:
           Alpha: 1
@@ -469,19 +360,6 @@
           Alpha: 1
           Show Axes: false
           Show Trail: false
-<<<<<<< HEAD
-        realsense_d435_front_color_frame:
-          Alpha: 1
-          Show Axes: false
-          Show Trail: false
-        realsense_d435_front_color_optical_frame:
-          Alpha: 1
-          Show Axes: false
-          Show Trail: false
-        realsense_d435_front_depth_optical_frame:
-          Alpha: 1
-          Show Axes: false
-          Show Trail: false
         realsense_d435_left_camera:
           Alpha: 1
           Show Axes: false
@@ -491,18 +369,6 @@
           Alpha: 1
           Show Axes: false
           Show Trail: false
-        realsense_d435_left_color_frame:
-          Alpha: 1
-          Show Axes: false
-          Show Trail: false
-        realsense_d435_left_color_optical_frame:
-          Alpha: 1
-          Show Axes: false
-          Show Trail: false
-        realsense_d435_left_depth_optical_frame:
-          Alpha: 1
-          Show Axes: false
-          Show Trail: false
         realsense_d435_rear_camera:
           Alpha: 1
           Show Axes: false
@@ -512,18 +378,6 @@
           Alpha: 1
           Show Axes: false
           Show Trail: false
-        realsense_d435_rear_color_frame:
-          Alpha: 1
-          Show Axes: false
-          Show Trail: false
-        realsense_d435_rear_color_optical_frame:
-          Alpha: 1
-          Show Axes: false
-          Show Trail: false
-        realsense_d435_rear_depth_optical_frame:
-          Alpha: 1
-          Show Axes: false
-          Show Trail: false
         realsense_d435_right_camera:
           Alpha: 1
           Show Axes: false
@@ -533,18 +387,6 @@
           Alpha: 1
           Show Axes: false
           Show Trail: false
-        realsense_d435_right_color_frame:
-          Alpha: 1
-          Show Axes: false
-          Show Trail: false
-        realsense_d435_right_color_optical_frame:
-          Alpha: 1
-          Show Axes: false
-          Show Trail: false
-        realsense_d435_right_depth_optical_frame:
-          Alpha: 1
-          Show Axes: false
-          Show Trail: false
         shell:
           Alpha: 1
           Show Axes: false
@@ -554,44 +396,6 @@
           Alpha: 1
           Show Axes: false
           Show Trail: false
-=======
-        realsense_d435_left_camera:
-          Alpha: 1
-          Show Axes: false
-          Show Trail: false
-          Value: true
-        realsense_d435_left_camera_parent:
-          Alpha: 1
-          Show Axes: false
-          Show Trail: false
-        realsense_d435_rear_camera:
-          Alpha: 1
-          Show Axes: false
-          Show Trail: false
-          Value: true
-        realsense_d435_rear_camera_parent:
-          Alpha: 1
-          Show Axes: false
-          Show Trail: false
-        realsense_d435_right_camera:
-          Alpha: 1
-          Show Axes: false
-          Show Trail: false
-          Value: true
-        realsense_d435_right_camera_parent:
-          Alpha: 1
-          Show Axes: false
-          Show Trail: false
-        shell:
-          Alpha: 1
-          Show Axes: false
-          Show Trail: false
-          Value: true
-        velodyne:
-          Alpha: 1
-          Show Axes: false
-          Show Trail: false
->>>>>>> def7831e
           Value: true
         velodyne_cage:
           Alpha: 1
@@ -604,85 +408,6 @@
       Update Interval: 0
       Value: true
       Visual Enabled: true
-<<<<<<< HEAD
-    - Class: rviz/MarkerArray
-      Enabled: true
-      Marker Topic: /ocs2_anymal/currentState
-      Name: Current State
-      Namespaces:
-        Center of Pressure: true
-        EE Forces: true
-        EE Positions: true
-        Support Polygon: true
-      Queue Size: 1
-      Value: true
-    - Class: rviz/Marker
-      Enabled: true
-      Marker Topic: /ocs2_anymal/desiredBaseTrajectory
-      Name: Desired Base Trajectory
-      Namespaces:
-        {}
-      Queue Size: 1
-      Value: true
-    - Class: rviz/MarkerArray
-      Enabled: true
-      Marker Topic: /ocs2_anymal/optimizedStateTrajectory
-      Name: Optimized State Trajectory
-      Namespaces:
-        CoM Trajectory: true
-        EE Trajectories: true
-      Queue Size: 1
-      Value: true
-    - Alpha: 1
-      Arrow Length: 0.30000001192092896
-      Axes Length: 0.10000000149011612
-      Axes Radius: 0.009999999776482582
-      Class: rviz/PoseArray
-      Color: 255; 25; 0
-      Enabled: true
-      Head Length: 0.07000000029802322
-      Head Radius: 0.029999999329447746
-      Name: Current CoM Pose
-      Shaft Length: 0.23000000417232513
-      Shaft Radius: 0.009999999776482582
-      Shape: Axes
-      Topic: ocs2_anymal/currentPose
-      Unreliable: false
-      Value: true
-    - Alpha: 1
-      Arrow Length: 0.30000001192092896
-      Axes Length: 0.05000000074505806
-      Axes Radius: 0.009999999776482582
-      Class: rviz/PoseArray
-      Color: 255; 25; 0
-      Enabled: true
-      Head Length: 0.07000000029802322
-      Head Radius: 0.029999999329447746
-      Name: Desired CoM Pose Trajectory
-      Shaft Length: 0.23000000417232513
-      Shaft Radius: 0.009999999776482582
-      Shape: Axes
-      Topic: ocs2_anymal/desiredPoseTrajectory
-      Unreliable: false
-      Value: true
-    - Alpha: 1
-      Arrow Length: 0.30000001192092896
-      Axes Length: 0.05000000074505806
-      Axes Radius: 0.009999999776482582
-      Class: rviz/PoseArray
-      Color: 255; 25; 0
-      Enabled: true
-      Head Length: 0.07000000029802322
-      Head Radius: 0.029999999329447746
-      Name: Optimized CoM Pose Trajectory
-      Shaft Length: 0.23000000417232513
-      Shaft Radius: 0.009999999776482582
-      Shape: Axes
-      Topic: ocs2_anymal/optimizedPoseTrajectory
-      Unreliable: false
-      Value: true
-=======
->>>>>>> def7831e
     - Alpha: 1
       Autocompute Intensity Bounds: true
       Class: grid_map_rviz_plugin/GridMap
@@ -704,22 +429,6 @@
       Unreliable: false
       Use Rainbow: true
       Value: true
-<<<<<<< HEAD
-    - Class: rviz/Marker
-      Enabled: true
-      Marker Topic: /ocs2_anymal/localTerrain
-      Name: localTerrain
-      Namespaces:
-        "": true
-      Queue Size: 100
-      Value: true
-    - Class: rviz/Group
-      Displays:
-        - Alpha: 1
-          Arrow Length: 0.30000001192092896
-          Axes Length: 0.05000000074505806
-          Axes Radius: 0.004999999888241291
-=======
     - Class: rviz/Group
       Displays:
         - Class: rviz/Marker
@@ -802,25 +511,11 @@
           Arrow Length: 0.30000001192092896
           Axes Length: 0.05000000074505806
           Axes Radius: 0.009999999776482582
->>>>>>> def7831e
           Class: rviz/PoseArray
           Color: 255; 25; 0
           Enabled: true
           Head Length: 0.07000000029802322
           Head Radius: 0.029999999329447746
-<<<<<<< HEAD
-          Name: NominalFootholds_LF
-          Shaft Length: 0.23000000417232513
-          Shaft Radius: 0.009999999776482582
-          Shape: Axes
-          Topic: /ocs2_anymal/swing_planner/nominalFootholds_LF
-          Unreliable: false
-          Value: true
-        - Alpha: 1
-          Arrow Length: 0.30000001192092896
-          Axes Length: 0.05000000074505806
-          Axes Radius: 0.004999999888241291
-=======
           Name: CoM Pose Trajectory
           Shaft Length: 0.23000000417232513
           Shaft Radius: 0.009999999776482582
@@ -836,25 +531,11 @@
           Arrow Length: 0.30000001192092896
           Axes Length: 0.05000000074505806
           Axes Radius: 0.009999999776482582
->>>>>>> def7831e
           Class: rviz/PoseArray
           Color: 255; 25; 0
           Enabled: true
           Head Length: 0.07000000029802322
           Head Radius: 0.029999999329447746
-<<<<<<< HEAD
-          Name: NominalFootholds_LH
-          Shaft Length: 0.23000000417232513
-          Shaft Radius: 0.009999999776482582
-          Shape: Axes
-          Topic: /ocs2_anymal/swing_planner/nominalFootholds_LH
-          Unreliable: false
-          Value: true
-        - Alpha: 1
-          Arrow Length: 0.30000001192092896
-          Axes Length: 0.05000000074505806
-          Axes Radius: 0.004999999888241291
-=======
           Name: CoM Pose Trajectory
           Shaft Length: 0.23000000417232513
           Shaft Radius: 0.009999999776482582
@@ -948,39 +629,11 @@
           Arrow Length: 0.30000001192092896
           Axes Length: 0.10000000149011612
           Axes Radius: 0.009999999776482582
->>>>>>> def7831e
           Class: rviz/PoseArray
           Color: 255; 25; 0
           Enabled: true
           Head Length: 0.07000000029802322
           Head Radius: 0.029999999329447746
-<<<<<<< HEAD
-          Name: NominalFootholds_RF
-          Shaft Length: 0.23000000417232513
-          Shaft Radius: 0.009999999776482582
-          Shape: Axes
-          Topic: /ocs2_anymal/swing_planner/nominalFootholds_RF
-          Unreliable: false
-          Value: true
-        - Alpha: 1
-          Arrow Length: 0.30000001192092896
-          Axes Length: 0.05000000074505806
-          Axes Radius: 0.004999999888241291
-          Class: rviz/PoseArray
-          Color: 255; 25; 0
-          Enabled: true
-          Head Length: 0.07000000029802322
-          Head Radius: 0.029999999329447746
-          Name: NominalFootholds_RH
-          Shaft Length: 0.23000000417232513
-          Shaft Radius: 0.009999999776482582
-          Shape: Axes
-          Topic: /ocs2_anymal/swing_planner/nominalFootholds_RH
-          Unreliable: false
-          Value: true
-      Enabled: true
-      Name: swing_planner
-=======
           Name: CoM Pose
           Shaft Length: 0.23000000417232513
           Shaft Radius: 0.009999999776482582
@@ -1017,7 +670,6 @@
           Value: false
       Enabled: true
       Name: Current
->>>>>>> def7831e
   Enabled: true
   Global Options:
     Background Color: 255; 255; 255
@@ -1046,11 +698,7 @@
   Views:
     Current:
       Class: rviz/ThirdPersonFollower
-<<<<<<< HEAD
-      Distance: 1.9542129039764404
-=======
       Distance: 2.141564130783081
->>>>>>> def7831e
       Enable Stereo Rendering:
         Stereo Eye Separation: 0.05999999865889549
         Stereo Focal Distance: 1
@@ -1065,17 +713,10 @@
       Invert Z Axis: false
       Name: Current View
       Near Clip Distance: 0.009999999776482582
-<<<<<<< HEAD
-      Pitch: 0.05020303651690483
-      Target Frame: <Fixed Frame>
-      Value: ThirdPersonFollower (rviz)
-      Yaw: 0.6097087860107422
-=======
       Pitch: 0.2952028214931488
       Target Frame: <Fixed Frame>
       Value: ThirdPersonFollower (rviz)
       Yaw: 2.0029025077819824
->>>>>>> def7831e
     Saved:
       - Angle: 3.140000104904175
         Class: rviz/TopDownOrtho
