Panels:
  - Class: rviz/Displays
    Help Height: 138
    Name: Displays
    Property Tree Widget:
      Expanded:
        - /Grid1/Offset1
        - /Desired Trajectory1
        - /Optimized Trajectory1
        - /Current1
      Splitter Ratio: 0.7034631967544556
    Tree Height: 763
  - Class: rviz/Selection
    Name: Selection
  - Class: rviz/Tool Properties
    Expanded:
      - /2D Pose Estimate1
      - /2D Nav Goal1
      - /Publish Point1
    Name: Tool Properties
    Splitter Ratio: 0.5886790156364441
  - Class: rviz/Views
    Expanded:
      - /Current View1
      - /CoGTrajectory1
      - /video_top1
      - /video_side1
    Name: Views
    Splitter Ratio: 0.5
  - Class: rviz/Time
    Experimental: false
    Name: Time
    SyncMode: 0
    SyncSource: ""
Preferences:
  PromptSaveOnExit: true
Toolbars:
  toolButtonStyle: 2
Visualization Manager:
  Class: ""
  Displays:
    - Alpha: 0.5
      Cell Size: 0.10000000149011612
      Class: rviz/Grid
      Color: 160; 160; 164
      Enabled: true
      Line Style:
        Line Width: 0.029999999329447746
        Value: Lines
      Name: Grid
      Normal Cell Count: 0
      Offset:
        X: 0
        Y: 0
        Z: 0
      Plane: XY
      Plane Cell Count: 100
      Reference Frame: world
      Value: true
    - Alpha: 0.30000001192092896
      Class: rviz/RobotModel
      Collision Enabled: false
      Enabled: true
      Links:
        All Links Enabled: true
        Expand Joint Details: false
        Expand Link Details: false
        Expand Tree: false
        LF_ADAPTER:
          Alpha: 1
          Show Axes: false
          Show Trail: false
          Value: true
        LF_HAA:
          Alpha: 1
          Show Axes: false
          Show Trail: false
          Value: true
        LF_HFE:
          Alpha: 1
          Show Axes: false
          Show Trail: false
          Value: true
        LF_HIP:
          Alpha: 1
          Show Axes: false
          Show Trail: false
        LF_KFE:
          Alpha: 1
          Show Axes: false
          Show Trail: false
          Value: true
        LF_MOUNT:
          Alpha: 1
          Show Axes: false
          Show Trail: false
          Value: true
        LF_SHANK:
          Alpha: 1
          Show Axes: false
          Show Trail: false
        LF_THIGH:
          Alpha: 1
          Show Axes: false
          Show Trail: false
        LF_WHEEL_L:
          Alpha: 1
          Show Axes: false
          Show Trail: false
          Value: true
        LF_hip_fixed:
          Alpha: 1
          Show Axes: false
          Show Trail: false
          Value: true
        LF_shank_fixed:
          Alpha: 1
          Show Axes: false
          Show Trail: false
          Value: true
        LF_thigh_fixed:
          Alpha: 1
          Show Axes: false
          Show Trail: false
          Value: true
        LH_ADAPTER:
          Alpha: 1
          Show Axes: false
          Show Trail: false
          Value: true
        LH_HAA:
          Alpha: 1
          Show Axes: false
          Show Trail: false
          Value: true
        LH_HFE:
          Alpha: 1
          Show Axes: false
          Show Trail: false
          Value: true
        LH_HIP:
          Alpha: 1
          Show Axes: false
          Show Trail: false
        LH_KFE:
          Alpha: 1
          Show Axes: false
          Show Trail: false
          Value: true
        LH_MOUNT:
          Alpha: 1
          Show Axes: false
          Show Trail: false
          Value: true
        LH_SHANK:
          Alpha: 1
          Show Axes: false
          Show Trail: false
        LH_THIGH:
          Alpha: 1
          Show Axes: false
          Show Trail: false
        LH_WHEEL_L:
          Alpha: 1
          Show Axes: false
          Show Trail: false
          Value: true
        LH_hip_fixed:
          Alpha: 1
          Show Axes: false
          Show Trail: false
          Value: true
        LH_shank_fixed:
          Alpha: 1
          Show Axes: false
          Show Trail: false
          Value: true
        LH_thigh_fixed:
          Alpha: 1
          Show Axes: false
          Show Trail: false
          Value: true
        Link Tree Style: Links in Alphabetic Order
        RF_ADAPTER:
          Alpha: 1
          Show Axes: false
          Show Trail: false
          Value: true
        RF_HAA:
          Alpha: 1
          Show Axes: false
          Show Trail: false
          Value: true
        RF_HFE:
          Alpha: 1
          Show Axes: false
          Show Trail: false
          Value: true
        RF_HIP:
          Alpha: 1
          Show Axes: false
          Show Trail: false
        RF_KFE:
          Alpha: 1
          Show Axes: false
          Show Trail: false
          Value: true
        RF_MOUNT:
          Alpha: 1
          Show Axes: false
          Show Trail: false
          Value: true
        RF_SHANK:
          Alpha: 1
          Show Axes: false
          Show Trail: false
        RF_THIGH:
          Alpha: 1
          Show Axes: false
          Show Trail: false
        RF_WHEEL_L:
          Alpha: 1
          Show Axes: false
          Show Trail: false
          Value: true
        RF_hip_fixed:
          Alpha: 1
          Show Axes: false
          Show Trail: false
          Value: true
        RF_shank_fixed:
          Alpha: 1
          Show Axes: false
          Show Trail: false
          Value: true
        RF_thigh_fixed:
          Alpha: 1
          Show Axes: false
          Show Trail: false
          Value: true
        RH_ADAPTER:
          Alpha: 1
          Show Axes: false
          Show Trail: false
          Value: true
        RH_HAA:
          Alpha: 1
          Show Axes: false
          Show Trail: false
          Value: true
        RH_HFE:
          Alpha: 1
          Show Axes: false
          Show Trail: false
          Value: true
        RH_HIP:
          Alpha: 1
          Show Axes: false
          Show Trail: false
        RH_KFE:
          Alpha: 1
          Show Axes: false
          Show Trail: false
          Value: true
        RH_MOUNT:
          Alpha: 1
          Show Axes: false
          Show Trail: false
          Value: true
        RH_SHANK:
          Alpha: 1
          Show Axes: false
          Show Trail: false
        RH_THIGH:
          Alpha: 1
          Show Axes: false
          Show Trail: false
        RH_WHEEL_L:
          Alpha: 1
          Show Axes: false
          Show Trail: false
          Value: true
        RH_hip_fixed:
          Alpha: 1
          Show Axes: false
          Show Trail: false
          Value: true
        RH_shank_fixed:
          Alpha: 1
          Show Axes: false
          Show Trail: false
          Value: true
        RH_thigh_fixed:
          Alpha: 1
          Show Axes: false
          Show Trail: false
          Value: true
        base:
          Alpha: 1
          Show Axes: false
          Show Trail: false
          Value: true
        base_inertia:
          Alpha: 1
          Show Axes: false
          Show Trail: false
        battery:
          Alpha: 1
          Show Axes: false
          Show Trail: false
          Value: true
        blackfly_front_camera:
          Alpha: 1
          Show Axes: false
          Show Trail: false
          Value: true
        blackfly_front_camera_parent:
          Alpha: 1
          Show Axes: false
          Show Trail: false
        blackfly_rear_camera:
          Alpha: 1
          Show Axes: false
          Show Trail: false
          Value: true
        blackfly_rear_camera_parent:
          Alpha: 1
          Show Axes: false
          Show Trail: false
        docking_socket:
          Alpha: 1
          Show Axes: false
          Show Trail: false
        face_front:
          Alpha: 1
          Show Axes: false
          Show Trail: false
          Value: true
        face_rear:
          Alpha: 1
          Show Axes: false
          Show Trail: false
          Value: true
        hatch:
          Alpha: 1
          Show Axes: false
          Show Trail: false
          Value: true
        imu_link:
          Alpha: 1
          Show Axes: false
          Show Trail: false
          Value: true
        realsense_d435_front_camera:
          Alpha: 1
          Show Axes: false
          Show Trail: false
          Value: true
        realsense_d435_front_camera_parent:
          Alpha: 1
          Show Axes: false
          Show Trail: false
        realsense_d435_left_camera:
          Alpha: 1
          Show Axes: false
          Show Trail: false
          Value: true
        realsense_d435_left_camera_parent:
          Alpha: 1
          Show Axes: false
          Show Trail: false
        realsense_d435_rear_camera:
          Alpha: 1
          Show Axes: false
          Show Trail: false
          Value: true
        realsense_d435_rear_camera_parent:
          Alpha: 1
          Show Axes: false
          Show Trail: false
        realsense_d435_right_camera:
          Alpha: 1
          Show Axes: false
          Show Trail: false
          Value: true
        realsense_d435_right_camera_parent:
          Alpha: 1
          Show Axes: false
          Show Trail: false
        shell:
          Alpha: 1
          Show Axes: false
          Show Trail: false
          Value: true
        velodyne:
          Alpha: 1
          Show Axes: false
          Show Trail: false
          Value: true
        velodyne_cage:
          Alpha: 1
          Show Axes: false
          Show Trail: false
          Value: true
      Name: "ANYmal "
      Robot Description: /ocs2_anymal_description
      TF Prefix: ""
      Update Interval: 0
      Value: true
      Visual Enabled: true
<<<<<<< HEAD
    - Class: rviz/MarkerArray
      Enabled: true
      Marker Topic: /ocs2_anymal/currentState
      Name: Current State
      Namespaces:
        Center of Pressure: true
        EE Forces: true
        EE Positions: true
        Support Polygon: true
      Queue Size: 1
      Value: true
    - Class: rviz/Marker
      Enabled: true
      Marker Topic: /ocs2_anymal/desiredBaseTrajectory
      Name: Desired Base Trajectory
      Namespaces:
        "": true
      Queue Size: 1
      Value: true
    - Class: rviz/MarkerArray
      Enabled: true
      Marker Topic: /ocs2_anymal/optimizedStateTrajectory
      Name: Optimized State Trajectory
      Namespaces:
        CoM Trajectory: true
        EE Trajectories: true
        Future footholds: true
      Queue Size: 1
      Value: true
    - Alpha: 1
      Arrow Length: 0.30000001192092896
      Axes Length: 0.10000000149011612
      Axes Radius: 0.009999999776482582
      Class: rviz/PoseArray
      Color: 255; 25; 0
      Enabled: true
      Head Length: 0.07000000029802322
      Head Radius: 0.029999999329447746
      Name: Current CoM Pose
      Shaft Length: 0.23000000417232513
      Shaft Radius: 0.009999999776482582
      Shape: Axes
      Topic: ocs2_anymal/currentPose
      Unreliable: false
      Value: true
    - Alpha: 1
      Arrow Length: 0.30000001192092896
      Axes Length: 0.05000000074505806
      Axes Radius: 0.009999999776482582
      Class: rviz/PoseArray
      Color: 255; 25; 0
      Enabled: true
      Head Length: 0.07000000029802322
      Head Radius: 0.029999999329447746
      Name: Desired CoM Pose Trajectory
      Shaft Length: 0.23000000417232513
      Shaft Radius: 0.009999999776482582
      Shape: Axes
      Topic: ocs2_anymal/desiredPoseTrajectory
      Unreliable: false
      Value: true
    - Alpha: 1
      Arrow Length: 0.30000001192092896
      Axes Length: 0.05000000074505806
      Axes Radius: 0.009999999776482582
      Class: rviz/PoseArray
      Color: 255; 25; 0
      Enabled: true
      Head Length: 0.07000000029802322
      Head Radius: 0.029999999329447746
      Name: Optimized CoM Pose Trajectory
      Shaft Length: 0.23000000417232513
      Shaft Radius: 0.009999999776482582
      Shape: Axes
      Topic: ocs2_anymal/optimizedPoseTrajectory
      Unreliable: false
      Value: true
=======
>>>>>>> 6abbeed6
    - Alpha: 1
      Autocompute Intensity Bounds: true
      Class: grid_map_rviz_plugin/GridMap
      Color: 200; 200; 200
      Color Layer: elevation
      Color Transformer: GridMapLayer
      Enabled: true
      Height Layer: elevation
      Height Transformer: GridMapLayer
      History Length: 1
      Invert Rainbow: false
      Max Color: 255; 255; 255
      Max Intensity: 10
      Min Color: 0; 0; 0
      Min Intensity: 0
      Name: GridMap
      Show Grid Lines: true
      Topic: /raisim_heightmap
      Unreliable: false
      Use Rainbow: true
      Value: true
    - Class: rviz/Group
      Displays:
        - Class: rviz/Marker
          Enabled: true
          Marker Topic: /ocs2_anymal/desiredBaseTrajectory
          Name: Base Position Trajectory
          Namespaces:
            {}
          Queue Size: 1
          Value: true
        - Class: rviz/Group
          Displays:
            - Alpha: 1
              Arrow Length: 0.30000001192092896
              Axes Length: 0.05000000074505806
              Axes Radius: 0.004999999888241291
              Class: rviz/PoseArray
              Color: 255; 25; 0
              Enabled: true
              Head Length: 0.07000000029802322
              Head Radius: 0.029999999329447746
              Name: LF
              Shaft Length: 0.23000000417232513
              Shaft Radius: 0.009999999776482582
              Shape: Axes
              Topic: /ocs2_anymal/desiredFeetPoseTrajectory/LF
              Unreliable: false
              Value: true
            - Alpha: 1
              Arrow Length: 0.30000001192092896
              Axes Length: 0.05000000074505806
              Axes Radius: 0.004999999888241291
              Class: rviz/PoseArray
              Color: 255; 25; 0
              Enabled: true
              Head Length: 0.07000000029802322
              Head Radius: 0.029999999329447746
              Name: LH
              Shaft Length: 0.23000000417232513
              Shaft Radius: 0.009999999776482582
              Shape: Axes
              Topic: /ocs2_anymal/desiredFeetPoseTrajectory/LH
              Unreliable: false
              Value: true
            - Alpha: 1
              Arrow Length: 0.30000001192092896
              Axes Length: 0.05000000074505806
              Axes Radius: 0.004999999888241291
              Class: rviz/PoseArray
              Color: 255; 25; 0
              Enabled: true
              Head Length: 0.07000000029802322
              Head Radius: 0.029999999329447746
              Name: RF
              Shaft Length: 0.23000000417232513
              Shaft Radius: 0.009999999776482582
              Shape: Axes
              Topic: /ocs2_anymal/desiredFeetPoseTrajectory/RF
              Unreliable: false
              Value: true
            - Alpha: 1
              Arrow Length: 0.30000001192092896
              Axes Length: 0.05000000074505806
              Axes Radius: 0.004999999888241291
              Class: rviz/PoseArray
              Color: 255; 25; 0
              Enabled: true
              Head Length: 0.07000000029802322
              Head Radius: 0.029999999329447746
              Name: RH
              Shaft Length: 0.23000000417232513
              Shaft Radius: 0.009999999776482582
              Shape: Axes
              Topic: /ocs2_anymal/desiredFeetPoseTrajectory/RH
              Unreliable: false
              Value: true
          Enabled: false
          Name: Feet Pose Trajectories
        - Alpha: 1
          Arrow Length: 0.30000001192092896
          Axes Length: 0.05000000074505806
          Axes Radius: 0.009999999776482582
          Class: rviz/PoseArray
          Color: 255; 25; 0
          Enabled: true
          Head Length: 0.07000000029802322
          Head Radius: 0.029999999329447746
          Name: CoM Pose Trajectory
          Shaft Length: 0.23000000417232513
          Shaft Radius: 0.009999999776482582
          Shape: Axes
          Topic: ocs2_anymal/desiredPoseTrajectory
          Unreliable: false
          Value: true
      Enabled: true
      Name: Desired Trajectory
    - Class: rviz/Group
      Displays:
        - Alpha: 1
          Arrow Length: 0.30000001192092896
          Axes Length: 0.05000000074505806
          Axes Radius: 0.009999999776482582
          Class: rviz/PoseArray
          Color: 255; 25; 0
          Enabled: true
          Head Length: 0.07000000029802322
          Head Radius: 0.029999999329447746
          Name: CoM Pose Trajectory
          Shaft Length: 0.23000000417232513
          Shaft Radius: 0.009999999776482582
          Shape: Axes
          Topic: ocs2_anymal/optimizedPoseTrajectory
          Unreliable: false
          Value: true
        - Class: rviz/MarkerArray
          Enabled: true
          Marker Topic: /ocs2_anymal/optimizedStateTrajectory
          Name: State Trajectory
          Namespaces:
            CoM Trajectory: true
            EE Trajectories: true
            Future footholds: true
          Queue Size: 1
          Value: true
        - Class: rviz/Group
          Displays:
            - Alpha: 1
              Arrow Length: 0.30000001192092896
              Axes Length: 0.05000000074505806
              Axes Radius: 0.004999999888241291
              Class: rviz/PoseArray
              Color: 255; 25; 0
              Enabled: true
              Head Length: 0.07000000029802322
              Head Radius: 0.029999999329447746
              Name: LF
              Shaft Length: 0.23000000417232513
              Shaft Radius: 0.009999999776482582
              Shape: Axes
              Topic: /ocs2_anymal/optimizedFeetPoseTrajectory/LF
              Unreliable: false
              Value: true
            - Alpha: 1
              Arrow Length: 0.30000001192092896
              Axes Length: 0.05000000074505806
              Axes Radius: 0.004999999888241291
              Class: rviz/PoseArray
              Color: 255; 25; 0
              Enabled: true
              Head Length: 0.07000000029802322
              Head Radius: 0.029999999329447746
              Name: LH
              Shaft Length: 0.23000000417232513
              Shaft Radius: 0.009999999776482582
              Shape: Axes
              Topic: /ocs2_anymal/optimizedFeetPoseTrajectory/LH
              Unreliable: false
              Value: true
            - Alpha: 1
              Arrow Length: 0.30000001192092896
              Axes Length: 0.05000000074505806
              Axes Radius: 0.004999999888241291
              Class: rviz/PoseArray
              Color: 255; 25; 0
              Enabled: true
              Head Length: 0.07000000029802322
              Head Radius: 0.029999999329447746
              Name: RF
              Shaft Length: 0.23000000417232513
              Shaft Radius: 0.009999999776482582
              Shape: Axes
              Topic: /ocs2_anymal/optimizedFeetPoseTrajectory/RF
              Unreliable: false
              Value: true
            - Alpha: 1
              Arrow Length: 0.30000001192092896
              Axes Length: 0.05000000074505806
              Axes Radius: 0.004999999888241291
              Class: rviz/PoseArray
              Color: 255; 25; 0
              Enabled: true
              Head Length: 0.07000000029802322
              Head Radius: 0.029999999329447746
              Name: RH
              Shaft Length: 0.23000000417232513
              Shaft Radius: 0.009999999776482582
              Shape: Axes
              Topic: /ocs2_anymal/optimizedFeetPoseTrajectory/RH
              Unreliable: false
              Value: true
          Enabled: false
          Name: Feet Pose Trajectories
      Enabled: true
      Name: Optimized Trajectory
    - Class: rviz/Group
      Displays:
        - Alpha: 1
          Arrow Length: 0.30000001192092896
          Axes Length: 0.10000000149011612
          Axes Radius: 0.009999999776482582
          Class: rviz/PoseArray
          Color: 255; 25; 0
          Enabled: true
          Head Length: 0.07000000029802322
          Head Radius: 0.029999999329447746
          Name: CoM Pose
          Shaft Length: 0.23000000417232513
          Shaft Radius: 0.009999999776482582
          Shape: Axes
          Topic: ocs2_anymal/currentPose
          Unreliable: false
          Value: true
        - Class: rviz/MarkerArray
          Enabled: true
          Marker Topic: /ocs2_anymal/currentState
          Name: State
          Namespaces:
            Center of Pressure: true
            EE Forces: true
            EE Positions: true
            Support Polygon: true
          Queue Size: 1
          Value: true
        - Alpha: 1
          Arrow Length: 0.30000001192092896
          Axes Length: 0.10000000149011612
          Axes Radius: 0.009999999776482582
          Class: rviz/PoseArray
          Color: 255; 25; 0
          Enabled: false
          Head Length: 0.07000000029802322
          Head Radius: 0.029999999329447746
          Name: Feet Poses
          Shaft Length: 0.23000000417232513
          Shaft Radius: 0.009999999776482582
          Shape: Axes
          Topic: /ocs2_anymal/currentFeetPoses
          Unreliable: false
          Value: false
      Enabled: true
      Name: Current
  Enabled: true
  Global Options:
    Background Color: 255; 255; 255
    Default Light: true
    Fixed Frame: world
    Frame Rate: 30
  Name: root
  Tools:
    - Class: rviz/Interact
      Hide Inactive Objects: true
    - Class: rviz/MoveCamera
    - Class: rviz/Select
    - Class: rviz/FocusCamera
    - Class: rviz/Measure
    - Class: rviz/SetInitialPose
      Theta std deviation: 0.2617993950843811
      Topic: /initialpose
      X std deviation: 0.5
      Y std deviation: 0.5
    - Class: rviz/SetGoal
      Topic: /move_base_simple/goal
    - Class: rviz/PublishPoint
      Single click: true
      Topic: /clicked_point
  Value: true
  Views:
    Current:
      Class: rviz/ThirdPersonFollower
<<<<<<< HEAD
      Distance: 0.7380470037460327
=======
      Distance: 2.141564130783081
>>>>>>> 6abbeed6
      Enable Stereo Rendering:
        Stereo Eye Separation: 0.05999999865889549
        Stereo Focal Distance: 1
        Swap Stereo Eyes: false
        Value: false
      Focal Point:
        X: -0.417638897895813
        Y: 0.23163104057312012
        Z: -1.1920928955078125e-7
      Focal Shape Fixed Size: true
      Focal Shape Size: 0.05000000074505806
      Invert Z Axis: false
      Name: Current View
      Near Clip Distance: 0.009999999776482582
<<<<<<< HEAD
      Pitch: -0.024797191843390465
      Target Frame: <Fixed Frame>
      Value: ThirdPersonFollower (rviz)
      Yaw: 2.127901792526245
=======
      Pitch: 0.2952028214931488
      Target Frame: <Fixed Frame>
      Value: ThirdPersonFollower (rviz)
      Yaw: 2.0029025077819824
>>>>>>> 6abbeed6
    Saved:
      - Angle: 3.140000104904175
        Class: rviz/TopDownOrtho
        Enable Stereo Rendering:
          Stereo Eye Separation: 0.05999999865889549
          Stereo Focal Distance: 1
          Swap Stereo Eyes: false
          Value: false
        Invert Z Axis: false
        Name: CoGTrajectory
        Near Clip Distance: 0.009999999776482582
        Scale: 582.8400268554688
        Target Frame: <Fixed Frame>
        Value: TopDownOrtho (rviz)
        X: 0.16045600175857544
        Y: 0.09311659634113312
      - Angle: 6.260000228881836
        Class: rviz/TopDownOrtho
        Enable Stereo Rendering:
          Stereo Eye Separation: 0.05999999865889549
          Stereo Focal Distance: 1
          Swap Stereo Eyes: false
          Value: false
        Invert Z Axis: false
        Name: video_top
        Near Clip Distance: 0.009999999776482582
        Scale: 266.7760009765625
        Target Frame: <Fixed Frame>
        Value: TopDownOrtho (rviz)
        X: 2.279409885406494
        Y: -0.7245129942893982
      - Class: rviz/Orbit
        Distance: 3.5650899410247803
        Enable Stereo Rendering:
          Stereo Eye Separation: 0.05999999865889549
          Stereo Focal Distance: 1
          Swap Stereo Eyes: false
          Value: false
        Focal Point:
          X: 4.226150035858154
          Y: -1.1256200075149536
          Z: 0.17035800218582153
        Focal Shape Fixed Size: true
        Focal Shape Size: 0.05000000074505806
        Invert Z Axis: false
        Name: video_side
        Near Clip Distance: 0.009999999776482582
        Pitch: 0.434798002243042
        Target Frame: <Fixed Frame>
        Value: Orbit (rviz)
        Yaw: 5.150000095367432
      - Class: rviz/Orbit
        Distance: 1.7256799936294556
        Enable Stereo Rendering:
          Stereo Eye Separation: 0.05999999865889549
          Stereo Focal Distance: 1
          Swap Stereo Eyes: false
          Value: false
        Focal Point:
          X: 0.09568200260400772
          Y: -0.16040100157260895
          Z: -0.31398600339889526
        Focal Shape Fixed Size: true
        Focal Shape Size: 0.05000000074505806
        Invert Z Axis: false
        Name: fixed_to_hyq
        Near Clip Distance: 0.009999999776482582
        Pitch: 0.3497979938983917
        Target Frame: base_link
        Value: Orbit (rviz)
        Yaw: 5.114999771118164
Window Geometry:
  Displays:
    collapsed: false
  Height: 1052
  Hide Left Dock: false
  Hide Right Dock: false
  QMainWindow State: 000000ff00000000fd0000000400000000000001d0000003c2fc0200000008fb0000001200530065006c0065006300740069006f006e00000001e10000009b0000005c00fffffffb0000001e0054006f006f006c002000500072006f007000650072007400690065007302000001ed000001df00000185000000a3fb000000120056006900650077007300200054006f006f02000001df000002110000018500000122fb000000200054006f006f006c002000500072006f0070006500720074006900650073003203000002880000011d000002210000017afb000000100044006900730070006c006100790073010000003d000003c2000000c900fffffffb0000002000730065006c0065006300740069006f006e00200062007500660066006500720200000138000000aa0000023a00000294fb00000014005700690064006500530074006500720065006f02000000e6000000d2000003ee0000030bfb0000000c004b0069006e0065006300740200000186000001060000030c00000261000000010000012f00000432fc0200000003fb0000001e0054006f006f006c002000500072006f00700065007200740069006500730100000041000000780000000000000000fb0000000a00560069006500770073000000004300000432000000a400fffffffb0000001200530065006c0065006300740069006f006e010000025a000000b200000000000000000000000200000490000000a9fc0100000001fb0000000a00560069006500770073030000004e00000080000002e10000019700000003000003bf0000003efc0100000002fb0000000800540069006d00650000000000000003bf000002eb00fffffffb0000000800540069006d0065010000000000000450000000000000000000000567000003c200000004000000040000000800000008fc0000000100000002000000010000000a0054006f006f006c00730100000000ffffffff0000000000000000
  Selection:
    collapsed: false
  Time:
    collapsed: false
  Tool Properties:
    collapsed: false
  Views:
    collapsed: false
  Width: 1853
  X: 1987
  Y: 0<|MERGE_RESOLUTION|>--- conflicted
+++ resolved
@@ -408,86 +408,6 @@
       Update Interval: 0
       Value: true
       Visual Enabled: true
-<<<<<<< HEAD
-    - Class: rviz/MarkerArray
-      Enabled: true
-      Marker Topic: /ocs2_anymal/currentState
-      Name: Current State
-      Namespaces:
-        Center of Pressure: true
-        EE Forces: true
-        EE Positions: true
-        Support Polygon: true
-      Queue Size: 1
-      Value: true
-    - Class: rviz/Marker
-      Enabled: true
-      Marker Topic: /ocs2_anymal/desiredBaseTrajectory
-      Name: Desired Base Trajectory
-      Namespaces:
-        "": true
-      Queue Size: 1
-      Value: true
-    - Class: rviz/MarkerArray
-      Enabled: true
-      Marker Topic: /ocs2_anymal/optimizedStateTrajectory
-      Name: Optimized State Trajectory
-      Namespaces:
-        CoM Trajectory: true
-        EE Trajectories: true
-        Future footholds: true
-      Queue Size: 1
-      Value: true
-    - Alpha: 1
-      Arrow Length: 0.30000001192092896
-      Axes Length: 0.10000000149011612
-      Axes Radius: 0.009999999776482582
-      Class: rviz/PoseArray
-      Color: 255; 25; 0
-      Enabled: true
-      Head Length: 0.07000000029802322
-      Head Radius: 0.029999999329447746
-      Name: Current CoM Pose
-      Shaft Length: 0.23000000417232513
-      Shaft Radius: 0.009999999776482582
-      Shape: Axes
-      Topic: ocs2_anymal/currentPose
-      Unreliable: false
-      Value: true
-    - Alpha: 1
-      Arrow Length: 0.30000001192092896
-      Axes Length: 0.05000000074505806
-      Axes Radius: 0.009999999776482582
-      Class: rviz/PoseArray
-      Color: 255; 25; 0
-      Enabled: true
-      Head Length: 0.07000000029802322
-      Head Radius: 0.029999999329447746
-      Name: Desired CoM Pose Trajectory
-      Shaft Length: 0.23000000417232513
-      Shaft Radius: 0.009999999776482582
-      Shape: Axes
-      Topic: ocs2_anymal/desiredPoseTrajectory
-      Unreliable: false
-      Value: true
-    - Alpha: 1
-      Arrow Length: 0.30000001192092896
-      Axes Length: 0.05000000074505806
-      Axes Radius: 0.009999999776482582
-      Class: rviz/PoseArray
-      Color: 255; 25; 0
-      Enabled: true
-      Head Length: 0.07000000029802322
-      Head Radius: 0.029999999329447746
-      Name: Optimized CoM Pose Trajectory
-      Shaft Length: 0.23000000417232513
-      Shaft Radius: 0.009999999776482582
-      Shape: Axes
-      Topic: ocs2_anymal/optimizedPoseTrajectory
-      Unreliable: false
-      Value: true
-=======
->>>>>>> 6abbeed6
     - Alpha: 1
       Autocompute Intensity Bounds: true
       Class: grid_map_rviz_plugin/GridMap
@@ -778,11 +698,7 @@
   Views:
     Current:
       Class: rviz/ThirdPersonFollower
-<<<<<<< HEAD
-      Distance: 0.7380470037460327
-=======
       Distance: 2.141564130783081
->>>>>>> 6abbeed6
       Enable Stereo Rendering:
         Stereo Eye Separation: 0.05999999865889549
         Stereo Focal Distance: 1
@@ -797,17 +713,10 @@
       Invert Z Axis: false
       Name: Current View
       Near Clip Distance: 0.009999999776482582
-<<<<<<< HEAD
-      Pitch: -0.024797191843390465
-      Target Frame: <Fixed Frame>
-      Value: ThirdPersonFollower (rviz)
-      Yaw: 2.127901792526245
-=======
       Pitch: 0.2952028214931488
       Target Frame: <Fixed Frame>
       Value: ThirdPersonFollower (rviz)
       Yaw: 2.0029025077819824
->>>>>>> 6abbeed6
     Saved:
       - Angle: 3.140000104904175
         Class: rviz/TopDownOrtho
