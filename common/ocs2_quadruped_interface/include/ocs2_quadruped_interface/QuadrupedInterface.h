--- conflicted
+++ resolved
@@ -92,13 +92,7 @@
   /** Load the general quadruped settings from file. */
   void loadSettings(const std::string& pathToConfigFile);
 
-<<<<<<< HEAD
-  std::string configFile_;
   ocs2::rollout::Settings rolloutSettings_;
-=======
-  scalar_t timeHorizon_;
-  ocs2::Rollout_Settings rolloutSettings_;
->>>>>>> 87db3d4a
   ModelSettings modelSettings_;
 
   std::unique_ptr<kinematic_model_t> kinematicModelPtr_;
