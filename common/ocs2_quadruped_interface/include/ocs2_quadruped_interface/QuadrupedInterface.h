/*
 * QuadrupedInterface.h
 *
 *  Created on: Feb 14, 2018
 *      Author: farbod
 */

#pragma once

#include <ocs2_oc/oc_solver/SolverSynchronizedModule.h>
#include <ocs2_oc/rollout/TimeTriggeredRollout.h>

#include <ocs2_robotic_tools/common/RobotInterface.h>

#include <ocs2_oc/oc_solver/SolverSynchronizedModule.h>

#include <ocs2_switched_model_interface/core/ComModelBase.h>
#include <ocs2_switched_model_interface/core/KinematicsModelBase.h>
#include <ocs2_switched_model_interface/core/ModelSettings.h>
#include <ocs2_switched_model_interface/core/MotionPhaseDefinition.h>
#include <ocs2_switched_model_interface/core/SwitchedModel.h>

#include <ocs2_switched_model_interface/logic/ModeSequenceTemplate.h>
#include <ocs2_switched_model_interface/logic/SwitchedModelModeScheduleManager.h>

#include <ocs2_switched_model_interface/constraint/ComKinoConstraintBaseAd.h>
#include <ocs2_switched_model_interface/cost/SwitchedModelCostBase.h>
#include <ocs2_switched_model_interface/dynamics/ComKinoSystemDynamicsAd.h>
#include <ocs2_switched_model_interface/initialization/ComKinoOperatingPointsBase.h>

namespace switched_model {

class QuadrupedInterface : public ocs2::RobotInterface<STATE_DIM, INPUT_DIM> {
 public:
  EIGEN_MAKE_ALIGNED_OPERATOR_NEW

  using BASE = ocs2::RobotInterface<STATE_DIM, INPUT_DIM>;

  using com_model_t = ComModelBase<double>;
  using kinematic_model_t = KinematicsModelBase<double>;

  using ad_base_t = CppAD::cg::CG<double>;
  using ad_scalar_t = CppAD::AD<ad_base_t>;
  using ad_com_model_t = ComModelBase<ad_scalar_t>;
  using ad_kinematic_model_t = KinematicsModelBase<ad_scalar_t>;

  using dimension_t = ocs2::Dimensions<STATE_DIM, INPUT_DIM>;
  using scalar_t = dimension_t::scalar_t;
  using scalar_array_t = dimension_t::scalar_array_t;
  using size_array_t = dimension_t::size_array_t;
  using state_vector_t = dimension_t::state_vector_t;
  using state_matrix_t = dimension_t::state_matrix_t;
  using input_matrix_t = dimension_t::input_matrix_t;

  using rollout_base_t = ocs2::RolloutBase<STATE_DIM, INPUT_DIM>;
  using time_triggered_rollout_t = ocs2::TimeTriggeredRollout<STATE_DIM, INPUT_DIM>;

  using synchronized_module_t = ocs2::SolverSynchronizedModule<STATE_DIM, INPUT_DIM>;
  using synchronized_module_ptr_array_t = std::vector<std::shared_ptr<synchronized_module_t>>;

  using system_dynamics_t = switched_model::ComKinoSystemDynamicsAd;
  using system_dynamics_derivative_t = switched_model::ComKinoSystemDynamicsAd;
  using constraint_t = switched_model::ComKinoConstraintBaseAd;
  using cost_function_t = switched_model::SwitchedModelCostBase;
  using operating_point_t = switched_model::ComKinoOperatingPointsBase;
  using solver_module_t = ocs2::SolverSynchronizedModule<STATE_DIM, INPUT_DIM>;

  /**
   *
   * @param kinematicModel
   * @param comModel
   * @param pathToConfigFolder : Reads settings from the task.info in this folder
   */
  QuadrupedInterface(const kinematic_model_t& kinematicModel, const ad_kinematic_model_t& adKinematicModel, const com_model_t& comModel,
                     const ad_com_model_t& adComModel, const std::string& pathToConfigFolder);

  /**
   * Destructor
   */
  ~QuadrupedInterface() override = default;

  std::shared_ptr<SwitchedModelModeScheduleManager> getModeScheduleManagerPtr() const { return modeScheduleManagerPtr_; }

  synchronized_module_ptr_array_t getSynchronizedModules() const { return solverModules_; };

  /** Gets kinematic model */
  const kinematic_model_t& getKinematicModel() const { return *kinematicModelPtr_; }

  /** Gets center of mass model */
  const com_model_t& getComModel() const { return *comModelPtr_; }

  /** Gets the loaded initial state */
  state_vector_t& getInitialState() { return initialState_; }
  const state_vector_t& getInitialState() const { return initialState_; }

  /** Gets the loaded initial partition times */
  const scalar_array_t& getInitialPartitionTimes() const { return partitioningTimes_; }

  /** Gets the loaded initial getInitialModeSequence */
  const ModeSequenceTemplate& getInitialModeSequence() const { return *defaultModeSequenceTemplate_; }

  /** Access to rollout settings */
  const ocs2::Rollout_Settings& rolloutSettings() const { return rolloutSettings_; }

  /** Access to model settings */
  const ModelSettings& modelSettings() const { return modelSettings_; };

  /** Gets the rollout class */
  const time_triggered_rollout_t& getRollout() const { return *timeTriggeredRolloutPtr_; }

  /** Gets the time horizon of MPC */
  scalar_t getTimeHorizon() const { return timeHorizon_; }

  const system_dynamics_t& getDynamics() const override { return *dynamicsPtr_; }

  const system_dynamics_derivative_t& getDynamicsDerivatives() const override { return *dynamicsDerivativesPtr_; }

  const cost_function_t& getCost() const override { return *costFunctionPtr_; }

  const constraint_t* getConstraintPtr() const override { return constraintsPtr_.get(); }

  const operating_point_t& getOperatingPoints() const override { return *operatingPointsPtr_; }

  std::vector<std::shared_ptr<solver_module_t>> getSynchronizedModules() const { return solverModules_; }

 private:
  /**
   * Load the settings from the path file.
   *
   * @param pathToConfigFile
   */
  void loadSettings(const std::string& pathToConfigFile);

 private:
  scalar_t timeHorizon_;
  ocs2::Rollout_Settings rolloutSettings_;
  ModelSettings modelSettings_;

  std::unique_ptr<kinematic_model_t> kinematicModelPtr_;
  std::unique_ptr<com_model_t> comModelPtr_;
  std::shared_ptr<SwitchedModelModeScheduleManager> modeScheduleManagerPtr_;
  synchronized_module_ptr_array_t solverModules_;

  std::unique_ptr<system_dynamics_t> dynamicsPtr_;
  std::unique_ptr<system_dynamics_derivative_t> dynamicsDerivativesPtr_;
  std::unique_ptr<constraint_t> constraintsPtr_;
  std::unique_ptr<cost_function_t> costFunctionPtr_;
  std::unique_ptr<operating_point_t> operatingPointsPtr_;
  std::unique_ptr<time_triggered_rollout_t> timeTriggeredRolloutPtr_;

  state_matrix_t Q_;
  input_matrix_t R_;
  state_matrix_t QFinal_;

  state_vector_t initialState_;
  scalar_array_t partitioningTimes_;
<<<<<<< HEAD
  mode_sequence_template_t defaultModeSequenceTemplate_;

  std::vector<std::shared_ptr<solver_module_t>> solverModules_;
=======
  std::unique_ptr<ModeSequenceTemplate> defaultModeSequenceTemplate_;
>>>>>>> 769065da
};

}  // end of namespace switched_model<|MERGE_RESOLUTION|>--- conflicted
+++ resolved
@@ -154,13 +154,7 @@
 
   state_vector_t initialState_;
   scalar_array_t partitioningTimes_;
-<<<<<<< HEAD
-  mode_sequence_template_t defaultModeSequenceTemplate_;
-
-  std::vector<std::shared_ptr<solver_module_t>> solverModules_;
-=======
   std::unique_ptr<ModeSequenceTemplate> defaultModeSequenceTemplate_;
->>>>>>> 769065da
 };
 
 }  // end of namespace switched_model