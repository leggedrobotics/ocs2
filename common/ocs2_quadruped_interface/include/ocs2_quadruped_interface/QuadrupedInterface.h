--- conflicted
+++ resolved
@@ -89,14 +89,8 @@
   /** Gets the rollout class */
   virtual const rollout_base_t& getRollout() const = 0;
 
-<<<<<<< HEAD
-  const BASE::constraint_t* getConstraintPtr() const override { return constraintsPtr_.get(); }
-
-  const constraint_t* getPointFootConstraintPtr() const { return constraintsPtr_.get(); }
-=======
   /** Gets the solver synchronized modules */
   virtual const synchronized_module_ptr_array_t& getSynchronizedModules() const {};
->>>>>>> ccfbfc25
 
   /** Loads {Q, R, Q_final} from file and maps R to taskspace of the initial state */
   static std::tuple<state_matrix_t, input_matrix_t, state_matrix_t> loadCostMatrices(const std::string& pathToConfigFile,
