--- conflicted
+++ resolved
@@ -32,23 +32,13 @@
   using kinematic_model_t = KinematicsModelBase<scalar_t>;
 
   /** Visualization settings (publicly available) */
-<<<<<<< HEAD
-  std::string originFrameId_ = "world";       // Frame name all messages are published in
+  std::string frameId_ = "world";             // Frame name all messages are published in
   scalar_t footMarkerDiameter_ = 0.03;        // Size of the spheres at the feet
   scalar_t footAlphaWhenLifted_ = 0.3;        // Alpha value when a foot is lifted.
   scalar_t forceScale_ = 1000.0;              // Vector scale in N/m
   scalar_t copMarkerDiameter_ = 0.03;         // Size of the sphere at the center of pressure
   scalar_t supportPolygonLineWidth_ = 0.005;  // LineThickness for the support polygon
   scalar_t trajectoryLineWidth_ = 0.005;      // LineThickness for trajectories
-=======
-  std::string frameId_ = "world";           // Frame name all messages are published in
-  double footMarkerDiameter_ = 0.03;        // Size of the spheres at the feet
-  double footAlphaWhenLifted_ = 0.3;        // Alpha value when a foot is lifted.
-  double forceScale_ = 1000.0;              // Vector scale in N/m
-  double copMarkerDiameter_ = 0.03;         // Size of the sphere at the center of pressure
-  double supportPolygonLineWidth_ = 0.005;  // LineThickness for the support polygon
-  double trajectoryLineWidth_ = 0.005;      // LineThickness for trajectories
->>>>>>> 87db3d4a
   feet_array_t<Color> feetColorMap_ = {Color::blue, Color::orange, Color::yellow, Color::purple};  // Colors for markers per feet
 
   /**
