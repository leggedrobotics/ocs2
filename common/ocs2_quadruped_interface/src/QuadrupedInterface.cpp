//
// Created by rgrandia on 17.02.20.
//

#include "ocs2_quadruped_interface/QuadrupedInterface.h"

#include <ocs2_core/misc/Display.h>
#include <ocs2_core/misc/LoadData.h>
#include <ocs2_switched_model_interface/core/SwitchedModelStateEstimator.h>
#include <ocs2_switched_model_interface/foot_planner/SwingTrajectoryPlanner.h>
#include <ocs2_switched_model_interface/logic/ModeSequenceTemplate.h>
#include <ocs2_switched_model_interface/terrain/PlanarTerrainModel.h>

namespace switched_model {

/******************************************************************************************************/
/******************************************************************************************************/
/******************************************************************************************************/
QuadrupedInterface::QuadrupedInterface(const kinematic_model_t& kinematicModel, const ad_kinematic_model_t& adKinematicModel,
                                       const com_model_t& comModel, const ad_com_model_t& adComModel, const std::string& pathToConfigFolder)

    : kinematicModelPtr_(kinematicModel.clone()), comModelPtr_(comModel.clone()) {
  loadSettings(pathToConfigFolder + "/task.info");
}

/******************************************************************************************************/
/******************************************************************************************************/
/******************************************************************************************************/
auto QuadrupedInterface::loadCostMatrices(const std::string& pathToConfigFile, const kinematic_model_t& kinematicModel,
                                          const state_vector_t& initialState)
    -> std::tuple<state_matrix_t, input_matrix_t, state_matrix_t> {
  state_matrix_t Q;
  input_matrix_t R;
  state_matrix_t QFinal;

  // cost function components
  ocs2::loadData::loadEigenMatrix(pathToConfigFile, "Q", Q);
  ocs2::loadData::loadEigenMatrix(pathToConfigFile, "R", R);
  ocs2::loadData::loadEigenMatrix(pathToConfigFile, "Q_final", QFinal);

  // costs over Cartesian velocities
  Eigen::Matrix<scalar_t, 12, 12> J_allFeet;
  for (int leg = 0; leg < 4; ++leg) {
    Eigen::Matrix<double, 6, 12> J_thisfoot = kinematicModel.baseToFootJacobianInBaseFrame(leg, getJointPositions(initialState));
    J_allFeet.block<3, 12>(3 * leg, 0) = J_thisfoot.bottomRows<3>();
  }
  R.block<12, 12>(12, 12) = (J_allFeet.transpose() * R.block<12, 12>(12, 12) * J_allFeet).eval();
  return {Q, R, QFinal};
}

/******************************************************************************************************/
/******************************************************************************************************/
/******************************************************************************************************/
void QuadrupedInterface::loadSettings(const std::string& pathToConfigFile) {
  rolloutSettings_ = ocs2::rollout::loadSettings(pathToConfigFile, "rollout");
  modelSettings_ = loadModelSettings(pathToConfigFile);

  // initial state of the switched system
  Eigen::Matrix<scalar_t, RBD_STATE_DIM, 1> initRbdState;
  ocs2::loadData::loadEigenMatrix(pathToConfigFile, "initialRobotState", initRbdState);
  SwitchedModelStateEstimator switchedModelStateEstimator(*comModelPtr_);
  initialState_ = switchedModelStateEstimator.estimateComkinoModelState(initRbdState);

  // Gait Schedule
  const auto initModeSchedule = loadModeSchedule(pathToConfigFile, "initialModeSchedule", false);
  const auto defaultModeSequenceTemplate = loadModeSequenceTemplate(pathToConfigFile, "defaultModeSequenceTemplate", false);
  const auto defaultGait = [&] {
    Gait gait{};
    gait.duration = defaultModeSequenceTemplate.switchingTimes.back();
    // Events: from time -> phase
    std::for_each(defaultModeSequenceTemplate.switchingTimes.begin() + 1, defaultModeSequenceTemplate.switchingTimes.end() - 1,
                  [&](double eventTime) { gait.eventPhases.push_back(eventTime / gait.duration); });
    // Modes:
    gait.modeSequence = defaultModeSequenceTemplate.modeSequence;
    return gait;
  }();

  std::unique_ptr<GaitSchedule> gaitSchedule(new GaitSchedule(0.0, defaultGait));

  // Swing trajectory planner
  const auto swingTrajectorySettings = loadSwingTrajectorySettings(pathToConfigFile);
<<<<<<< HEAD
  SwingTrajectoryPlanner swingTrajectoryPlanner{swingTrajectorySettings, getComModel(), getKinematicModel(),
                                                getJointPositions(initialState_)};
=======
  std::unique_ptr<SwingTrajectoryPlanner> swingTrajectoryPlanner(
      new SwingTrajectoryPlanner(swingTrajectorySettings, getComModel(), getKinematicModel()));
>>>>>>> a4ecb773

  // Terrain
  auto loadedTerrain = loadTerrainPlane(pathToConfigFile, true);
  std::unique_ptr<TerrainModel> terrainModel(new PlanarTerrainModel(std::move(loadedTerrain)));

  // Mode schedule manager
  modeScheduleManagerPtr_ = std::make_shared<SwitchedModelModeScheduleManager>(std::move(gaitSchedule), std::move(swingTrajectoryPlanner),
                                                                               std::move(terrainModel));

  // Display
  std::cerr << "\nInitial Modes Schedule: \n" << initModeSchedule << std::endl;
  std::cerr << "\nDefault Modes Sequence Template: \n" << defaultModeSequenceTemplate << std::endl;
}

}  // namespace switched_model<|MERGE_RESOLUTION|>--- conflicted
+++ resolved
@@ -79,13 +79,8 @@
 
   // Swing trajectory planner
   const auto swingTrajectorySettings = loadSwingTrajectorySettings(pathToConfigFile);
-<<<<<<< HEAD
-  SwingTrajectoryPlanner swingTrajectoryPlanner{swingTrajectorySettings, getComModel(), getKinematicModel(),
-                                                getJointPositions(initialState_)};
-=======
   std::unique_ptr<SwingTrajectoryPlanner> swingTrajectoryPlanner(
-      new SwingTrajectoryPlanner(swingTrajectorySettings, getComModel(), getKinematicModel()));
->>>>>>> a4ecb773
+      new SwingTrajectoryPlanner(swingTrajectorySettings, getComModel(), getKinematicModel(), getJointPositions(initialState_)));
 
   // Terrain
   auto loadedTerrain = loadTerrainPlane(pathToConfigFile, true);
