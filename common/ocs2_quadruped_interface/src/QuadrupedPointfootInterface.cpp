//
// Created by rgrandia on 19.03.20.
//

#include "ocs2_quadruped_interface/QuadrupedPointfootInterface.h"

namespace switched_model {

QuadrupedPointfootInterface::QuadrupedPointfootInterface(const kinematic_model_t& kinematicModel,
                                                         const ad_kinematic_model_t& adKinematicModel, const com_model_t& comModel,
                                                         const ad_com_model_t& adComModel, const std::string& pathToConfigFolder)
    : QuadrupedInterface(kinematicModel, adKinematicModel, comModel, adComModel, pathToConfigFolder) {
<<<<<<< HEAD
  // Swing planner.
  switched_model::SwingTrajectoryPlannerSettings settings{};
  settings.liftOffVelocity = modelSettings().liftOffVelocity_;
  settings.touchDownVelocity = modelSettings().touchDownVelocity_;
  settings.swingHeight = modelSettings().swingLegLiftOff_;
  settings.touchdownAfterHorizon = 0.2;
  settings.errorGain = 5.0;
  settings.swingTimeScale = 0.15;
  auto swingTrajectoryPlanner =
      std::make_shared<SwingTrajectoryPlanner>(settings, getComModel(), getKinematicModel(), getModeScheduleManagerPtr());
  solverModules_.push_back(swingTrajectoryPlanner);

=======
>>>>>>> ccfbfc25
  state_matrix_t Q;
  input_matrix_t R;
  state_matrix_t Qfinal;
  std::tie(Q, R, Qfinal) = loadCostMatrices(pathToConfigFolder + "/task.info", getKinematicModel(), getInitialState());
  costFunctionPtr_.reset(new cost_function_t(getComModel(), getModeScheduleManagerPtr(), Q, R, Qfinal));

  dynamicsPtr_.reset(new system_dynamics_t(adKinematicModel, adComModel, modelSettings().recompileLibraries_));
  dynamicsDerivativesPtr_.reset(dynamicsPtr_->clone());
  constraintsPtr_.reset(new constraint_t(adKinematicModel, adComModel, getModeScheduleManagerPtr(),
                                         getModeScheduleManagerPtr()->getSwingTrajectoryPlanner(), modelSettings()));
  operatingPointsPtr_.reset(new operating_point_t(getComModel(), getModeScheduleManagerPtr()));
  timeTriggeredRolloutPtr_.reset(new time_triggered_rollout_t(*dynamicsPtr_, rolloutSettings()));
}

}  // namespace switched_model<|MERGE_RESOLUTION|>--- conflicted
+++ resolved
@@ -10,21 +10,6 @@
                                                          const ad_kinematic_model_t& adKinematicModel, const com_model_t& comModel,
                                                          const ad_com_model_t& adComModel, const std::string& pathToConfigFolder)
     : QuadrupedInterface(kinematicModel, adKinematicModel, comModel, adComModel, pathToConfigFolder) {
-<<<<<<< HEAD
-  // Swing planner.
-  switched_model::SwingTrajectoryPlannerSettings settings{};
-  settings.liftOffVelocity = modelSettings().liftOffVelocity_;
-  settings.touchDownVelocity = modelSettings().touchDownVelocity_;
-  settings.swingHeight = modelSettings().swingLegLiftOff_;
-  settings.touchdownAfterHorizon = 0.2;
-  settings.errorGain = 5.0;
-  settings.swingTimeScale = 0.15;
-  auto swingTrajectoryPlanner =
-      std::make_shared<SwingTrajectoryPlanner>(settings, getComModel(), getKinematicModel(), getModeScheduleManagerPtr());
-  solverModules_.push_back(swingTrajectoryPlanner);
-
-=======
->>>>>>> ccfbfc25
   state_matrix_t Q;
   input_matrix_t R;
   state_matrix_t Qfinal;
