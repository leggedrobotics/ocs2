//
// Created by rgrandia on 13.02.19.
//

#include "ocs2_quadruped_interface/QuadrupedVisualizer.h"

#include <ocs2_ros_interfaces/visualization/VisualizationHelpers.h>

#include <ocs2_core/misc/LinearInterpolation.h>

// Additional messages not in the helpers file
#include <geometry_msgs/PoseArray.h>
#include <visualization_msgs/MarkerArray.h>

// URDF stuff
#include <urdf/model.h>
#include <kdl_parser/kdl_parser.hpp>

// Switched model conversions
#include "ocs2_switched_model_interface/core/MotionPhaseDefinition.h"
#include "ocs2_switched_model_interface/core/Rotations.h"

namespace switched_model {

void QuadrupedVisualizer::launchVisualizerNode(ros::NodeHandle& nodeHandle) {
  costDesiredBasePositionPublisher_ = nodeHandle.advertise<visualization_msgs::Marker>("/ocs2_anymal/desiredBaseTrajectory", 1);
  costDesiredBasePosePublisher_ = nodeHandle.advertise<geometry_msgs::PoseArray>("/ocs2_anymal/desiredPoseTrajectory", 1);
  costDesiredBaseAngVelocityPublisher_ = nodeHandle.advertise<visualization_msgs::MarkerArray>("/ocs2_anymal/desiredAngVelTrajectory", 1);
  costDesiredBaseVelocityPublisher_ = nodeHandle.advertise<visualization_msgs::MarkerArray>("/ocs2_anymal/desiredVelTrajectory", 1);
  costDesiredFeetPositionPublishers_[0] = nodeHandle.advertise<visualization_msgs::Marker>("/ocs2_anymal/desiredFeetTrajectory/LF", 1);
  costDesiredFeetPositionPublishers_[1] = nodeHandle.advertise<visualization_msgs::Marker>("/ocs2_anymal/desiredFeetTrajectory/RF", 1);
  costDesiredFeetPositionPublishers_[2] = nodeHandle.advertise<visualization_msgs::Marker>("/ocs2_anymal/desiredFeetTrajectory/LH", 1);
  costDesiredFeetPositionPublishers_[3] = nodeHandle.advertise<visualization_msgs::Marker>("/ocs2_anymal/desiredFeetTrajectory/RH", 1);
  costDesiredFeetPosePublishers_[0] = nodeHandle.advertise<geometry_msgs::PoseArray>("/ocs2_anymal/desiredFeetPoseTrajectory/LF", 1);
  costDesiredFeetPosePublishers_[1] = nodeHandle.advertise<geometry_msgs::PoseArray>("/ocs2_anymal/desiredFeetPoseTrajectory/RF", 1);
  costDesiredFeetPosePublishers_[2] = nodeHandle.advertise<geometry_msgs::PoseArray>("/ocs2_anymal/desiredFeetPoseTrajectory/LH", 1);
  costDesiredFeetPosePublishers_[3] = nodeHandle.advertise<geometry_msgs::PoseArray>("/ocs2_anymal/desiredFeetPoseTrajectory/RH", 1);
  costDesiredFeetVelocityPublishers_[0] =
      nodeHandle.advertise<visualization_msgs::MarkerArray>("/ocs2_anymal/desiredFeetVelTrajectory/LF", 1);
  costDesiredFeetVelocityPublishers_[1] =
      nodeHandle.advertise<visualization_msgs::MarkerArray>("/ocs2_anymal/desiredFeetVelTrajectory/RF", 1);
  costDesiredFeetVelocityPublishers_[2] =
      nodeHandle.advertise<visualization_msgs::MarkerArray>("/ocs2_anymal/desiredFeetVelTrajectory/LH", 1);
  costDesiredFeetVelocityPublishers_[3] =
      nodeHandle.advertise<visualization_msgs::MarkerArray>("/ocs2_anymal/desiredFeetVelTrajectory/RH", 1);
  stateOptimizedPublisher_ = nodeHandle.advertise<visualization_msgs::MarkerArray>("/ocs2_anymal/optimizedStateTrajectory", 1);
  stateOptimizedPosePublisher_ = nodeHandle.advertise<geometry_msgs::PoseArray>("/ocs2_anymal/optimizedPoseTrajectory", 1);
  stateOptimizedFeetPosePublishers_[0] = nodeHandle.advertise<geometry_msgs::PoseArray>("/ocs2_anymal/optimizedFeetPoseTrajectory/LF", 1);
  stateOptimizedFeetPosePublishers_[1] = nodeHandle.advertise<geometry_msgs::PoseArray>("/ocs2_anymal/optimizedFeetPoseTrajectory/RF", 1);
  stateOptimizedFeetPosePublishers_[2] = nodeHandle.advertise<geometry_msgs::PoseArray>("/ocs2_anymal/optimizedFeetPoseTrajectory/LH", 1);
  stateOptimizedFeetPosePublishers_[3] = nodeHandle.advertise<geometry_msgs::PoseArray>("/ocs2_anymal/optimizedFeetPoseTrajectory/RH", 1);
  currentStatePublisher_ = nodeHandle.advertise<visualization_msgs::MarkerArray>("/ocs2_anymal/currentState", 1);
  currentPosePublisher_ = nodeHandle.advertise<geometry_msgs::PoseArray>("/ocs2_anymal/currentPose", 1);
  currentFeetPosesPublisher_ = nodeHandle.advertise<geometry_msgs::PoseArray>("/ocs2_anymal/currentFeetPoses", 1);
  currentCollisionSpheresPublisher_ = nodeHandle.advertise<visualization_msgs::MarkerArray>("/ocs2_anymal/currentCollisionSpheres", 1);

  // Load URDF model
  urdf::Model urdfModel;
  if (!urdfModel.initParam("ocs2_anymal_description")) {
    std::cerr << "[QuadrupedVisualizer] Could not read URDF from: \"ocs2_anymal_description\"" << std::endl;
  } else {
    KDL::Tree kdlTree;
    kdl_parser::treeFromUrdfModel(urdfModel, kdlTree);

    robotStatePublisherPtr_.reset(new robot_state_publisher::RobotStatePublisher(kdlTree));
    robotStatePublisherPtr_->publishFixedTransforms(true);
  }
}

void QuadrupedVisualizer::update(const ocs2::SystemObservation& observation, const ocs2::PrimalSolution& primalSolution,
                                 const ocs2::CommandData& command) {
  if (observation.time - lastTime_ > minPublishTimeDifference_) {
    const auto timeStamp = ros::Time::now();
    publishObservation(timeStamp, observation);
    publishDesiredTrajectory(timeStamp, command.mpcTargetTrajectories_);
    publishOptimizedStateTrajectory(timeStamp, primalSolution.timeTrajectory_, primalSolution.stateTrajectory_,
                                    primalSolution.modeSchedule_);
    lastTime_ = observation.time;
  }
}

void QuadrupedVisualizer::publishObservation(ros::Time timeStamp, const ocs2::SystemObservation& observation) {
  // Extract components from state
<<<<<<< HEAD
  const base_coordinate_t basePose = getComPose(state_vector_t(observation.state));
  const joint_coordinate_t qJoints = getJointPositions(state_vector_t(observation.state));
  const Eigen::Matrix3d o_R_b = rotationMatrixBaseToOrigin<scalar_t>(getOrientation(basePose));
=======
  const state_vector_t switchedState = observation.state.head(STATE_DIM);
  const base_coordinate_t comPose = getComPose(switchedState);
  const base_coordinate_t basePose = comModelPtr_->calculateBasePose(comPose);
  const joint_coordinate_t qJoints = getJointPositions(switchedState);
  const Eigen::Matrix3d o_R_b = rotationMatrixBaseToOrigin<scalar_t>(getOrientation(comPose));
>>>>>>> 847ee849

  // Compute cartesian state and inputs
  feet_array_t<vector3_t> feetPosition;
  feet_array_t<vector3_t> feetForce;
  feet_array_t<Eigen::Quaternion<scalar_t>> feetOrientations;
  for (size_t i = 0; i < NUM_CONTACT_POINTS; i++) {
    feetPosition[i] = kinematicModelPtr_->footPositionInOriginFrame(i, basePose, qJoints);
    feetForce[i] = o_R_b * observation.input.segment<3>(3 * i);
    feetOrientations[i] = Eigen::Quaternion<scalar_t>(kinematicModelPtr_->footOrientationInOriginFrame(i, basePose, qJoints));
  }

  // Publish
  publishJointTransforms(timeStamp, qJoints);
  publishBaseTransform(timeStamp, basePose);
  publishCartesianMarkers(timeStamp, modeNumber2StanceLeg(observation.mode), feetPosition, feetForce);
  publishCenterOfMassPose(timeStamp, basePose);
  publishEndEffectorPoses(timeStamp, feetPosition, feetOrientations);
  publishCollisionSpheres(timeStamp, basePose, qJoints);
}

void QuadrupedVisualizer::publishJointTransforms(ros::Time timeStamp, const joint_coordinate_t& jointAngles) const {
  if (robotStatePublisherPtr_ != nullptr) {
    std::map<std::string, double> jointPositions{{"LF_HAA", jointAngles[0]}, {"LF_HFE", jointAngles[1]},  {"LF_KFE", jointAngles[2]},
                                                 {"RF_HAA", jointAngles[3]}, {"RF_HFE", jointAngles[4]},  {"RF_KFE", jointAngles[5]},
                                                 {"LH_HAA", jointAngles[6]}, {"LH_HFE", jointAngles[7]},  {"LH_KFE", jointAngles[8]},
                                                 {"RH_HAA", jointAngles[9]}, {"RH_HFE", jointAngles[10]}, {"RH_KFE", jointAngles[11]}};
    robotStatePublisherPtr_->publishTransforms(jointPositions, timeStamp);
  }
}

void QuadrupedVisualizer::publishBaseTransform(ros::Time timeStamp, const base_coordinate_t& basePose) {
  if (robotStatePublisherPtr_ != nullptr) {
    geometry_msgs::TransformStamped baseToWorldTransform;
    baseToWorldTransform.header = ocs2::getHeaderMsg(frameId_, timeStamp);
    baseToWorldTransform.child_frame_id = "base";

    const Eigen::Quaternion<scalar_t> q_world_base = quaternionBaseToOrigin<scalar_t>(getOrientation(basePose));
    baseToWorldTransform.transform.rotation = ocs2::getOrientationMsg(q_world_base);
    baseToWorldTransform.transform.translation = ocs2::getVectorMsg(getPositionInOrigin(basePose));
    tfBroadcaster_.sendTransform(baseToWorldTransform);
  }
}

void QuadrupedVisualizer::publishTrajectory(const std::vector<ocs2::SystemObservation>& system_observation_array, double speed) {
  for (size_t k = 0; k < system_observation_array.size() - 1; k++) {
    double frameDuration = speed * (system_observation_array[k + 1].time - system_observation_array[k].time);
    double publishDuration = ocs2::timedExecutionInSeconds([&]() { publishObservation(ros::Time::now(), system_observation_array[k]); });
    if (frameDuration > publishDuration) {
      ros::WallDuration(frameDuration - publishDuration).sleep();
    }
  }
}

void QuadrupedVisualizer::publishCartesianMarkers(ros::Time timeStamp, const contact_flag_t& contactFlags,
                                                  const feet_array_t<vector3_t>& feetPosition,
                                                  const feet_array_t<vector3_t>& feetForce) const {
  // Reserve message
  const int numberOfCartesianMarkers = 10;
  visualization_msgs::MarkerArray markerArray;
  markerArray.markers.reserve(numberOfCartesianMarkers);

  // Feet positions and Forces
  for (int i = 0; i < NUM_CONTACT_POINTS; ++i) {
    markerArray.markers.emplace_back(
        getFootMarker(feetPosition[i], contactFlags[i], feetColorMap_[i], footMarkerDiameter_, footAlphaWhenLifted_));
    markerArray.markers.emplace_back(getForceMarker(feetForce[i], feetPosition[i], contactFlags[i], ocs2::Color::green, forceScale_));
  }

  // Center of pressure
  markerArray.markers.emplace_back(getCenterOfPressureMarker(feetForce.begin(), feetForce.end(), feetPosition.begin(), contactFlags.begin(),
                                                             ocs2::Color::green, copMarkerDiameter_));

  // Support polygon
  markerArray.markers.emplace_back(getSupportPolygonMarker(feetPosition.begin(), feetPosition.end(), contactFlags.begin(),
                                                           ocs2::Color::black, supportPolygonLineWidth_));

  // Give markers an id and a frame
  ocs2::assignHeader(markerArray.markers.begin(), markerArray.markers.end(), ocs2::getHeaderMsg(frameId_, timeStamp));
  ocs2::assignIncreasingId(markerArray.markers.begin(), markerArray.markers.end());

  // Publish cartesian markers (minus the CoM Pose)
  currentStatePublisher_.publish(markerArray);
}

void QuadrupedVisualizer::publishCenterOfMassPose(ros::Time timeStamp, const base_coordinate_t& comPose) const {
  geometry_msgs::Pose pose;
  pose.position = ocs2::getPointMsg(getPositionInOrigin(comPose));
  pose.orientation = ocs2::getOrientationMsg(quaternionBaseToOrigin<double>(getOrientation(comPose)));

  geometry_msgs::PoseArray poseArray;
  poseArray.header = ocs2::getHeaderMsg(frameId_, timeStamp);
  poseArray.poses.push_back(std::move(pose));

  currentPosePublisher_.publish(poseArray);
}

void QuadrupedVisualizer::publishDesiredTrajectory(ros::Time timeStamp, const ocs2::TargetTrajectories& targetTrajectories) const {
  const auto& stateTrajectory = targetTrajectories.stateTrajectory;
  const auto& inputTrajectory = targetTrajectories.inputTrajectory;
  const size_t stateTrajSize = stateTrajectory.size();
  const size_t inputTrajSize = inputTrajectory.size();

  // Reserve com messages
  std::vector<geometry_msgs::Point> desiredComPositionMsg;
  desiredComPositionMsg.reserve(stateTrajSize);
  geometry_msgs::PoseArray poseArray;
  poseArray.poses.reserve(stateTrajSize);
  visualization_msgs::MarkerArray velArray;
  velArray.markers.reserve(stateTrajSize);
  visualization_msgs::MarkerArray angVelArray;
  angVelArray.markers.reserve(stateTrajSize);

  // Reserve feet messages
  feet_array_t<std::vector<geometry_msgs::Point>> desiredFeetPositionMsgs;
  feet_array_t<visualization_msgs::MarkerArray> feetVelArray;
  for (size_t i = 0; i < NUM_CONTACT_POINTS; i++) {
    desiredFeetPositionMsgs[i].reserve(stateTrajSize);
    feetVelArray[i].markers.reserve(stateTrajSize);
  }
  feet_array_t<geometry_msgs::PoseArray> feetPoseArrays;
  std::for_each(feetPoseArrays.begin(), feetPoseArrays.end(), [&](geometry_msgs::PoseArray& p) { p.poses.reserve(stateTrajSize); });

  for (size_t k = 0; k < stateTrajSize; ++k) {
    const state_vector_t state = stateTrajectory[k];
    input_vector_t input;
    if (k < inputTrajSize) {
      input = inputTrajectory[k];
    } else {
      input.setZero();
    }

    // Extract elements from state
    const auto comPose = getComPose(state);
    const auto comTwist = getComLocalVelocities(state);
    const auto comPositionInOrigin = getPositionInOrigin(comPose);
    const auto eulerXYZ = getOrientation(comPose);
    const Eigen::Matrix3d o_R_b = rotationMatrixBaseToOrigin<scalar_t>(eulerXYZ);
    const auto basePose = comModelPtr_->calculateBasePose(comPose);
    const auto baseTwist = comModelPtr_->calculateBaseLocalVelocities(comTwist);
    const auto qJoints = getJointPositions(state);
    const auto qVelJoints = getJointVelocities(input);

    // Construct pose msg
<<<<<<< HEAD
    const base_coordinate_t basePose = state.head<6>();
    geometry_msgs::Pose pose;
    pose.position = ocs2::getPointMsg(getPositionInOrigin(basePose));
    pose.orientation = ocs2::getOrientationMsg(quaternionBaseToOrigin<double>(getOrientation(basePose)));

    // Construct vel msg
    const Eigen::Matrix3d o_R_b = rotationMatrixBaseToOrigin<scalar_t>(getOrientation(basePose));
    const base_coordinate_t baseTwist = state.segment<6>(6);
    const vector3_t o_baseVel = o_R_b * getLinearVelocity(baseTwist);
    const vector3_t o_baseAngVel = o_R_b * getAngularVelocity(baseTwist);
=======
    geometry_msgs::Pose pose;
    pose.position = ocs2::getPointMsg(comPositionInOrigin);
    pose.orientation = ocs2::getOrientationMsg(quaternionBaseToOrigin<double>(eulerXYZ));

    // Construct vel msg
    const vector3_t o_comVel = o_R_b * getLinearVelocity(comTwist);
    const vector3_t o_comAngVel = o_R_b * getAngularVelocity(comTwist);
>>>>>>> 847ee849

    // Fill message containers
    desiredComPositionMsg.push_back(pose.position);
    poseArray.poses.push_back(std::move(pose));
<<<<<<< HEAD
    velArray.markers.emplace_back(getArrowAtPointMsg(o_baseVel / velScale_, getPositionInOrigin(basePose), ocs2::Color::blue));
    angVelArray.markers.emplace_back(getArrowAtPointMsg(o_baseAngVel / velScale_, getPositionInOrigin(basePose), ocs2::Color::green));

    // Fill feet msgs
    const auto qJoints = state.tail<12>();
    const auto qVelJoints = input.tail<12>();
=======
    velArray.markers.emplace_back(getArrowAtPointMsg(o_comVel / velScale_, comPositionInOrigin, ocs2::Color::blue));
    angVelArray.markers.emplace_back(getArrowAtPointMsg(o_comAngVel / velScale_, comPositionInOrigin, ocs2::Color::green));

    // Fill feet msgs
>>>>>>> 847ee849
    for (size_t i = 0; i < NUM_CONTACT_POINTS; i++) {
      const auto o_footPosition = kinematicModelPtr_->footPositionInOriginFrame(i, basePose, qJoints);
      const auto o_footVelocity = kinematicModelPtr_->footVelocityInOriginFrame(i, basePose, baseTwist, qJoints, qVelJoints);
      geometry_msgs::Pose footPose;
      footPose.position = ocs2::getPointMsg(o_footPosition);
      footPose.orientation =
          ocs2::getOrientationMsg(Eigen::Quaternion<scalar_t>(kinematicModelPtr_->footOrientationInOriginFrame(i, basePose, qJoints)));
      desiredFeetPositionMsgs[i].push_back(footPose.position);
      feetPoseArrays[i].poses.push_back(std::move(footPose));
      feetVelArray[i].markers.emplace_back(getArrowAtPointMsg(o_footVelocity / velScale_, o_footPosition, feetColorMap_[i]));
    }
  }

  // Headers
  auto comLineMsg = getLineMsg(std::move(desiredComPositionMsg), ocs2::Color::green, trajectoryLineWidth_);
  comLineMsg.header = ocs2::getHeaderMsg(frameId_, timeStamp);
  comLineMsg.id = 0;
  poseArray.header = ocs2::getHeaderMsg(frameId_, timeStamp);
  ocs2::assignHeader(feetPoseArrays.begin(), feetPoseArrays.end(), ocs2::getHeaderMsg(frameId_, timeStamp));
  ocs2::assignHeader(velArray.markers.begin(), velArray.markers.end(), ocs2::getHeaderMsg(frameId_, timeStamp));
  ocs2::assignIncreasingId(velArray.markers.begin(), velArray.markers.end());
  ocs2::assignHeader(angVelArray.markers.begin(), angVelArray.markers.end(), ocs2::getHeaderMsg(frameId_, timeStamp));
  ocs2::assignIncreasingId(angVelArray.markers.begin(), angVelArray.markers.end());

  // Publish
  costDesiredBasePositionPublisher_.publish(comLineMsg);
  costDesiredBasePosePublisher_.publish(poseArray);
  costDesiredBaseVelocityPublisher_.publish(velArray);
  costDesiredBaseAngVelocityPublisher_.publish(angVelArray);
  for (size_t i = 0; i < NUM_CONTACT_POINTS; i++) {
    auto footLineMsg = getLineMsg(std::move(desiredFeetPositionMsgs[i]), feetColorMap_[i], trajectoryLineWidth_);
    footLineMsg.header = ocs2::getHeaderMsg(frameId_, timeStamp);
    footLineMsg.id = 0;
    costDesiredFeetPosePublishers_[i].publish(feetPoseArrays[i]);
    costDesiredFeetPositionPublishers_[i].publish(footLineMsg);
    ocs2::assignHeader(feetVelArray[i].markers.begin(), feetVelArray[i].markers.end(), ocs2::getHeaderMsg(frameId_, timeStamp));
    ocs2::assignIncreasingId(feetVelArray[i].markers.begin(), feetVelArray[i].markers.end());
    costDesiredFeetVelocityPublishers_[i].publish(feetVelArray[i]);
  }
}

void QuadrupedVisualizer::publishOptimizedStateTrajectory(ros::Time timeStamp, const scalar_array_t& mpcTimeTrajectory,
                                                          const vector_array_t& mpcStateTrajectory,
                                                          const ocs2::ModeSchedule& modeSchedule) const {
  if (mpcTimeTrajectory.empty() || mpcStateTrajectory.empty()) {
    return;  // Nothing to publish
  }

  // Reserve Feet msg
  feet_array_t<std::vector<geometry_msgs::Point>> feetMsgs;
  std::for_each(feetMsgs.begin(), feetMsgs.end(), [&](std::vector<geometry_msgs::Point>& v) { v.reserve(mpcStateTrajectory.size()); });
  feet_array_t<geometry_msgs::PoseArray> feetPoseMsgs;
  std::for_each(feetPoseMsgs.begin(), feetPoseMsgs.end(), [&](geometry_msgs::PoseArray& p) { p.poses.reserve(mpcStateTrajectory.size()); });

  // Reserve Com Msg
  std::vector<geometry_msgs::Point> mpcComPositionMsgs;
  mpcComPositionMsgs.reserve(mpcStateTrajectory.size());

  // Reserve Pose array
  geometry_msgs::PoseArray poseArray;
  poseArray.poses.reserve(mpcStateTrajectory.size());

  // Extract Com and Feet from state
  std::for_each(mpcStateTrajectory.begin(), mpcStateTrajectory.end(), [&](const vector_t& state) {
<<<<<<< HEAD
    const base_coordinate_t basePose = getComPose(state_vector_t(state));
    const joint_coordinate_t qJoints = getJointPositions(state_vector_t(state));
=======
    const state_vector_t switchedState = state.head(STATE_DIM);
    const base_coordinate_t comPose = getComPose(switchedState);
    const base_coordinate_t basePose = comModelPtr_->calculateBasePose(comPose);
    const joint_coordinate_t qJoints = getJointPositions(switchedState);
>>>>>>> 847ee849

    // Fill com position and pose msgs
    geometry_msgs::Pose pose;
    pose.position = ocs2::getPointMsg(getPositionInOrigin(basePose));
    pose.orientation = ocs2::getOrientationMsg(quaternionBaseToOrigin<double>(getOrientation(basePose)));
    mpcComPositionMsgs.push_back(pose.position);
    poseArray.poses.push_back(std::move(pose));

    // Fill feet msgs
    for (size_t i = 0; i < NUM_CONTACT_POINTS; i++) {
      const auto o_feetPosition = kinematicModelPtr_->footPositionInOriginFrame(i, basePose, qJoints);
      const auto position = ocs2::getPointMsg(o_feetPosition);
      feetMsgs[i].push_back(position);
      geometry_msgs::Pose footPose;
      footPose.position = position;
      footPose.orientation =
          ocs2::getOrientationMsg(Eigen::Quaternion<scalar_t>(kinematicModelPtr_->footOrientationInOriginFrame(i, basePose, qJoints)));
      feetPoseMsgs[i].poses.push_back(std::move(footPose));
    }
  });

  // Convert feet msgs to Array message
  visualization_msgs::MarkerArray markerArray;
  markerArray.markers.reserve(NUM_CONTACT_POINTS + 2);  // 1 trajectory per foot + 1 for the future footholds + 1 for the com trajectory
  for (int i = 0; i < NUM_CONTACT_POINTS; i++) {
    markerArray.markers.emplace_back(getLineMsg(std::move(feetMsgs[i]), feetColorMap_[i], trajectoryLineWidth_));
    markerArray.markers.back().ns = "EE Trajectories";
  }
  markerArray.markers.emplace_back(getLineMsg(std::move(mpcComPositionMsgs), ocs2::Color::red, trajectoryLineWidth_));
  markerArray.markers.back().ns = "CoM Trajectory";

  // Future footholds
  visualization_msgs::Marker sphereList;
  sphereList.type = visualization_msgs::Marker::SPHERE_LIST;
  sphereList.scale.x = footMarkerDiameter_;
  sphereList.scale.y = footMarkerDiameter_;
  sphereList.scale.z = footMarkerDiameter_;
  sphereList.ns = "Future footholds";
  sphereList.pose.orientation = ocs2::getOrientationMsg({1., 0., 0., 0.});
  const auto& eventTimes = modeSchedule.eventTimes;
  const auto& subsystemSequence = modeSchedule.modeSequence;
  const double tStart = mpcTimeTrajectory.front();
  const double tEnd = mpcTimeTrajectory.back();
  for (int event = 0; event < eventTimes.size(); ++event) {
    if (tStart < eventTimes[event] && eventTimes[event] < tEnd) {  // Only publish future footholds within the optimized horizon
      const auto preEventContactFlags = modeNumber2StanceLeg(subsystemSequence[event]);
      const auto postEventContactFlags = modeNumber2StanceLeg(subsystemSequence[event + 1]);
      const vector_t postEventState = ocs2::LinearInterpolation::interpolate(eventTimes[event], mpcTimeTrajectory, mpcStateTrajectory);
<<<<<<< HEAD
      const base_coordinate_t basePose = getComPose(state_vector_t(postEventState));
      const joint_coordinate_t qJoints = getJointPositions(state_vector_t(postEventState));
=======
      const state_vector_t postEventSwitchedState = postEventState.head(STATE_DIM);
      const base_coordinate_t comPose = getComPose(postEventSwitchedState);
      const base_coordinate_t basePose = comModelPtr_->calculateBasePose(comPose);
      const joint_coordinate_t qJoints = getJointPositions(postEventSwitchedState);
>>>>>>> 847ee849

      for (int i = 0; i < NUM_CONTACT_POINTS; i++) {
        if (!preEventContactFlags[i] && postEventContactFlags[i]) {  // If a foot lands, a marker is added at that location.
          const auto o_feetPosition = kinematicModelPtr_->footPositionInOriginFrame(i, basePose, qJoints);
          sphereList.points.emplace_back(ocs2::getPointMsg(o_feetPosition));
          sphereList.colors.push_back(getColor(feetColorMap_[i]));
        }
      }
    }
  }
  markerArray.markers.push_back(std::move(sphereList));

  // Add headers and Id
  ocs2::assignHeader(markerArray.markers.begin(), markerArray.markers.end(), ocs2::getHeaderMsg(frameId_, timeStamp));
  ocs2::assignIncreasingId(markerArray.markers.begin(), markerArray.markers.end());
  poseArray.header = ocs2::getHeaderMsg(frameId_, timeStamp);
  ocs2::assignHeader(feetPoseMsgs.begin(), feetPoseMsgs.end(), ocs2::getHeaderMsg(frameId_, timeStamp));

  stateOptimizedPublisher_.publish(markerArray);
  stateOptimizedPosePublisher_.publish(poseArray);
  for (int i = 0; i < NUM_CONTACT_POINTS; i++) {
    stateOptimizedFeetPosePublishers_[i].publish(feetPoseMsgs[i]);
  }
}

void QuadrupedVisualizer::publishEndEffectorPoses(ros::Time timeStamp, const feet_array_t<vector3_t>& feetPositions,
                                                  const feet_array_t<Eigen::Quaternion<scalar_t>>& feetOrientations) const {
  // Feet positions and Forces
  geometry_msgs::PoseArray poseArray;
  poseArray.header = ocs2::getHeaderMsg(frameId_, timeStamp);
  for (int i = 0; i < NUM_CONTACT_POINTS; ++i) {
    geometry_msgs::Pose pose;
    pose.position = ocs2::getPointMsg(feetPositions[i]);
    pose.orientation = ocs2::getOrientationMsg(feetOrientations[i]);
    poseArray.poses.push_back(std::move(pose));
  }

  currentFeetPosesPublisher_.publish(poseArray);
}

void QuadrupedVisualizer::publishCollisionSpheres(ros::Time timeStamp, const base_coordinate_t& basePose,
                                                  const joint_coordinate_t& jointAngles) const {
  const auto collisionSpheres = kinematicModelPtr_->collisionSpheresInOriginFrame(basePose, jointAngles);

  visualization_msgs::MarkerArray markerArray;
  markerArray.markers.reserve(collisionSpheres.size());

  for (const auto& sphere : collisionSpheres) {
    markerArray.markers.emplace_back(ocs2::getSphereMsg(sphere.position, ocs2::Color::red, 2.0 * sphere.radius));
  }

  // Give markers an id and a frame
  ocs2::assignHeader(markerArray.markers.begin(), markerArray.markers.end(), ocs2::getHeaderMsg(frameId_, timeStamp));
  ocs2::assignIncreasingId(markerArray.markers.begin(), markerArray.markers.end());

  currentCollisionSpheresPublisher_.publish(markerArray);
}

}  // namespace switched_model<|MERGE_RESOLUTION|>--- conflicted
+++ resolved
@@ -81,17 +81,10 @@
 
 void QuadrupedVisualizer::publishObservation(ros::Time timeStamp, const ocs2::SystemObservation& observation) {
   // Extract components from state
-<<<<<<< HEAD
-  const base_coordinate_t basePose = getComPose(state_vector_t(observation.state));
+  const state_vector_t switchedState = observation.state.head(STATE_DIM);
+  const base_coordinate_t basePose = getComPose(switchedState);
   const joint_coordinate_t qJoints = getJointPositions(state_vector_t(observation.state));
   const Eigen::Matrix3d o_R_b = rotationMatrixBaseToOrigin<scalar_t>(getOrientation(basePose));
-=======
-  const state_vector_t switchedState = observation.state.head(STATE_DIM);
-  const base_coordinate_t comPose = getComPose(switchedState);
-  const base_coordinate_t basePose = comModelPtr_->calculateBasePose(comPose);
-  const joint_coordinate_t qJoints = getJointPositions(switchedState);
-  const Eigen::Matrix3d o_R_b = rotationMatrixBaseToOrigin<scalar_t>(getOrientation(comPose));
->>>>>>> 847ee849
 
   // Compute cartesian state and inputs
   feet_array_t<vector3_t> feetPosition;
@@ -224,54 +217,29 @@
     }
 
     // Extract elements from state
-    const auto comPose = getComPose(state);
-    const auto comTwist = getComLocalVelocities(state);
-    const auto comPositionInOrigin = getPositionInOrigin(comPose);
-    const auto eulerXYZ = getOrientation(comPose);
+    const base_coordinate_t basePose = state.head<6>();
+    const base_coordinate_t baseTwist = state.segment<6>(6);
+    const auto basePositionInOrigin = getPositionInOrigin(basePose);
+    const auto eulerXYZ = getOrientation(basePose);
     const Eigen::Matrix3d o_R_b = rotationMatrixBaseToOrigin<scalar_t>(eulerXYZ);
-    const auto basePose = comModelPtr_->calculateBasePose(comPose);
-    const auto baseTwist = comModelPtr_->calculateBaseLocalVelocities(comTwist);
     const auto qJoints = getJointPositions(state);
     const auto qVelJoints = getJointVelocities(input);
 
     // Construct pose msg
-<<<<<<< HEAD
-    const base_coordinate_t basePose = state.head<6>();
     geometry_msgs::Pose pose;
-    pose.position = ocs2::getPointMsg(getPositionInOrigin(basePose));
-    pose.orientation = ocs2::getOrientationMsg(quaternionBaseToOrigin<double>(getOrientation(basePose)));
-
-    // Construct vel msg
-    const Eigen::Matrix3d o_R_b = rotationMatrixBaseToOrigin<scalar_t>(getOrientation(basePose));
-    const base_coordinate_t baseTwist = state.segment<6>(6);
+    pose.position = ocs2::getPointMsg(basePositionInOrigin);
+    pose.orientation = ocs2::getOrientationMsg(quaternionBaseToOrigin<double>(eulerXYZ));
+
+    // Construct vel msg    
     const vector3_t o_baseVel = o_R_b * getLinearVelocity(baseTwist);
     const vector3_t o_baseAngVel = o_R_b * getAngularVelocity(baseTwist);
-=======
-    geometry_msgs::Pose pose;
-    pose.position = ocs2::getPointMsg(comPositionInOrigin);
-    pose.orientation = ocs2::getOrientationMsg(quaternionBaseToOrigin<double>(eulerXYZ));
-
-    // Construct vel msg
-    const vector3_t o_comVel = o_R_b * getLinearVelocity(comTwist);
-    const vector3_t o_comAngVel = o_R_b * getAngularVelocity(comTwist);
->>>>>>> 847ee849
 
     // Fill message containers
     desiredComPositionMsg.push_back(pose.position);
     poseArray.poses.push_back(std::move(pose));
-<<<<<<< HEAD
-    velArray.markers.emplace_back(getArrowAtPointMsg(o_baseVel / velScale_, getPositionInOrigin(basePose), ocs2::Color::blue));
-    angVelArray.markers.emplace_back(getArrowAtPointMsg(o_baseAngVel / velScale_, getPositionInOrigin(basePose), ocs2::Color::green));
-
-    // Fill feet msgs
-    const auto qJoints = state.tail<12>();
-    const auto qVelJoints = input.tail<12>();
-=======
-    velArray.markers.emplace_back(getArrowAtPointMsg(o_comVel / velScale_, comPositionInOrigin, ocs2::Color::blue));
-    angVelArray.markers.emplace_back(getArrowAtPointMsg(o_comAngVel / velScale_, comPositionInOrigin, ocs2::Color::green));
-
-    // Fill feet msgs
->>>>>>> 847ee849
+    velArray.markers.emplace_back(getArrowAtPointMsg(o_baseVel / velScale_, basePositionInOrigin, ocs2::Color::blue));
+    angVelArray.markers.emplace_back(getArrowAtPointMsg(o_baseAngVel / velScale_, basePositionInOrigin, ocs2::Color::green));
+
     for (size_t i = 0; i < NUM_CONTACT_POINTS; i++) {
       const auto o_footPosition = kinematicModelPtr_->footPositionInOriginFrame(i, basePose, qJoints);
       const auto o_footVelocity = kinematicModelPtr_->footVelocityInOriginFrame(i, basePose, baseTwist, qJoints, qVelJoints);
@@ -336,15 +304,9 @@
 
   // Extract Com and Feet from state
   std::for_each(mpcStateTrajectory.begin(), mpcStateTrajectory.end(), [&](const vector_t& state) {
-<<<<<<< HEAD
-    const base_coordinate_t basePose = getComPose(state_vector_t(state));
-    const joint_coordinate_t qJoints = getJointPositions(state_vector_t(state));
-=======
-    const state_vector_t switchedState = state.head(STATE_DIM);
-    const base_coordinate_t comPose = getComPose(switchedState);
-    const base_coordinate_t basePose = comModelPtr_->calculateBasePose(comPose);
+	const state_vector_t switchedState = state.head(STATE_DIM);
+    const base_coordinate_t basePose = getComPose(switchedState);
     const joint_coordinate_t qJoints = getJointPositions(switchedState);
->>>>>>> 847ee849
 
     // Fill com position and pose msgs
     geometry_msgs::Pose pose;
@@ -393,15 +355,9 @@
       const auto preEventContactFlags = modeNumber2StanceLeg(subsystemSequence[event]);
       const auto postEventContactFlags = modeNumber2StanceLeg(subsystemSequence[event + 1]);
       const vector_t postEventState = ocs2::LinearInterpolation::interpolate(eventTimes[event], mpcTimeTrajectory, mpcStateTrajectory);
-<<<<<<< HEAD
-      const base_coordinate_t basePose = getComPose(state_vector_t(postEventState));
-      const joint_coordinate_t qJoints = getJointPositions(state_vector_t(postEventState));
-=======
-      const state_vector_t postEventSwitchedState = postEventState.head(STATE_DIM);
-      const base_coordinate_t comPose = getComPose(postEventSwitchedState);
-      const base_coordinate_t basePose = comModelPtr_->calculateBasePose(comPose);
+	  const state_vector_t postEventSwitchedState = postEventState.head(STATE_DIM);
+      const base_coordinate_t basePose = getComPose(postEventSwitchedState);
       const joint_coordinate_t qJoints = getJointPositions(postEventSwitchedState);
->>>>>>> 847ee849
 
       for (int i = 0; i < NUM_CONTACT_POINTS; i++) {
         if (!preEventContactFlags[i] && postEventContactFlags[i]) {  // If a foot lands, a marker is added at that location.
