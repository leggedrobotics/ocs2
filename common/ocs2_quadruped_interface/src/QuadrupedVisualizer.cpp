//
// Created by rgrandia on 13.02.19.
//

#include "ocs2_quadruped_interface/QuadrupedVisualizer.h"

#include <ocs2_ros_interfaces/visualization/VisualizationHelpers.h>

#include <ocs2_core/misc/LinearInterpolation.h>

// Additional messages not in the helpers file
#include <geometry_msgs/PoseArray.h>
#include <visualization_msgs/MarkerArray.h>

// URDF stuff
#include <urdf/model.h>
#include <kdl_parser/kdl_parser.hpp>

// Switched model conversions
#include "ocs2_switched_model_interface/core/MotionPhaseDefinition.h"
#include "ocs2_switched_model_interface/core/Rotations.h"

namespace switched_model {

void QuadrupedVisualizer::launchVisualizerNode(ros::NodeHandle& nodeHandle) {
  costDesiredBasePositionPublisher_ = nodeHandle.advertise<visualization_msgs::Marker>("/ocs2_anymal/desiredBaseTrajectory", 1);
  costDesiredBasePosePublisher_ = nodeHandle.advertise<geometry_msgs::PoseArray>("/ocs2_anymal/desiredPoseTrajectory", 1);
  costDesiredBaseAngVelocityPublisher_ = nodeHandle.advertise<visualization_msgs::MarkerArray>("/ocs2_anymal/desiredAngVelTrajectory", 1);
  costDesiredBaseVelocityPublisher_ = nodeHandle.advertise<visualization_msgs::MarkerArray>("/ocs2_anymal/desiredVelTrajectory", 1);
  costDesiredFeetPositionPublishers_[0] = nodeHandle.advertise<visualization_msgs::Marker>("/ocs2_anymal/desiredFeetTrajectory/LF", 1);
  costDesiredFeetPositionPublishers_[1] = nodeHandle.advertise<visualization_msgs::Marker>("/ocs2_anymal/desiredFeetTrajectory/RF", 1);
  costDesiredFeetPositionPublishers_[2] = nodeHandle.advertise<visualization_msgs::Marker>("/ocs2_anymal/desiredFeetTrajectory/LH", 1);
  costDesiredFeetPositionPublishers_[3] = nodeHandle.advertise<visualization_msgs::Marker>("/ocs2_anymal/desiredFeetTrajectory/RH", 1);
  costDesiredFeetPosePublishers_[0] = nodeHandle.advertise<geometry_msgs::PoseArray>("/ocs2_anymal/desiredFeetPoseTrajectory/LF", 1);
  costDesiredFeetPosePublishers_[1] = nodeHandle.advertise<geometry_msgs::PoseArray>("/ocs2_anymal/desiredFeetPoseTrajectory/RF", 1);
  costDesiredFeetPosePublishers_[2] = nodeHandle.advertise<geometry_msgs::PoseArray>("/ocs2_anymal/desiredFeetPoseTrajectory/LH", 1);
  costDesiredFeetPosePublishers_[3] = nodeHandle.advertise<geometry_msgs::PoseArray>("/ocs2_anymal/desiredFeetPoseTrajectory/RH", 1);
  costDesiredFeetVelocityPublishers_[0] =
      nodeHandle.advertise<visualization_msgs::MarkerArray>("/ocs2_anymal/desiredFeetVelTrajectory/LF", 1);
  costDesiredFeetVelocityPublishers_[1] =
      nodeHandle.advertise<visualization_msgs::MarkerArray>("/ocs2_anymal/desiredFeetVelTrajectory/RF", 1);
  costDesiredFeetVelocityPublishers_[2] =
      nodeHandle.advertise<visualization_msgs::MarkerArray>("/ocs2_anymal/desiredFeetVelTrajectory/LH", 1);
  costDesiredFeetVelocityPublishers_[3] =
      nodeHandle.advertise<visualization_msgs::MarkerArray>("/ocs2_anymal/desiredFeetVelTrajectory/RH", 1);
  stateOptimizedPublisher_ = nodeHandle.advertise<visualization_msgs::MarkerArray>("/ocs2_anymal/optimizedStateTrajectory", 1);
  stateOptimizedPosePublisher_ = nodeHandle.advertise<geometry_msgs::PoseArray>("/ocs2_anymal/optimizedPoseTrajectory", 1);
  stateOptimizedFeetPosePublishers_[0] = nodeHandle.advertise<geometry_msgs::PoseArray>("/ocs2_anymal/optimizedFeetPoseTrajectory/LF", 1);
  stateOptimizedFeetPosePublishers_[1] = nodeHandle.advertise<geometry_msgs::PoseArray>("/ocs2_anymal/optimizedFeetPoseTrajectory/RF", 1);
  stateOptimizedFeetPosePublishers_[2] = nodeHandle.advertise<geometry_msgs::PoseArray>("/ocs2_anymal/optimizedFeetPoseTrajectory/LH", 1);
  stateOptimizedFeetPosePublishers_[3] = nodeHandle.advertise<geometry_msgs::PoseArray>("/ocs2_anymal/optimizedFeetPoseTrajectory/RH", 1);
  currentStatePublisher_ = nodeHandle.advertise<visualization_msgs::MarkerArray>("/ocs2_anymal/currentState", 1);
  currentPosePublisher_ = nodeHandle.advertise<geometry_msgs::PoseArray>("/ocs2_anymal/currentPose", 1);
  currentFeetPosesPublisher_ = nodeHandle.advertise<geometry_msgs::PoseArray>("/ocs2_anymal/currentFeetPoses", 1);
  currentCollisionSpheresPublisher_ = nodeHandle.advertise<visualization_msgs::MarkerArray>("/ocs2_anymal/currentCollisionSpheres", 1);

  // Load URDF model
  urdf::Model urdfModel;
  if (!urdfModel.initParam("ocs2_anymal_description")) {
    std::cerr << "[QuadrupedVisualizer] Could not read URDF from: \"ocs2_anymal_description\"" << std::endl;
  } else {
    KDL::Tree kdlTree;
    kdl_parser::treeFromUrdfModel(urdfModel, kdlTree);

    robotStatePublisherPtr_.reset(new robot_state_publisher::RobotStatePublisher(kdlTree));
    robotStatePublisherPtr_->publishFixedTransforms(true);
  }
}

void QuadrupedVisualizer::update(const ocs2::SystemObservation& observation, const ocs2::PrimalSolution& primalSolution,
                                 const ocs2::CommandData& command) {
  if (observation.time - lastTime_ > minPublishTimeDifference_) {
    const auto timeStamp = ros::Time::now();
    publishObservation(timeStamp, observation);
    publishDesiredTrajectory(timeStamp, command.mpcTargetTrajectories_);
    publishOptimizedStateTrajectory(timeStamp, primalSolution.timeTrajectory_, primalSolution.stateTrajectory_,
                                    primalSolution.modeSchedule_);
    lastTime_ = observation.time;
  }
}

void QuadrupedVisualizer::publishObservation(ros::Time timeStamp, const ocs2::SystemObservation& observation) {
  // Extract components from state
  const base_coordinate_t basePose = getComPose(state_vector_t(observation.state));
  const joint_coordinate_t qJoints = getJointPositions(state_vector_t(observation.state));
  const Eigen::Matrix3d o_R_b = rotationMatrixBaseToOrigin<scalar_t>(getOrientation(basePose));

  // Compute cartesian state and inputs
  feet_array_t<vector3_t> feetPosition;
  feet_array_t<vector3_t> feetForce;
  feet_array_t<Eigen::Quaternion<scalar_t>> feetOrientations;
  for (size_t i = 0; i < NUM_CONTACT_POINTS; i++) {
    feetPosition[i] = kinematicModelPtr_->footPositionInOriginFrame(i, basePose, qJoints);
    feetForce[i] = o_R_b * observation.input.template segment<3>(3 * i);
    feetOrientations[i] = Eigen::Quaternion<scalar_t>(kinematicModelPtr_->footOrientationInOriginFrame(i, basePose, qJoints));
  }

  // Publish
  publishJointTransforms(timeStamp, qJoints);
  publishBaseTransform(timeStamp, basePose);
  publishCartesianMarkers(timeStamp, modeNumber2StanceLeg(observation.mode), feetPosition, feetForce);
  publishCenterOfMassPose(timeStamp, basePose);
  publishEndEffectorPoses(timeStamp, feetPosition, feetOrientations);
  publishCollisionSpheres(timeStamp, basePose, qJoints);
}

void QuadrupedVisualizer::publishJointTransforms(ros::Time timeStamp, const joint_coordinate_t& jointAngles) const {
  if (robotStatePublisherPtr_ != nullptr) {
    std::map<std::string, double> jointPositions{{"LF_HAA", jointAngles[0]}, {"LF_HFE", jointAngles[1]},  {"LF_KFE", jointAngles[2]},
                                                 {"RF_HAA", jointAngles[3]}, {"RF_HFE", jointAngles[4]},  {"RF_KFE", jointAngles[5]},
                                                 {"LH_HAA", jointAngles[6]}, {"LH_HFE", jointAngles[7]},  {"LH_KFE", jointAngles[8]},
                                                 {"RH_HAA", jointAngles[9]}, {"RH_HFE", jointAngles[10]}, {"RH_KFE", jointAngles[11]}};
    robotStatePublisherPtr_->publishTransforms(jointPositions, timeStamp);
  }
}

void QuadrupedVisualizer::publishBaseTransform(ros::Time timeStamp, const base_coordinate_t& basePose) {
  if (robotStatePublisherPtr_ != nullptr) {
    geometry_msgs::TransformStamped baseToWorldTransform;
    baseToWorldTransform.header = ocs2::getHeaderMsg(frameId_, timeStamp);
    baseToWorldTransform.child_frame_id = "base";

    const Eigen::Quaternion<scalar_t> q_world_base = quaternionBaseToOrigin<scalar_t>(getOrientation(basePose));
    baseToWorldTransform.transform.rotation = ocs2::getOrientationMsg(q_world_base);
    baseToWorldTransform.transform.translation = ocs2::getVectorMsg(getPositionInOrigin(basePose));
    tfBroadcaster_.sendTransform(baseToWorldTransform);
  }
}

void QuadrupedVisualizer::publishTrajectory(const std::vector<ocs2::SystemObservation>& system_observation_array, double speed) {
  for (size_t k = 0; k < system_observation_array.size() - 1; k++) {
    double frameDuration = speed * (system_observation_array[k + 1].time - system_observation_array[k].time);
    double publishDuration = ocs2::timedExecutionInSeconds([&]() { publishObservation(ros::Time::now(), system_observation_array[k]); });
    if (frameDuration > publishDuration) {
      ros::WallDuration(frameDuration - publishDuration).sleep();
    }
  }
}

void QuadrupedVisualizer::publishCartesianMarkers(ros::Time timeStamp, const contact_flag_t& contactFlags,
                                                  const feet_array_t<vector3_t>& feetPosition,
                                                  const feet_array_t<vector3_t>& feetForce) const {
  // Reserve message
  const int numberOfCartesianMarkers = 10;
  visualization_msgs::MarkerArray markerArray;
  markerArray.markers.reserve(numberOfCartesianMarkers);

  // Feet positions and Forces
  for (int i = 0; i < NUM_CONTACT_POINTS; ++i) {
    markerArray.markers.emplace_back(
        getFootMarker(feetPosition[i], contactFlags[i], feetColorMap_[i], footMarkerDiameter_, footAlphaWhenLifted_));
    markerArray.markers.emplace_back(getForceMarker(feetForce[i], feetPosition[i], contactFlags[i], ocs2::Color::green, forceScale_));
  }

  // Center of pressure
  markerArray.markers.emplace_back(getCenterOfPressureMarker(feetForce.begin(), feetForce.end(), feetPosition.begin(), contactFlags.begin(),
                                                             ocs2::Color::green, copMarkerDiameter_));

  // Support polygon
  markerArray.markers.emplace_back(getSupportPolygonMarker(feetPosition.begin(), feetPosition.end(), contactFlags.begin(),
                                                           ocs2::Color::black, supportPolygonLineWidth_));

  // Give markers an id and a frame
  ocs2::assignHeader(markerArray.markers.begin(), markerArray.markers.end(), ocs2::getHeaderMsg(frameId_, timeStamp));
  ocs2::assignIncreasingId(markerArray.markers.begin(), markerArray.markers.end());

  // Publish cartesian markers (minus the CoM Pose)
  currentStatePublisher_.publish(markerArray);
}

void QuadrupedVisualizer::publishCenterOfMassPose(ros::Time timeStamp, const base_coordinate_t& comPose) const {
  geometry_msgs::Pose pose;
  pose.position = ocs2::getPointMsg(getPositionInOrigin(comPose));
  pose.orientation = ocs2::getOrientationMsg(quaternionBaseToOrigin<double>(getOrientation(comPose)));

  geometry_msgs::PoseArray poseArray;
  poseArray.header = ocs2::getHeaderMsg(frameId_, timeStamp);
  poseArray.poses.push_back(std::move(pose));

  currentPosePublisher_.publish(poseArray);
}

void QuadrupedVisualizer::publishDesiredTrajectory(ros::Time timeStamp, const ocs2::TargetTrajectories& targetTrajectories) const {
  const auto& stateTrajectory = targetTrajectories.stateTrajectory;
  const auto& inputTrajectory = targetTrajectories.inputTrajectory;

  // Reserve com messages
  std::vector<geometry_msgs::Point> desiredComPositionMsg;
  desiredComPositionMsg.reserve(stateTrajectory.size());
  geometry_msgs::PoseArray poseArray;
  poseArray.poses.reserve(stateTrajectory.size());
  visualization_msgs::MarkerArray velArray;
  velArray.markers.reserve(stateTrajectory.size());
  visualization_msgs::MarkerArray angVelArray;
  angVelArray.markers.reserve(stateTrajectory.size());

  // Reserve feet messages
  feet_array_t<std::vector<geometry_msgs::Point>> desiredFeetPositionMsgs;
  feet_array_t<visualization_msgs::MarkerArray> feetVelArray;
  for (size_t i = 0; i < NUM_CONTACT_POINTS; i++) {
    desiredFeetPositionMsgs[i].reserve(stateTrajectory.size());
    feetVelArray[i].markers.reserve(stateTrajectory.size());
  }
  feet_array_t<geometry_msgs::PoseArray> feetPoseArrays;
  std::for_each(feetPoseArrays.begin(), feetPoseArrays.end(),
                [&](geometry_msgs::PoseArray& p) { p.poses.reserve(stateTrajectory.size()); });

  for (size_t j = 0; j < stateTrajectory.size(); j++) {
    const auto state = stateTrajectory.at(j);
    input_vector_t input;
    if (j < inputTrajectory.size()) {
      input = inputTrajectory.at(j);
    } else {
      input.setZero();
    }

    // Construct pose msg
    const base_coordinate_t basePose = state.head<6>();
    geometry_msgs::Pose pose;
<<<<<<< HEAD
    pose.position = getPointMsg(getPositionInOrigin(basePose));
    pose.orientation = getOrientationMsg(quaternionBaseToOrigin<double>(getOrientation(basePose)));
=======
    pose.position = ocs2::getPointMsg(getPositionInOrigin(comPose));
    pose.orientation = ocs2::getOrientationMsg(quaternionBaseToOrigin<double>(getOrientation(comPose)));
>>>>>>> e98706c7

    // Construct vel msg
    const Eigen::Matrix3d o_R_b = rotationMatrixBaseToOrigin<scalar_t>(getOrientation(basePose));
    const base_coordinate_t baseTwist = state.segment<6>(6);
    const vector3_t o_baseVel = o_R_b * getLinearVelocity(baseTwist);
    const vector3_t o_baseAngVel = o_R_b * getAngularVelocity(baseTwist);

    // Fill message containers
    desiredComPositionMsg.push_back(pose.position);
    poseArray.poses.push_back(std::move(pose));
<<<<<<< HEAD
    velArray.markers.emplace_back(getArrowAtPointMsg(o_baseVel / velScale_, getPositionInOrigin(basePose), Color::blue));
    angVelArray.markers.emplace_back(getArrowAtPointMsg(o_baseAngVel / velScale_, getPositionInOrigin(basePose), Color::green));
=======
    velArray.markers.emplace_back(getArrowAtPointMsg(o_comVel / velScale_, getPositionInOrigin(comPose), ocs2::Color::blue));
    angVelArray.markers.emplace_back(getArrowAtPointMsg(o_comAngVel / velScale_, getPositionInOrigin(comPose), ocs2::Color::green));
>>>>>>> e98706c7

    // Fill feet msgs
    const auto qJoints = state.tail<12>();
    const auto qVelJoints = input.tail<12>();
    for (size_t i = 0; i < NUM_CONTACT_POINTS; i++) {
      const auto o_feetPosition = kinematicModelPtr_->footPositionInOriginFrame(i, basePose, qJoints);
      const auto o_feetVelocity = kinematicModelPtr_->footVelocityInOriginFrame(i, basePose, baseTwist, qJoints, qVelJoints);
      geometry_msgs::Pose footPose;
      footPose.position = ocs2::getPointMsg(o_feetPosition);
      footPose.orientation =
          ocs2::getOrientationMsg(Eigen::Quaternion<scalar_t>(kinematicModelPtr_->footOrientationInOriginFrame(i, basePose, qJoints)));
      feetPoseArrays[i].poses.push_back(std::move(footPose));
      desiredFeetPositionMsgs[i].push_back(footPose.position);
      feetVelArray[i].markers.emplace_back(getArrowAtPointMsg(o_feetVelocity / velScale_, o_feetPosition, feetColorMap_[i]));
    }
  }

  // Headers
  auto comLineMsg = getLineMsg(std::move(desiredComPositionMsg), ocs2::Color::green, trajectoryLineWidth_);
  comLineMsg.header = ocs2::getHeaderMsg(frameId_, timeStamp);
  comLineMsg.id = 0;
  poseArray.header = ocs2::getHeaderMsg(frameId_, timeStamp);
  ocs2::assignHeader(feetPoseArrays.begin(), feetPoseArrays.end(), ocs2::getHeaderMsg(frameId_, timeStamp));
  ocs2::assignHeader(velArray.markers.begin(), velArray.markers.end(), ocs2::getHeaderMsg(frameId_, timeStamp));
  ocs2::assignIncreasingId(velArray.markers.begin(), velArray.markers.end());
  ocs2::assignHeader(angVelArray.markers.begin(), angVelArray.markers.end(), ocs2::getHeaderMsg(frameId_, timeStamp));
  ocs2::assignIncreasingId(angVelArray.markers.begin(), angVelArray.markers.end());

  // Publish
  costDesiredBasePositionPublisher_.publish(comLineMsg);
  costDesiredBasePosePublisher_.publish(poseArray);
  costDesiredBaseVelocityPublisher_.publish(velArray);
  costDesiredBaseAngVelocityPublisher_.publish(angVelArray);
  for (size_t i = 0; i < NUM_CONTACT_POINTS; i++) {
    auto footLineMsg = getLineMsg(std::move(desiredFeetPositionMsgs[i]), feetColorMap_[i], trajectoryLineWidth_);
    footLineMsg.header = ocs2::getHeaderMsg(frameId_, timeStamp);
    footLineMsg.id = 0;
    costDesiredFeetPosePublishers_[i].publish(feetPoseArrays[i]);
    costDesiredFeetPositionPublishers_[i].publish(footLineMsg);
    ocs2::assignHeader(feetVelArray[i].markers.begin(), feetVelArray[i].markers.end(), ocs2::getHeaderMsg(frameId_, timeStamp));
    ocs2::assignIncreasingId(feetVelArray[i].markers.begin(), feetVelArray[i].markers.end());
    costDesiredFeetVelocityPublishers_[i].publish(feetVelArray[i]);
  }
}

void QuadrupedVisualizer::publishOptimizedStateTrajectory(ros::Time timeStamp, const scalar_array_t& mpcTimeTrajectory,
                                                          const vector_array_t& mpcStateTrajectory,
                                                          const ocs2::ModeSchedule& modeSchedule) const {
  if (mpcTimeTrajectory.empty() || mpcStateTrajectory.empty()) {
    return;  // Nothing to publish
  }

  // Reserve Feet msg
  feet_array_t<std::vector<geometry_msgs::Point>> feetMsgs;
  std::for_each(feetMsgs.begin(), feetMsgs.end(), [&](std::vector<geometry_msgs::Point>& v) { v.reserve(mpcStateTrajectory.size()); });
  feet_array_t<geometry_msgs::PoseArray> feetPoseMsgs;
  std::for_each(feetPoseMsgs.begin(), feetPoseMsgs.end(), [&](geometry_msgs::PoseArray& p) { p.poses.reserve(mpcStateTrajectory.size()); });

  // Reserve Com Msg
  std::vector<geometry_msgs::Point> mpcComPositionMsgs;
  mpcComPositionMsgs.reserve(mpcStateTrajectory.size());

  // Reserve Pose array
  geometry_msgs::PoseArray poseArray;
  poseArray.poses.reserve(mpcStateTrajectory.size());

  // Extract Com and Feet from state
  std::for_each(mpcStateTrajectory.begin(), mpcStateTrajectory.end(), [&](const vector_t& state) {
    const base_coordinate_t basePose = getComPose(state_vector_t(state));
    const joint_coordinate_t qJoints = getJointPositions(state_vector_t(state));

    // Fill com position and pose msgs
    geometry_msgs::Pose pose;
<<<<<<< HEAD
    pose.position = getPointMsg(getPositionInOrigin(basePose));
    pose.orientation = getOrientationMsg(quaternionBaseToOrigin<double>(getOrientation(basePose)));
=======
    pose.position = ocs2::getPointMsg(getPositionInOrigin(comPose));
    pose.orientation = ocs2::getOrientationMsg(quaternionBaseToOrigin<double>(getOrientation(comPose)));
>>>>>>> e98706c7
    mpcComPositionMsgs.push_back(pose.position);
    poseArray.poses.push_back(std::move(pose));

    // Fill feet msgs
    for (size_t i = 0; i < NUM_CONTACT_POINTS; i++) {
      const auto o_feetPosition = kinematicModelPtr_->footPositionInOriginFrame(i, basePose, qJoints);
      const auto position = ocs2::getPointMsg(o_feetPosition);
      feetMsgs[i].push_back(position);
      geometry_msgs::Pose footPose;
      footPose.position = position;
      footPose.orientation =
          ocs2::getOrientationMsg(Eigen::Quaternion<scalar_t>(kinematicModelPtr_->footOrientationInOriginFrame(i, basePose, qJoints)));
      feetPoseMsgs[i].poses.push_back(std::move(footPose));
    }
  });

  // Convert feet msgs to Array message
  visualization_msgs::MarkerArray markerArray;
  markerArray.markers.reserve(NUM_CONTACT_POINTS + 2);  // 1 trajectory per foot + 1 for the future footholds + 1 for the com trajectory
  for (int i = 0; i < NUM_CONTACT_POINTS; i++) {
    markerArray.markers.emplace_back(getLineMsg(std::move(feetMsgs[i]), feetColorMap_[i], trajectoryLineWidth_));
    markerArray.markers.back().ns = "EE Trajectories";
  }
  markerArray.markers.emplace_back(getLineMsg(std::move(mpcComPositionMsgs), ocs2::Color::red, trajectoryLineWidth_));
  markerArray.markers.back().ns = "CoM Trajectory";

  // Future footholds
  visualization_msgs::Marker sphereList;
  sphereList.type = visualization_msgs::Marker::SPHERE_LIST;
  sphereList.scale.x = footMarkerDiameter_;
  sphereList.scale.y = footMarkerDiameter_;
  sphereList.scale.z = footMarkerDiameter_;
  sphereList.ns = "Future footholds";
  sphereList.pose.orientation = ocs2::getOrientationMsg({1., 0., 0., 0.});
  const auto& eventTimes = modeSchedule.eventTimes;
  const auto& subsystemSequence = modeSchedule.modeSequence;
  const double tStart = mpcTimeTrajectory.front();
  const double tEnd = mpcTimeTrajectory.back();
  for (int event = 0; event < eventTimes.size(); ++event) {
    if (tStart < eventTimes[event] && eventTimes[event] < tEnd) {  // Only publish future footholds within the optimized horizon
      const auto preEventContactFlags = modeNumber2StanceLeg(subsystemSequence[event]);
      const auto postEventContactFlags = modeNumber2StanceLeg(subsystemSequence[event + 1]);
      const vector_t postEventState = ocs2::LinearInterpolation::interpolate(eventTimes[event], mpcTimeTrajectory, mpcStateTrajectory);
      const base_coordinate_t basePose = getComPose(state_vector_t(postEventState));
      const joint_coordinate_t qJoints = getJointPositions(state_vector_t(postEventState));

      for (int i = 0; i < NUM_CONTACT_POINTS; i++) {
        if (!preEventContactFlags[i] && postEventContactFlags[i]) {  // If a foot lands, a marker is added at that location.
          const auto o_feetPosition = kinematicModelPtr_->footPositionInOriginFrame(i, basePose, qJoints);
          sphereList.points.emplace_back(ocs2::getPointMsg(o_feetPosition));
          sphereList.colors.push_back(getColor(feetColorMap_[i]));
        }
      }
    }
  }
  markerArray.markers.push_back(std::move(sphereList));

  // Add headers and Id
  ocs2::assignHeader(markerArray.markers.begin(), markerArray.markers.end(), ocs2::getHeaderMsg(frameId_, timeStamp));
  ocs2::assignIncreasingId(markerArray.markers.begin(), markerArray.markers.end());
  poseArray.header = ocs2::getHeaderMsg(frameId_, timeStamp);
  ocs2::assignHeader(feetPoseMsgs.begin(), feetPoseMsgs.end(), ocs2::getHeaderMsg(frameId_, timeStamp));

  stateOptimizedPublisher_.publish(markerArray);
  stateOptimizedPosePublisher_.publish(poseArray);
  for (int i = 0; i < NUM_CONTACT_POINTS; i++) {
    stateOptimizedFeetPosePublishers_[i].publish(feetPoseMsgs[i]);
  }
}

void QuadrupedVisualizer::publishEndEffectorPoses(ros::Time timeStamp, const feet_array_t<vector3_t>& feetPositions,
                                                  const feet_array_t<Eigen::Quaternion<scalar_t>>& feetOrientations) const {
  // Feet positions and Forces
  geometry_msgs::PoseArray poseArray;
  poseArray.header = ocs2::getHeaderMsg(frameId_, timeStamp);
  for (int i = 0; i < NUM_CONTACT_POINTS; ++i) {
    geometry_msgs::Pose pose;
    pose.position = ocs2::getPointMsg(feetPositions[i]);
    pose.orientation = ocs2::getOrientationMsg(feetOrientations[i]);
    poseArray.poses.push_back(std::move(pose));
  }

  currentFeetPosesPublisher_.publish(poseArray);
}

void QuadrupedVisualizer::publishCollisionSpheres(ros::Time timeStamp, const base_coordinate_t& basePose,
                                                  const joint_coordinate_t& jointAngles) const {
  const auto collisionSpheres = kinematicModelPtr_->collisionSpheresInOriginFrame(basePose, jointAngles);

  visualization_msgs::MarkerArray markerArray;
  markerArray.markers.reserve(collisionSpheres.size());

  for (const auto& sphere : collisionSpheres) {
    markerArray.markers.emplace_back(ocs2::getSphereMsg(sphere.position, ocs2::Color::red, 2.0 * sphere.radius));
  }

  // Give markers an id and a frame
  ocs2::assignHeader(markerArray.markers.begin(), markerArray.markers.end(), ocs2::getHeaderMsg(frameId_, timeStamp));
  ocs2::assignIncreasingId(markerArray.markers.begin(), markerArray.markers.end());

  currentCollisionSpheresPublisher_.publish(markerArray);
}

}  // namespace switched_model<|MERGE_RESOLUTION|>--- conflicted
+++ resolved
@@ -217,13 +217,8 @@
     // Construct pose msg
     const base_coordinate_t basePose = state.head<6>();
     geometry_msgs::Pose pose;
-<<<<<<< HEAD
-    pose.position = getPointMsg(getPositionInOrigin(basePose));
-    pose.orientation = getOrientationMsg(quaternionBaseToOrigin<double>(getOrientation(basePose)));
-=======
-    pose.position = ocs2::getPointMsg(getPositionInOrigin(comPose));
-    pose.orientation = ocs2::getOrientationMsg(quaternionBaseToOrigin<double>(getOrientation(comPose)));
->>>>>>> e98706c7
+    pose.position = ocs2::getPointMsg(getPositionInOrigin(basePose));
+    pose.orientation = ocs2::getOrientationMsg(quaternionBaseToOrigin<double>(getOrientation(basePose)));
 
     // Construct vel msg
     const Eigen::Matrix3d o_R_b = rotationMatrixBaseToOrigin<scalar_t>(getOrientation(basePose));
@@ -234,13 +229,8 @@
     // Fill message containers
     desiredComPositionMsg.push_back(pose.position);
     poseArray.poses.push_back(std::move(pose));
-<<<<<<< HEAD
-    velArray.markers.emplace_back(getArrowAtPointMsg(o_baseVel / velScale_, getPositionInOrigin(basePose), Color::blue));
-    angVelArray.markers.emplace_back(getArrowAtPointMsg(o_baseAngVel / velScale_, getPositionInOrigin(basePose), Color::green));
-=======
-    velArray.markers.emplace_back(getArrowAtPointMsg(o_comVel / velScale_, getPositionInOrigin(comPose), ocs2::Color::blue));
-    angVelArray.markers.emplace_back(getArrowAtPointMsg(o_comAngVel / velScale_, getPositionInOrigin(comPose), ocs2::Color::green));
->>>>>>> e98706c7
+    velArray.markers.emplace_back(getArrowAtPointMsg(o_baseVel / velScale_, getPositionInOrigin(basePose), ocs2::Color::blue));
+    angVelArray.markers.emplace_back(getArrowAtPointMsg(o_baseAngVel / velScale_, getPositionInOrigin(basePose), ocs2::Color::green));
 
     // Fill feet msgs
     const auto qJoints = state.tail<12>();
@@ -314,13 +304,8 @@
 
     // Fill com position and pose msgs
     geometry_msgs::Pose pose;
-<<<<<<< HEAD
-    pose.position = getPointMsg(getPositionInOrigin(basePose));
-    pose.orientation = getOrientationMsg(quaternionBaseToOrigin<double>(getOrientation(basePose)));
-=======
-    pose.position = ocs2::getPointMsg(getPositionInOrigin(comPose));
-    pose.orientation = ocs2::getOrientationMsg(quaternionBaseToOrigin<double>(getOrientation(comPose)));
->>>>>>> e98706c7
+    pose.position = ocs2::getPointMsg(getPositionInOrigin(basePose));
+    pose.orientation = ocs2::getOrientationMsg(quaternionBaseToOrigin<double>(getOrientation(basePose)));
     mpcComPositionMsgs.push_back(pose.position);
     poseArray.poses.push_back(std::move(pose));
 
