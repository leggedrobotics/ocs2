--- conflicted
+++ resolved
@@ -3,18 +3,10 @@
 
 ## Catkin Dependencies
 set(CATKIN_PACKAGE_DEPENDENCIES
-<<<<<<< HEAD
   roscpp
-  ocs2_core
-  ocs2_comm_interfaces
-  ocs2_msgs
-	ocs2_oc
-=======
-  roslib
   ocs2_core
   ocs2_msgs
   ocs2_oc
->>>>>>> 769065da
 )
 find_package(catkin REQUIRED COMPONENTS
   ${CATKIN_PACKAGE_DEPENDENCIES}
@@ -52,26 +44,6 @@
 )
 
 add_library(${PROJECT_NAME}
-<<<<<<< HEAD
-		src/ComKinoConstraintBaseAd.cpp
-		src/ComKinoSystemDynamicsAd.cpp
-		src/SwitchedModelCostBase.cpp
-		src/ComKinoOperatingPointsBase.cpp
-    src/SwitchedModelStateEstimator.cpp
-		src/SwitchedModelLogicRulesBase.cpp
-		src/KinematicsModelBase.cpp
-		src/ComModelBase.cpp
-		src/ModelSettings.cpp
-		src/foot_planner/CubicSpline.cpp
-		src/foot_planner/SplineCpg.cpp
-		src/foot_planner/FeetPlannerBase.cpp
-		src/foot_planner/FeetZDirectionPlanner.cpp
-		src/foot_planner/SwingTrajectoryPlanner.cpp
-		src/logic/Gait.cpp
-  	src/logic/GaitSchedule.cpp
-  	src/logic/GaitReceiver.cpp
-		)
-=======
 	src/foot_planner/CubicSpline.cpp
 	src/foot_planner/SplineCpg.cpp
 	src/foot_planner/SwingTrajectoryPlanner.cpp
@@ -88,7 +60,6 @@
 	src/SwitchedModelCostBase.cpp
 	src/SwitchedModelStateEstimator.cpp
 	)
->>>>>>> 769065da
 
 add_dependencies(${PROJECT_NAME}
 		${${PROJECT_NAME}_EXPORTED_TARGETS}
