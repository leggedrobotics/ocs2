--- conflicted
+++ resolved
@@ -60,13 +60,21 @@
   using QuadraticConstraintApproximation_t = ocs2::QuadraticConstraintApproximation<STATE_DIM, INPUT_DIM>;
   using ConstraintTerm_t = ocs2::ConstraintTerm<STATE_DIM, INPUT_DIM>;
 
-<<<<<<< HEAD
-=======
-  // Enumeration and naming
->>>>>>> 912057d9
 
   ComKinoConstraintBaseAd(const ad_kinematic_model_t& adKinematicModel, const ad_com_model_t& adComModel,
-                          std::shared_ptr<const logic_rules_t> logicRulesPtr, const ModelSettings& options = ModelSettings());
+                          std::shared_ptr<const logic_rules_t> logicRulesPtr, const ModelSettings& options = ModelSettings())
+      : Base(),
+        adKinematicModelPtr_(adKinematicModel.clone()),
+        adComModelPtr_(adComModel.clone()),
+        logicRulesPtr_(std::move(logicRulesPtr)),
+        options_(options),
+        inequalityConstraintsComputed_(false),
+        stateInputConstraintsComputed_(false) {
+    if (!logicRulesPtr_) {
+      throw std::runtime_error("[ComKinoConstraintBaseAd] logicRules cannot be a nullptr");
+    }
+    initializeConstraintTerms();
+  }
 
   ComKinoConstraintBaseAd(const ComKinoConstraintBaseAd& rhs)
       : Base(rhs),
@@ -82,9 +90,9 @@
   /**
    * Initialize Constraint Terms
    */
-  virtual void initializeConstraintTerms();
+  void initializeConstraintTerms();
 
-  virtual ~ComKinoConstraintBaseAd() = default;
+  ~ComKinoConstraintBaseAd() override = default;
 
   ComKinoConstraintBaseAd* clone() const override;
 
@@ -123,7 +131,7 @@
    */
   void getStanceLegs(contact_flag_t& stanceLegs);
 
- protected:
+ private:
   // State input equality constraints
   ConstraintCollection_t equalityStateInputConstraintCollection_;
   bool stateInputConstraintsComputed_;
