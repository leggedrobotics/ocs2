#pragma once

#include <Eigen/Dense>
#include <array>

#include <ocs2_core/Types.h>
#include <ocs2_core/automatic_differentiation/CppAdInterface.h>

namespace switched_model {
/**
 * Switched model definition:
 *
 * state = [theta, p, w, v, q (4x)]
 * theta: EulerXYZ (3x1)
 * p: CoM position in Origin frame (3x1)
 * w: CoM angular velocity in Base Frame (3x1)
 * v: CoM linear velocity in Base Frame (3x1)
 * q: Joint angles per leg [HAA, HFE, KFE] (3x1) [4x]
 *
 * input = [lambda (4x), qj (4x)]
 * lambda: Force at the EE [LF, RF, LH, RH] in Base Frame (3x1)
 * qj: Joint velocities per leg [HAA, HFE, KFE] (3x1)
 */

/**
 * Rbd state definition:
 * !! notice the definition is w.r.t base center, not CoM !!
 *
 * [ theta, p, q (4x), w, v, qj  (4x)]
 * theta: EulerXYZ (3x1)
 * p: Base position in Origin frame (3x1)
 * q: Joint angles per leg [HAA, HFE, KFE] (3x1) [4x]
 * w: Base angular velocity in Base Frame (3x1)
 * v: Base linear velocity in Base Frame (3x1)
 * qj: Joint velocities per leg [HAA, HFE, KFE] (3x1) [4x]
 */

constexpr size_t NUM_CONTACT_POINTS = 4;
constexpr size_t BASE_COORDINATE_SIZE = 6;
constexpr size_t JOINT_COORDINATE_SIZE = 12;
constexpr size_t GENERALIZED_COORDINATE_SIZE = BASE_COORDINATE_SIZE + JOINT_COORDINATE_SIZE;  // 18
constexpr size_t RBD_STATE_DIM = 2 * GENERALIZED_COORDINATE_SIZE;                             // 36
constexpr size_t STATE_DIM = 2 * BASE_COORDINATE_SIZE + JOINT_COORDINATE_SIZE;                // 24
constexpr size_t INPUT_DIM = 3 * NUM_CONTACT_POINTS + JOINT_COORDINATE_SIZE;                  // 24

/* Import ocs2 types into the switched_model namespace */
using ocs2::matrix_array_t;
using ocs2::matrix_t;
using ocs2::scalar_array_t;
using ocs2::scalar_t;
using ocs2::size_array_t;
using ocs2::vector_array_t;
using ocs2::vector_t;

using ocs2::ScalarFunctionQuadraticApproximation;
using ocs2::VectorFunctionLinearApproximation;
using ocs2::VectorFunctionQuadraticApproximation;

/* Define fixed-size types */
using state_vector_t = Eigen::Matrix<scalar_t, STATE_DIM, 1>;
using input_vector_t = Eigen::Matrix<scalar_t, INPUT_DIM, 1>;
using state_matrix_t = Eigen::Matrix<scalar_t, STATE_DIM, STATE_DIM>;
using input_matrix_t = Eigen::Matrix<scalar_t, INPUT_DIM, INPUT_DIM>;
using input_state_matrix_t = Eigen::Matrix<scalar_t, INPUT_DIM, STATE_DIM>;

using state_vector_array_t = std::vector<state_vector_t, Eigen::aligned_allocator<state_vector_t>>;
using input_vector_array_t = std::vector<input_vector_t, Eigen::aligned_allocator<input_vector_t>>;
using state_matrix_array_t = std::vector<state_matrix_t, Eigen::aligned_allocator<state_matrix_t>>;
using input_matrix_array_t = std::vector<input_matrix_t, Eigen::aligned_allocator<input_matrix_t>>;
using input_state_matrix_array_t = std::vector<input_state_matrix_t, Eigen::aligned_allocator<input_state_matrix_t>>;

/* Feet related declarations */
enum class FeetEnum { LF, RF, LH, RH };
template <typename T>
using feet_array_t = std::array<T, NUM_CONTACT_POINTS>;  // Fixed size container per foot
const feet_array_t<std::string> feetNames{"LF", "RF", "LH", "RH"};
using contact_flag_t = feet_array_t<bool>;  // Contact state per foot, true = in contact, false = not in contact

template <typename SCALAR_T>
using vector2_s_t = Eigen::Matrix<SCALAR_T, 2, 1>;
using vector2_t = vector2_s_t<scalar_t>;
using vector2_ad_t = vector2_s_t<ocs2::CppAdInterface::ad_scalar_t>;

template <typename SCALAR_T>
using vector3_s_t = Eigen::Matrix<SCALAR_T, 3, 1>;
using vector3_t = vector3_s_t<scalar_t>;
using vector3_ad_t = vector3_s_t<ocs2::CppAdInterface::ad_scalar_t>;

template <typename SCALAR_T>
using matrix3_s_t = Eigen::Matrix<SCALAR_T, 3, 3>;
using matrix3_t = matrix3_s_t<scalar_t>;
using matrix3_ad_t = matrix3_s_t<ocs2::CppAdInterface::ad_scalar_t>;

template <typename SCALAR_T>
using vector6_s_t = Eigen::Matrix<SCALAR_T, 6, 1>;
using vector6_t = vector6_s_t<scalar_t>;
using vector6_ad_t = vector6_s_t<ocs2::CppAdInterface::ad_scalar_t>;

template <typename SCALAR_T>
using matrix6_s_t = Eigen::Matrix<SCALAR_T, 6, 6>;
using matrix6_t = matrix6_s_t<scalar_t>;
using matrix6_ad_t = matrix6_s_t<ocs2::CppAdInterface::ad_scalar_t>;

template <typename SCALAR_T>
using base_coordinate_s_t = Eigen::Matrix<SCALAR_T, BASE_COORDINATE_SIZE, 1>;
using base_coordinate_t = base_coordinate_s_t<scalar_t>;
using base_coordinate_ad_t = base_coordinate_s_t<ocs2::CppAdInterface::ad_scalar_t>;

template <typename SCALAR_T>
using joint_coordinate_s_t = Eigen::Matrix<SCALAR_T, JOINT_COORDINATE_SIZE, 1>;
using joint_coordinate_t = joint_coordinate_s_t<scalar_t>;
using joint_coordinate_ad_t = joint_coordinate_s_t<ocs2::CppAdInterface::ad_scalar_t>;

template <typename SCALAR_T>
using generalized_coordinate_s_t = Eigen::Matrix<SCALAR_T, GENERALIZED_COORDINATE_SIZE, 1>;
using generalized_coordinate_t = generalized_coordinate_s_t<scalar_t>;
using generalized_coordinate_ad_t = generalized_coordinate_s_t<ocs2::CppAdInterface::ad_scalar_t>;

template <typename SCALAR_T>
using com_state_s_t = Eigen::Matrix<SCALAR_T, 2 * BASE_COORDINATE_SIZE, 1>;
using com_state_t = com_state_s_t<scalar_t>;
using com_state_ad_t = com_state_s_t<ocs2::CppAdInterface::ad_scalar_t>;

template <typename SCALAR_T>
using comkino_state_s_t = Eigen::Matrix<SCALAR_T, STATE_DIM, 1>;
using comkino_state_t = comkino_state_s_t<scalar_t>;
using comkino_state_ad_t = comkino_state_s_t<ocs2::CppAdInterface::ad_scalar_t>;

template <typename SCALAR_T>
using comkino_input_s_t = Eigen::Matrix<SCALAR_T, INPUT_DIM, 1>;
using comkino_input_t = comkino_input_s_t<scalar_t>;
using comkino_input_ad_t = comkino_input_s_t<ocs2::CppAdInterface::ad_scalar_t>;

template <typename SCALAR_T>
using rbd_state_s_t = Eigen::Matrix<SCALAR_T, 2 * GENERALIZED_COORDINATE_SIZE, 1>;
using rbd_state_t = rbd_state_s_t<scalar_t>;
using rbd_state_ad_t = rbd_state_s_t<ocs2::CppAdInterface::ad_scalar_t>;

template <typename SCALAR_T>
base_coordinate_s_t<SCALAR_T> getComPose(const comkino_state_s_t<SCALAR_T>& comkinoState) {
  return comkinoState.template head<BASE_COORDINATE_SIZE>();
}

template <typename SCALAR_T>
base_coordinate_s_t<SCALAR_T> getBasePose(const generalized_coordinate_s_t<SCALAR_T>& generalizedCoordinate) {
  return generalizedCoordinate.template head<BASE_COORDINATE_SIZE>();
}

template <typename SCALAR_T>
base_coordinate_s_t<SCALAR_T> getBasePose(const rbd_state_s_t<SCALAR_T>& rbdState) {
  return rbdState.template head<BASE_COORDINATE_SIZE>();
}

template <typename SCALAR_T>
vector3_s_t<SCALAR_T> getOrientation(const base_coordinate_s_t<SCALAR_T>& baseCoordinate) {
  return baseCoordinate.template head<3>();
}

template <typename SCALAR_T>
vector3_s_t<SCALAR_T> getPositionInOrigin(const base_coordinate_s_t<SCALAR_T>& baseCoordinate) {
  return baseCoordinate.template tail<3>();
}

template <typename SCALAR_T>
base_coordinate_s_t<SCALAR_T> getBaseLocalVelocity(const rbd_state_s_t<SCALAR_T>& rbdState) {
  return rbdState.template segment<BASE_COORDINATE_SIZE>(GENERALIZED_COORDINATE_SIZE);
}

template <typename SCALAR_T>
base_coordinate_s_t<SCALAR_T> getComLocalVelocities(const comkino_state_s_t<SCALAR_T>& comkinoState) {
  return comkinoState.template segment<BASE_COORDINATE_SIZE>(BASE_COORDINATE_SIZE);
}

template <typename SCALAR_T>
vector3_s_t<SCALAR_T> getAngularVelocity(const base_coordinate_s_t<SCALAR_T>& baseTwist) {
  return baseTwist.template head<3>();
}

template <typename SCALAR_T>
vector3_s_t<SCALAR_T> getAngularAcceleration(const base_coordinate_s_t<SCALAR_T>& baseAcceleration) {
  return baseAcceleration.template head<3>();
}

template <typename SCALAR_T>
vector3_s_t<SCALAR_T> getLinearVelocity(const base_coordinate_s_t<SCALAR_T>& baseTwist) {
  return baseTwist.template tail<3>();
}

template <typename SCALAR_T>
vector3_s_t<SCALAR_T> getLinearAcceleration(const base_coordinate_s_t<SCALAR_T>& baseAcceleration) {
  return baseAcceleration.template tail<3>();
}

template <typename SCALAR_T>
joint_coordinate_s_t<SCALAR_T> getJointPositions(const comkino_state_s_t<SCALAR_T>& comkinoState) {
  return comkinoState.template segment<JOINT_COORDINATE_SIZE>(2 * BASE_COORDINATE_SIZE);
}

template <typename SCALAR_T>
joint_coordinate_s_t<SCALAR_T> getJointPositions(const generalized_coordinate_s_t<SCALAR_T>& generalizedCoordinate) {
  return generalizedCoordinate.template segment<JOINT_COORDINATE_SIZE>(BASE_COORDINATE_SIZE);
}

template <typename SCALAR_T>
joint_coordinate_s_t<SCALAR_T> getJointPositions(const rbd_state_s_t<SCALAR_T>& rbdState) {
  return rbdState.template segment<JOINT_COORDINATE_SIZE>(BASE_COORDINATE_SIZE);
}

template <typename SCALAR_T>
joint_coordinate_s_t<SCALAR_T> getJointVelocities(const comkino_input_s_t<SCALAR_T>& comkinoInput) {
  return comkinoInput.template segment<JOINT_COORDINATE_SIZE>(NUM_CONTACT_POINTS * 3);
}

template <typename SCALAR_T>
joint_coordinate_s_t<SCALAR_T> getJointVelocities(const rbd_state_s_t<SCALAR_T>& rbdState) {
  return rbdState.template segment<JOINT_COORDINATE_SIZE>(GENERALIZED_COORDINATE_SIZE + BASE_COORDINATE_SIZE);
}

template <typename SCALAR_T>
feet_array_t<vector3_s_t<SCALAR_T>> toArray(const joint_coordinate_s_t<SCALAR_T>& valuesAsVector) {
  return {valuesAsVector.template segment<3>(0), valuesAsVector.template segment<3>(3), valuesAsVector.template segment<3>(6),
          valuesAsVector.template segment<3>(9)};
}

<<<<<<< HEAD
template <typename SCALAR_T>
joint_coordinate_s_t<SCALAR_T> fromArray(const feet_array_t<vector3_s_t<SCALAR_T>>& valuesAsArray) {
  joint_coordinate_s_t<SCALAR_T> valuesAsVector;
  valuesAsVector << valuesAsArray[0], valuesAsArray[1], valuesAsArray[2], valuesAsArray[3];
  return valuesAsVector;
=======
/**
 * Applies the function f to each leg individually. The inputs of f are to be passed per leg using feet_array<T>.
 *
 * Example usage:
 *  feet_array_t<scalar_t> numbers = {0.0, 1.0, 2.0, 3.0};
 *  feet_array_t<bool> flags = {true, false, true, false};
 *
 *  auto negativeIfTrue = [](scalar_t val, bool flag) { return flag ? val : -val; };
 *  const auto result = applyPerLeg(negativeIfTrue, numbers, flags); // = {-0.0, 1.0, -2.0, 3.0}
 */
template <typename Func, typename... T>
auto applyPerLeg(Func f, const feet_array_t<T>&... inputs) -> feet_array_t<decltype(f(inputs[0]...))> {
  return {f(inputs[0]...), f(inputs[1]...), f(inputs[2]...), f(inputs[3]...)};
}

/** Creates a feet array filled with constant values */
template <typename T>
feet_array_t<T> constantFeetArray(const T& val) {
  return {val, val, val, val};
>>>>>>> 862c5e8f
}

}  // end of namespace switched_model<|MERGE_RESOLUTION|>--- conflicted
+++ resolved
@@ -222,13 +222,13 @@
           valuesAsVector.template segment<3>(9)};
 }
 
-<<<<<<< HEAD
 template <typename SCALAR_T>
 joint_coordinate_s_t<SCALAR_T> fromArray(const feet_array_t<vector3_s_t<SCALAR_T>>& valuesAsArray) {
   joint_coordinate_s_t<SCALAR_T> valuesAsVector;
   valuesAsVector << valuesAsArray[0], valuesAsArray[1], valuesAsArray[2], valuesAsArray[3];
   return valuesAsVector;
-=======
+}
+
 /**
  * Applies the function f to each leg individually. The inputs of f are to be passed per leg using feet_array<T>.
  *
@@ -248,7 +248,6 @@
 template <typename T>
 feet_array_t<T> constantFeetArray(const T& val) {
   return {val, val, val, val};
->>>>>>> 862c5e8f
 }
 
 }  // end of namespace switched_model