#pragma once

#include <Eigen/Dense>
#include <array>

#include <ocs2_core/automatic_differentiation/CppAdInterface.h>

namespace switched_model {
/**
 * Switched model definition:
 *
 * state = [theta, p, w, v, q (4x)]
 * theta: EulerXYZ (3x1)
 * p: CoM position in Origin frame (3x1)
 * w: CoM linear velocity in Base Frame (3x1)
 * v: CoM angular velocity in Base Frame (3x1)
<<<<<<< HEAD
 * q: Joint angles per leg [HAA, HFE, KFE] (3x1)
=======
 * q: Joint angles per leg [HAA, HFE, KFE] (3x1) [4x]
>>>>>>> 4e1d1692
 *
 * input = [lambda (4x), qj (4x)]
 * lambda: Force at the EE [LF, RF, LH, RH] in Base Frame (3x1)
 * qj: Joint velocities per leg [HAA, HFE, KFE] (3x1)
 */

/**
 * Rbd state definition:
 * !! notice the definition is w.r.t base center, not CoM !!
 *
 * [ theta, p, q (4x), w, v, qj  (4x)]
 * theta: EulerXYZ (3x1)
 * p: Base position in Origin frame (3x1)
<<<<<<< HEAD
 * q: Joint angles per leg [HAA, HFE, KFE] (3x1)
 * w: Base linear velocity in Base Frame (3x1)
 * v: Base angular velocity in Base Frame (3x1)
 * qj: Joint velocities per leg [HAA, HFE, KFE] (3x1)
=======
 * q: Joint angles per leg [HAA, HFE, KFE] (3x1) [4x]
 * w: Base linear velocity in Base Frame (3x1)
 * v: Base angular velocity in Base Frame (3x1)
 * qj: Joint velocities per leg [HAA, HFE, KFE] (3x1) [4x]
>>>>>>> 4e1d1692
 */

constexpr size_t NUM_CONTACT_POINTS = 4;
constexpr size_t BASE_COORDINATE_SIZE = 6;
constexpr size_t JOINT_COORDINATE_SIZE = 12;
constexpr size_t GENERALIZED_COORDINATE_SIZE = BASE_COORDINATE_SIZE + JOINT_COORDINATE_SIZE;  // 18
constexpr size_t RBD_STATE_DIM = 2 * GENERALIZED_COORDINATE_SIZE;                             // 36
constexpr size_t STATE_DIM = 2 * BASE_COORDINATE_SIZE + JOINT_COORDINATE_SIZE;                // 24
constexpr size_t INPUT_DIM = 3 * NUM_CONTACT_POINTS + JOINT_COORDINATE_SIZE;                  // 24

enum class FeetEnum { LF, RF, LH, RH };
const std::array<std::string, 4> feetNames{"LF", "RF", "LH", "RH"};
using contact_flag_t = std::array<bool, NUM_CONTACT_POINTS>;

template <typename scalar_t>
using vector3_s_t = Eigen::Matrix<scalar_t, 3, 1>;
using vector3_t = vector3_s_t<double>;
using vector3_ad_t = vector3_s_t<ocs2::CppAdInterface<double>::ad_scalar_t>;

template <typename scalar_t>
using matrix3_s_t = Eigen::Matrix<scalar_t, 3, 3>;
using matrix3_t = matrix3_s_t<double>;
using matrix3_ad_t = matrix3_s_t<ocs2::CppAdInterface<double>::ad_scalar_t>;

template <typename scalar_t>
using vector6_s_t = Eigen::Matrix<scalar_t, 6, 1>;
using vector6_t = vector6_s_t<double>;
using vector6_ad_t = vector6_s_t<ocs2::CppAdInterface<double>::ad_scalar_t>;

template <typename scalar_t>
using matrix6_s_t = Eigen::Matrix<scalar_t, 6, 6>;
using matrix6_t = matrix6_s_t<double>;
using matrix6_ad_t = matrix6_s_t<ocs2::CppAdInterface<double>::ad_scalar_t>;

template <typename scalar_t>
using base_coordinate_s_t = Eigen::Matrix<scalar_t, BASE_COORDINATE_SIZE, 1>;
using base_coordinate_t = base_coordinate_s_t<double>;
using base_coordinate_ad_t = base_coordinate_s_t<ocs2::CppAdInterface<double>::ad_scalar_t>;

template <typename scalar_t>
using joint_coordinate_s_t = Eigen::Matrix<scalar_t, JOINT_COORDINATE_SIZE, 1>;
using joint_coordinate_t = joint_coordinate_s_t<double>;
using joint_coordinate_ad_t = joint_coordinate_s_t<ocs2::CppAdInterface<double>::ad_scalar_t>;

template <typename scalar_t>
using generalized_coordinate_s_t = Eigen::Matrix<scalar_t, GENERALIZED_COORDINATE_SIZE, 1>;
using generalized_coordinate_t = generalized_coordinate_s_t<double>;
using generalized_coordinate_ad_t = generalized_coordinate_s_t<ocs2::CppAdInterface<double>::ad_scalar_t>;

template <typename scalar_t>
using com_state_s_t = Eigen::Matrix<scalar_t, 2 * BASE_COORDINATE_SIZE, 1>;
using com_state_t = com_state_s_t<double>;
using com_state_ad_t = com_state_s_t<ocs2::CppAdInterface<double>::ad_scalar_t>;

template <typename scalar_t>
using comkino_state_s_t = Eigen::Matrix<scalar_t, STATE_DIM, 1>;
using comkino_state_t = comkino_state_s_t<double>;
using comkino_state_ad_t = comkino_state_s_t<ocs2::CppAdInterface<double>::ad_scalar_t>;

template <typename scalar_t>
using comkino_input_s_t = Eigen::Matrix<scalar_t, INPUT_DIM, 1>;
using comkino_input_t = comkino_input_s_t<double>;
using comkino_input_ad_t = comkino_input_s_t<ocs2::CppAdInterface<double>::ad_scalar_t>;

template <typename scalar_t>
using rbd_state_s_t = Eigen::Matrix<scalar_t, 2 * GENERALIZED_COORDINATE_SIZE, 1>;
using rbd_state_t = rbd_state_s_t<double>;
using rbd_state_ad_t = rbd_state_s_t<ocs2::CppAdInterface<double>::ad_scalar_t>;

template <typename scalar_t>
base_coordinate_s_t<scalar_t> getComPose(const comkino_state_s_t<scalar_t>& comkinoState) {
  return comkinoState.template head<BASE_COORDINATE_SIZE>();
}

template <typename scalar_t>
base_coordinate_s_t<scalar_t> getBasePose(const generalized_coordinate_s_t<scalar_t>& generalizedCoordinate) {
  return generalizedCoordinate.template head<BASE_COORDINATE_SIZE>();
}

template <typename scalar_t>
base_coordinate_s_t<scalar_t> getBasePose(const rbd_state_s_t<scalar_t>& rbdState) {
  return rbdState.template head<BASE_COORDINATE_SIZE>();
}

template <typename scalar_t>
vector3_s_t<scalar_t> getOrientation(const base_coordinate_s_t<scalar_t>& baseCoordinate) {
  return baseCoordinate.template head<3>();
}

template <typename scalar_t>
vector3_s_t<scalar_t> getPositionInOrigin(const base_coordinate_s_t<scalar_t>& baseCoordinate) {
  return baseCoordinate.template tail<3>();
}

template <typename scalar_t>
base_coordinate_s_t<scalar_t> getBaseLocalVelocity(const rbd_state_s_t<scalar_t>& rbdState) {
  return rbdState.template segment<BASE_COORDINATE_SIZE>(GENERALIZED_COORDINATE_SIZE);
}

template <typename scalar_t>
base_coordinate_s_t<scalar_t> getComLocalVelocities(const comkino_state_s_t<scalar_t>& comkinoState) {
  return comkinoState.template segment<BASE_COORDINATE_SIZE>(BASE_COORDINATE_SIZE);
}

template <typename scalar_t>
vector3_s_t<scalar_t> getAngularVelocity(const base_coordinate_s_t<scalar_t>& baseTwist) {
  return baseTwist.template head<3>();
}

template <typename scalar_t>
<<<<<<< HEAD
vector3_s_t<scalar_t> getAngularAcceleration(base_coordinate_s_t<scalar_t> baseAcceleration) {
=======
vector3_s_t<scalar_t> getAngularAcceleration(const base_coordinate_s_t<scalar_t>& baseAcceleration) {
>>>>>>> 4e1d1692
  return baseAcceleration.template head<3>();
}

template <typename scalar_t>
<<<<<<< HEAD
vector3_s_t<scalar_t> getLinearVelocity(base_coordinate_s_t<scalar_t> baseTwist) {
=======
vector3_s_t<scalar_t> getLinearVelocity(const base_coordinate_s_t<scalar_t>& baseTwist) {
>>>>>>> 4e1d1692
  return baseTwist.template tail<3>();
}

template <typename scalar_t>
<<<<<<< HEAD
vector3_s_t<scalar_t> getLinearAcceleration(base_coordinate_s_t<scalar_t> baseAcceleration) {
=======
vector3_s_t<scalar_t> getLinearAcceleration(const base_coordinate_s_t<scalar_t>& baseAcceleration) {
>>>>>>> 4e1d1692
  return baseAcceleration.template tail<3>();
}

template <typename scalar_t>
joint_coordinate_s_t<scalar_t> getJointPositions(const comkino_state_s_t<scalar_t>& comkinoState) {
  return comkinoState.template segment<JOINT_COORDINATE_SIZE>(2 * BASE_COORDINATE_SIZE);
}

template <typename scalar_t>
joint_coordinate_s_t<scalar_t> getJointPositions(const generalized_coordinate_s_t<scalar_t>& generalizedCoordinate) {
  return generalizedCoordinate.template segment<JOINT_COORDINATE_SIZE>(BASE_COORDINATE_SIZE);
}

template <typename scalar_t>
joint_coordinate_s_t<scalar_t> getJointPositions(const rbd_state_s_t<scalar_t>& rbdState) {
  return rbdState.template segment<JOINT_COORDINATE_SIZE>(BASE_COORDINATE_SIZE);
}

template <typename scalar_t>
joint_coordinate_s_t<scalar_t> getJointVelocities(const comkino_input_s_t<scalar_t>& comkinoInput) {
  return comkinoInput.template segment<JOINT_COORDINATE_SIZE>(NUM_CONTACT_POINTS * 3);
}

template <typename scalar_t>
joint_coordinate_s_t<scalar_t> getJointVelocities(const rbd_state_s_t<scalar_t>& rbdState) {
  return rbdState.template segment<JOINT_COORDINATE_SIZE>(GENERALIZED_COORDINATE_SIZE + BASE_COORDINATE_SIZE);
}

template <typename scalar_t>
<<<<<<< HEAD
std::array<vector3_s_t<scalar_t>, NUM_CONTACT_POINTS> toArray(joint_coordinate_s_t<scalar_t> valuesAsVector) {
=======
std::array<vector3_s_t<scalar_t>, NUM_CONTACT_POINTS> toArray(const joint_coordinate_s_t<scalar_t>& valuesAsVector) {
>>>>>>> 4e1d1692
  return {valuesAsVector.template segment<3>(0), valuesAsVector.template segment<3>(3), valuesAsVector.template segment<3>(6),
          valuesAsVector.template segment<3>(9)};
}

}  // end of namespace switched_model<|MERGE_RESOLUTION|>--- conflicted
+++ resolved
@@ -14,11 +14,7 @@
  * p: CoM position in Origin frame (3x1)
  * w: CoM linear velocity in Base Frame (3x1)
  * v: CoM angular velocity in Base Frame (3x1)
-<<<<<<< HEAD
- * q: Joint angles per leg [HAA, HFE, KFE] (3x1)
-=======
  * q: Joint angles per leg [HAA, HFE, KFE] (3x1) [4x]
->>>>>>> 4e1d1692
  *
  * input = [lambda (4x), qj (4x)]
  * lambda: Force at the EE [LF, RF, LH, RH] in Base Frame (3x1)
@@ -32,17 +28,10 @@
  * [ theta, p, q (4x), w, v, qj  (4x)]
  * theta: EulerXYZ (3x1)
  * p: Base position in Origin frame (3x1)
-<<<<<<< HEAD
- * q: Joint angles per leg [HAA, HFE, KFE] (3x1)
- * w: Base linear velocity in Base Frame (3x1)
- * v: Base angular velocity in Base Frame (3x1)
- * qj: Joint velocities per leg [HAA, HFE, KFE] (3x1)
-=======
  * q: Joint angles per leg [HAA, HFE, KFE] (3x1) [4x]
  * w: Base linear velocity in Base Frame (3x1)
  * v: Base angular velocity in Base Frame (3x1)
  * qj: Joint velocities per leg [HAA, HFE, KFE] (3x1) [4x]
->>>>>>> 4e1d1692
  */
 
 constexpr size_t NUM_CONTACT_POINTS = 4;
@@ -153,29 +142,17 @@
 }
 
 template <typename scalar_t>
-<<<<<<< HEAD
-vector3_s_t<scalar_t> getAngularAcceleration(base_coordinate_s_t<scalar_t> baseAcceleration) {
-=======
 vector3_s_t<scalar_t> getAngularAcceleration(const base_coordinate_s_t<scalar_t>& baseAcceleration) {
->>>>>>> 4e1d1692
   return baseAcceleration.template head<3>();
 }
 
 template <typename scalar_t>
-<<<<<<< HEAD
-vector3_s_t<scalar_t> getLinearVelocity(base_coordinate_s_t<scalar_t> baseTwist) {
-=======
 vector3_s_t<scalar_t> getLinearVelocity(const base_coordinate_s_t<scalar_t>& baseTwist) {
->>>>>>> 4e1d1692
   return baseTwist.template tail<3>();
 }
 
 template <typename scalar_t>
-<<<<<<< HEAD
-vector3_s_t<scalar_t> getLinearAcceleration(base_coordinate_s_t<scalar_t> baseAcceleration) {
-=======
 vector3_s_t<scalar_t> getLinearAcceleration(const base_coordinate_s_t<scalar_t>& baseAcceleration) {
->>>>>>> 4e1d1692
   return baseAcceleration.template tail<3>();
 }
 
@@ -205,11 +182,7 @@
 }
 
 template <typename scalar_t>
-<<<<<<< HEAD
-std::array<vector3_s_t<scalar_t>, NUM_CONTACT_POINTS> toArray(joint_coordinate_s_t<scalar_t> valuesAsVector) {
-=======
 std::array<vector3_s_t<scalar_t>, NUM_CONTACT_POINTS> toArray(const joint_coordinate_s_t<scalar_t>& valuesAsVector) {
->>>>>>> 4e1d1692
   return {valuesAsVector.template segment<3>(0), valuesAsVector.template segment<3>(3), valuesAsVector.template segment<3>(6),
           valuesAsVector.template segment<3>(9)};
 }
