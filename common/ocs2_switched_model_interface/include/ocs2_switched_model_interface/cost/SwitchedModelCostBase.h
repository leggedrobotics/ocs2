/*
 * SwitchedModelCostBase.h
 *
 *  Created on: Nov 23, 2017
 *      Author: farbod
 */

#pragma once

#include <ocs2_core/cost/CostFunctionBase.h>

#include "ocs2_switched_model_interface/core/ComModelBase.h"
#include "ocs2_switched_model_interface/core/ModelSettings.h"
#include "ocs2_switched_model_interface/core/SwitchedModel.h"
<<<<<<< HEAD
#include "ocs2_switched_model_interface/cost/FootPlacementCost.h"
=======
#include "ocs2_switched_model_interface/cost/MotionTrackingCost.h"
>>>>>>> 50bd5629
#include "ocs2_switched_model_interface/logic/SwitchedModelModeScheduleManager.h"

namespace switched_model {

class SwitchedModelCostBase : public ocs2::CostFunctionBase {
 public:
  EIGEN_MAKE_ALIGNED_OPERATOR_NEW

  using ad_interface_t = ocs2::CppAdInterface;
  using ad_scalar_t = ocs2::CppAdInterface::ad_scalar_t;
  using ad_com_model_t = ComModelBase<ad_scalar_t>;
  using ad_kinematic_model_t = KinematicsModelBase<ad_scalar_t>;

  using com_model_t = ComModelBase<scalar_t>;
  using kinematic_model_t = KinematicsModelBase<ocs2::scalar_t>;
  using ad_kinematic_model_t = KinematicsModelBase<ocs2::CppAdInterface::ad_scalar_t>;

  //! Constructor
<<<<<<< HEAD
  SwitchedModelCostBase(const com_model_t& comModel, const ad_com_model_t& adComModel, const ad_kinematic_model_t& adKinematicsModel,
                        const SwitchedModelModeScheduleManager& modeScheduleManager, const SwingTrajectoryPlanner& swingTrajectoryPlanner,
                        const state_matrix_t& Q, const input_matrix_t& R, ModelSettings options = ModelSettings());
=======
  SwitchedModelCostBase(const MotionTrackingCost::Weights& trackingWeights, const SwitchedModelModeScheduleManager& modeScheduleManager,
                        const kinematic_model_t& kinematicModel, const ad_kinematic_model_t& adKinematicModel, const com_model_t& comModel,
                        bool recompile);
>>>>>>> 50bd5629

  //! Destructor
  ~SwitchedModelCostBase() override = default;

  //! clone SwitchedModelCostBase class.
  SwitchedModelCostBase* clone() const override;

  scalar_t cost(scalar_t t, const vector_t& x, const vector_t& u) override;
  ScalarFunctionQuadraticApproximation costQuadraticApproximation(scalar_t t, const vector_t& x, const vector_t& u) override;

<<<<<<< HEAD
  scalar_t finalCost(scalar_t t, const vector_t& x) override;
  ScalarFunctionQuadraticApproximation finalCostQuadraticApproximation(scalar_t t, const vector_t& x) override;

 private:
  //! Copy constructor
  SwitchedModelCostBase(const SwitchedModelCostBase& rhs);

  void update(scalar_t t, const vector_t& x, const vector_t& u);

  std::unique_ptr<FootPlacementCost> footPlacementCost_;

  std::unique_ptr<com_model_t> comModelPtr_;

=======
  //! No final cost for events.
  scalar_t finalCost(scalar_t t, const vector_t& x) override { return 0.0; }
  ScalarFunctionQuadraticApproximation finalCostQuadraticApproximation(scalar_t t, const vector_t& x) override {
    return ScalarFunctionQuadraticApproximation::Zero(x.size(), 0);
  }

 protected:
  //! Copy constructor
  SwitchedModelCostBase(const SwitchedModelCostBase& rhs);

 private:
  std::unique_ptr<MotionTrackingCost> trackingCostPtr_;
>>>>>>> 50bd5629
  const SwitchedModelModeScheduleManager* modeScheduleManagerPtr_;
  const SwingTrajectoryPlanner* swingTrajectoryPlannerPtr_;

  // Quadratic cost terms
  state_matrix_t Q_;
  input_matrix_t R_;
};

}  // end of namespace switched_model<|MERGE_RESOLUTION|>--- conflicted
+++ resolved
@@ -12,11 +12,8 @@
 #include "ocs2_switched_model_interface/core/ComModelBase.h"
 #include "ocs2_switched_model_interface/core/ModelSettings.h"
 #include "ocs2_switched_model_interface/core/SwitchedModel.h"
-<<<<<<< HEAD
 #include "ocs2_switched_model_interface/cost/FootPlacementCost.h"
-=======
 #include "ocs2_switched_model_interface/cost/MotionTrackingCost.h"
->>>>>>> 50bd5629
 #include "ocs2_switched_model_interface/logic/SwitchedModelModeScheduleManager.h"
 
 namespace switched_model {
@@ -27,23 +24,17 @@
 
   using ad_interface_t = ocs2::CppAdInterface;
   using ad_scalar_t = ocs2::CppAdInterface::ad_scalar_t;
+
+  using com_model_t = ComModelBase<scalar_t>;
   using ad_com_model_t = ComModelBase<ad_scalar_t>;
+  using kinematic_model_t = KinematicsModelBase<ocs2::scalar_t>;
   using ad_kinematic_model_t = KinematicsModelBase<ad_scalar_t>;
 
-  using com_model_t = ComModelBase<scalar_t>;
-  using kinematic_model_t = KinematicsModelBase<ocs2::scalar_t>;
-  using ad_kinematic_model_t = KinematicsModelBase<ocs2::CppAdInterface::ad_scalar_t>;
-
   //! Constructor
-<<<<<<< HEAD
-  SwitchedModelCostBase(const com_model_t& comModel, const ad_com_model_t& adComModel, const ad_kinematic_model_t& adKinematicsModel,
-                        const SwitchedModelModeScheduleManager& modeScheduleManager, const SwingTrajectoryPlanner& swingTrajectoryPlanner,
-                        const state_matrix_t& Q, const input_matrix_t& R, ModelSettings options = ModelSettings());
-=======
   SwitchedModelCostBase(const MotionTrackingCost::Weights& trackingWeights, const SwitchedModelModeScheduleManager& modeScheduleManager,
-                        const kinematic_model_t& kinematicModel, const ad_kinematic_model_t& adKinematicModel, const com_model_t& comModel,
-                        bool recompile);
->>>>>>> 50bd5629
+                        const SwingTrajectoryPlanner& swingTrajectoryPlanner, const kinematic_model_t& kinematicModel,
+                        const ad_kinematic_model_t& adKinematicModel, const com_model_t& comModel, const ad_com_model_t& adComModel,
+                        ModelSettings options = ModelSettings());
 
   //! Destructor
   ~SwitchedModelCostBase() override = default;
@@ -54,21 +45,6 @@
   scalar_t cost(scalar_t t, const vector_t& x, const vector_t& u) override;
   ScalarFunctionQuadraticApproximation costQuadraticApproximation(scalar_t t, const vector_t& x, const vector_t& u) override;
 
-<<<<<<< HEAD
-  scalar_t finalCost(scalar_t t, const vector_t& x) override;
-  ScalarFunctionQuadraticApproximation finalCostQuadraticApproximation(scalar_t t, const vector_t& x) override;
-
- private:
-  //! Copy constructor
-  SwitchedModelCostBase(const SwitchedModelCostBase& rhs);
-
-  void update(scalar_t t, const vector_t& x, const vector_t& u);
-
-  std::unique_ptr<FootPlacementCost> footPlacementCost_;
-
-  std::unique_ptr<com_model_t> comModelPtr_;
-
-=======
   //! No final cost for events.
   scalar_t finalCost(scalar_t t, const vector_t& x) override { return 0.0; }
   ScalarFunctionQuadraticApproximation finalCostQuadraticApproximation(scalar_t t, const vector_t& x) override {
@@ -80,14 +56,13 @@
   SwitchedModelCostBase(const SwitchedModelCostBase& rhs);
 
  private:
+  void update(scalar_t t, const vector_t& x, const vector_t& u);
+
+  std::unique_ptr<com_model_t> comModelPtr_;
   std::unique_ptr<MotionTrackingCost> trackingCostPtr_;
->>>>>>> 50bd5629
+  std::unique_ptr<FootPlacementCost> footPlacementCost_;
   const SwitchedModelModeScheduleManager* modeScheduleManagerPtr_;
   const SwingTrajectoryPlanner* swingTrajectoryPlannerPtr_;
-
-  // Quadratic cost terms
-  state_matrix_t Q_;
-  input_matrix_t R_;
 };
 
 }  // end of namespace switched_model