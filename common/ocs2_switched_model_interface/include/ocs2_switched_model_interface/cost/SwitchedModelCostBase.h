/*
 * SwitchedModelCostBase.h
 *
 *  Created on: Nov 23, 2017
 *      Author: farbod
 */

#pragma once

#include <ocs2_core/cost/CostFunctionBase.h>

#include "ocs2_switched_model_interface/core/ComModelBase.h"
#include "ocs2_switched_model_interface/core/SwitchedModel.h"
#include "ocs2_switched_model_interface/cost/FootPlacementCost.h"
#include "ocs2_switched_model_interface/logic/SwitchedModelModeScheduleManager.h"

namespace switched_model {

class SwitchedModelCostBase : public ocs2::CostFunctionBase {
 public:
<<<<<<< HEAD
  EIGEN_MAKE_ALIGNED_OPERATOR_NEW

  using ad_interface_t = ocs2::CppAdInterface;
  using ad_scalar_t = ocs2::CppAdInterface::ad_scalar_t;
  using ad_com_model_t = ComModelBase<ad_scalar_t>;
  using ad_kinematic_model_t = KinematicsModelBase<ad_scalar_t>;

  using com_model_t = ComModelBase<scalar_t>;

  //! Constructor
  SwitchedModelCostBase(const com_model_t& comModel, const ad_com_model_t& adComModel, const ad_kinematic_model_t& adKinematicsModel,
                        std::shared_ptr<const SwitchedModelModeScheduleManager> modeScheduleManagerPtr,
                        std::shared_ptr<const SwingTrajectoryPlanner> swingTrajectoryPlannerPtr, const state_matrix_t& Q,
                        const input_matrix_t& R, const state_matrix_t& QFinal, bool generateModels);
=======
  using com_model_t = ComModelBase<scalar_t>;

  //! Constructor
  SwitchedModelCostBase(const com_model_t& comModel, const SwitchedModelModeScheduleManager& modeScheduleManager, const state_matrix_t& Q,
                        const input_matrix_t& R, const state_matrix_t& QFinal);
>>>>>>> a4ecb773

  //! Destructor
  ~SwitchedModelCostBase() override = default;

  //! clone SwitchedModelCostBase class.
  SwitchedModelCostBase* clone() const override;

  scalar_t cost(scalar_t t, const vector_t& x, const vector_t& u) override;
  ScalarFunctionQuadraticApproximation costQuadraticApproximation(scalar_t t, const vector_t& x, const vector_t& u) override;

<<<<<<< HEAD
  scalar_t finalCost(scalar_t t, const vector_t& x) override;
  ScalarFunctionQuadraticApproximation finalCostQuadraticApproximation(scalar_t t, const vector_t& x) override;
=======
 protected:
  //! Copy constructor
  SwitchedModelCostBase(const SwitchedModelCostBase& rhs);
>>>>>>> a4ecb773

 private:
  //! Copy constructor
  SwitchedModelCostBase(const SwitchedModelCostBase& rhs);

  void update(scalar_t t, const vector_t& x, const vector_t& u);

  void inputFromContactFlags(const contact_flag_t& contactFlags, const vector_t& nominalState, vector_t& inputs);

  std::unique_ptr<FootPlacementCost> footPlacementCost_;
  std::unique_ptr<com_model_t> comModelPtr_;
<<<<<<< HEAD

  std::shared_ptr<const SwitchedModelModeScheduleManager> modeScheduleManagerPtr_;
  std::shared_ptr<const SwingTrajectoryPlanner> swingTrajectoryPlannerPtr_;

  // Quadratic cost terms
  state_matrix_t Q_;
  input_matrix_t R_;
  state_matrix_t QFinal_;
=======
  const SwitchedModelModeScheduleManager* modeScheduleManagerPtr_;
>>>>>>> a4ecb773
};

}  // end of namespace switched_model<|MERGE_RESOLUTION|>--- conflicted
+++ resolved
@@ -18,7 +18,6 @@
 
 class SwitchedModelCostBase : public ocs2::CostFunctionBase {
  public:
-<<<<<<< HEAD
   EIGEN_MAKE_ALIGNED_OPERATOR_NEW
 
   using ad_interface_t = ocs2::CppAdInterface;
@@ -30,16 +29,8 @@
 
   //! Constructor
   SwitchedModelCostBase(const com_model_t& comModel, const ad_com_model_t& adComModel, const ad_kinematic_model_t& adKinematicsModel,
-                        std::shared_ptr<const SwitchedModelModeScheduleManager> modeScheduleManagerPtr,
-                        std::shared_ptr<const SwingTrajectoryPlanner> swingTrajectoryPlannerPtr, const state_matrix_t& Q,
-                        const input_matrix_t& R, const state_matrix_t& QFinal, bool generateModels);
-=======
-  using com_model_t = ComModelBase<scalar_t>;
-
-  //! Constructor
-  SwitchedModelCostBase(const com_model_t& comModel, const SwitchedModelModeScheduleManager& modeScheduleManager, const state_matrix_t& Q,
-                        const input_matrix_t& R, const state_matrix_t& QFinal);
->>>>>>> a4ecb773
+                        const SwitchedModelModeScheduleManager& modeScheduleManager, const SwingTrajectoryPlanner& swingTrajectoryPlanner,
+                        const state_matrix_t& Q, const input_matrix_t& R, const state_matrix_t& QFinal, bool generateModels);
 
   //! Destructor
   ~SwitchedModelCostBase() override = default;
@@ -50,14 +41,8 @@
   scalar_t cost(scalar_t t, const vector_t& x, const vector_t& u) override;
   ScalarFunctionQuadraticApproximation costQuadraticApproximation(scalar_t t, const vector_t& x, const vector_t& u) override;
 
-<<<<<<< HEAD
   scalar_t finalCost(scalar_t t, const vector_t& x) override;
   ScalarFunctionQuadraticApproximation finalCostQuadraticApproximation(scalar_t t, const vector_t& x) override;
-=======
- protected:
-  //! Copy constructor
-  SwitchedModelCostBase(const SwitchedModelCostBase& rhs);
->>>>>>> a4ecb773
 
  private:
   //! Copy constructor
@@ -65,22 +50,18 @@
 
   void update(scalar_t t, const vector_t& x, const vector_t& u);
 
-  void inputFromContactFlags(const contact_flag_t& contactFlags, const vector_t& nominalState, vector_t& inputs);
+  void inputFromContactFlags(const contact_flag_t& contactFlags, const state_vector_t& nominalState, vector_t& inputs) const;
 
   std::unique_ptr<FootPlacementCost> footPlacementCost_;
   std::unique_ptr<com_model_t> comModelPtr_;
-<<<<<<< HEAD
 
-  std::shared_ptr<const SwitchedModelModeScheduleManager> modeScheduleManagerPtr_;
-  std::shared_ptr<const SwingTrajectoryPlanner> swingTrajectoryPlannerPtr_;
+  const SwitchedModelModeScheduleManager* modeScheduleManagerPtr_;
+  const SwingTrajectoryPlanner* swingTrajectoryPlannerPtr_;
 
   // Quadratic cost terms
   state_matrix_t Q_;
   input_matrix_t R_;
   state_matrix_t QFinal_;
-=======
-  const SwitchedModelModeScheduleManager* modeScheduleManagerPtr_;
->>>>>>> a4ecb773
 };
 
 }  // end of namespace switched_model