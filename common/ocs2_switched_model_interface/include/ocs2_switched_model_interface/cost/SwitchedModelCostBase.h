--- conflicted
+++ resolved
@@ -37,11 +37,7 @@
   std::pair<vector_t, vector_t> getNominalStateInput(scalar_t t, const vector_t& x, const vector_t& u) override;
 
  private:
-<<<<<<< HEAD
-  vector_t inputFromContactFlags(contact_flag_t contactFlags);
-=======
-  void inputFromContactFlags(const contact_flag_t& contactFlags, const state_vector_t& nominalState, dynamic_vector_t& inputs);
->>>>>>> 17f972c6
+  void inputFromContactFlags(const contact_flag_t& contactFlags, const state_vector_t& nominalState, vector_t& inputs);
 
   std::unique_ptr<com_model_t> comModelPtr_;
 
