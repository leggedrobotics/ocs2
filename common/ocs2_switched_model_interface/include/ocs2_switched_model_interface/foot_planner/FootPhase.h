--- conflicted
+++ resolved
@@ -22,7 +22,6 @@
 };
 
 /**
-<<<<<<< HEAD
  * Linear inequality constraint A_p * p_world + b >=  0
  */
 struct FootTangentialConstraintMatrix {
@@ -32,11 +31,7 @@
 
 FootTangentialConstraintMatrix tangentialConstraintsFromConvexTerrain(const ConvexTerrain& stanceTerrain);
 
-class FootPhase {
- public:
-  virtual FootNormalConstraintMatrix getFootNormalConstraintInWorldFrame(scalar_t time, scalar_t positionGain) const = 0;
-  virtual const FootTangentialConstraintMatrix* getFootTangentialConstraintInWorldFrame() const { return nullptr; };
-=======
+/**
  * Base class for a planned foot phase : Stance or Swing.
  */
 class FootPhase {
@@ -51,7 +46,9 @@
 
   /** Returns the velocity equality constraint formulated in the normal direction */
   virtual FootNormalConstraintMatrix getFootNormalConstraintInWorldFrame(scalar_t time) const = 0;
->>>>>>> 0bed6502
+
+  /** Returns the position inequality constraints formulated in the tangential direction */
+  virtual const FootTangentialConstraintMatrix* getFootTangentialConstraintInWorldFrame() const { return nullptr; };
 };
 
 /**
@@ -60,15 +57,6 @@
  */
 class StancePhase final : public FootPhase {
  public:
-<<<<<<< HEAD
-  StancePhase(const ConvexTerrain& stanceTerrain);
-  FootNormalConstraintMatrix getFootNormalConstraintInWorldFrame(scalar_t time, scalar_t positionGain) const override;
-  const FootTangentialConstraintMatrix* getFootTangentialConstraintInWorldFrame() const override;
-
- private:
-  const ConvexTerrain* stanceTerrain_;
-  FootTangentialConstraintMatrix footTangentialConstraint_;
-=======
   StancePhase(const TerrainPlane& stanceTerrain, scalar_t positionGain = 0.0);
   ~StancePhase() override = default;
 
@@ -77,9 +65,9 @@
   FootNormalConstraintMatrix getFootNormalConstraintInWorldFrame(scalar_t time) const override;
 
  private:
-  const TerrainPlane* stanceTerrain_;
+  const ConvexTerrain* stanceTerrain_;
+  FootTangentialConstraintMatrix footTangentialConstraint_;
   scalar_t positionGain_;
->>>>>>> 0bed6502
 };
 
 /**
