--- conflicted
+++ resolved
@@ -37,17 +37,11 @@
   SwingTrajectoryPlanner(SwingTrajectoryPlannerSettings settings, const ComModelBase<scalar_t>& comModel,
                          const KinematicsModelBase<scalar_t>& kinematicsModel, const joint_coordinate_t& nominalJointPositions);
 
-<<<<<<< HEAD
   void updateTerrain(std::unique_ptr<TerrainModel> terrainModel);
 
   void updateSwingMotions(scalar_t initTime, scalar_t finalTime, const comkino_state_t& currentState,
-                          const ocs2::CostDesiredTrajectories& costDesiredTrajectories,
+                          const ocs2::TargetTrajectories& targetTrajectories,
                           const feet_array_t<std::vector<ContactTiming>>& contactTimingsPerLeg);
-=======
-  void update(scalar_t initTime, scalar_t finalTime, const comkino_state_t& currentState,
-              const ocs2::TargetTrajectories& targetTrajectories, const feet_array_t<std::vector<ContactTiming>>& contactTimingsPerLeg,
-              const TerrainModel& terrainModel);
->>>>>>> 3db87890
 
   const FootPhase& getFootPhase(size_t leg, scalar_t time) const;
 
@@ -58,15 +52,9 @@
   std::pair<std::vector<scalar_t>, std::vector<std::unique_ptr<FootPhase>>> generateSwingTrajectories(
       int leg, const std::vector<ContactTiming>& contactTimings, scalar_t finalTime) const;
   scalar_t getSwingMotionScaling(scalar_t liftoffTime, scalar_t touchDownTime) const;
-<<<<<<< HEAD
   std::vector<ConvexTerrain> selectNominalFootholdTerrain(int leg, const std::vector<ContactTiming>& contactTimings,
-                                                          const ocs2::CostDesiredTrajectories& costDesiredTrajectories, scalar_t finalTime,
+                                                          const ocs2::TargetTrajectories& targetTrajectories, scalar_t finalTime,
                                                           const TerrainModel& terrainModel) const;
-=======
-  std::vector<TerrainPlane> selectNominalFootholdTerrain(int leg, const std::vector<ContactTiming>& contactTimings,
-                                                         const ocs2::TargetTrajectories& targetTrajectories, scalar_t finalTime,
-                                                         const TerrainModel& terrainModel) const;
->>>>>>> 3db87890
 
   SwingTrajectoryPlannerSettings settings_;
   std::unique_ptr<ComModelBase<scalar_t>> comModel_;
