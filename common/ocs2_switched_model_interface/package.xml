--- conflicted
+++ resolved
@@ -14,17 +14,9 @@
 
   <build_depend>cmake_clang_tools</build_depend>
 
-<<<<<<< HEAD
   <depend>roscpp</depend>
-  <depend>ocs2_core</depend>
-  <depend>ocs2_comm_interfaces</depend>
-  <depend>ocs2_msgs</depend>
-  <depend>ocs2_oc</depend>
-=======
-  <depend>roslib</depend>
   <depend>ocs2_core</depend>
   <depend>ocs2_oc</depend>
   <depend>ocs2_msgs</depend>
->>>>>>> 769065da
 
 </package>