#include "ocs2_switched_model_interface/constraint/ComKinoConstraintBaseAd.h"

// Constraints
#include "ocs2_switched_model_interface/constraint/EndEffectorVelocityContraint.h"
#include "ocs2_switched_model_interface/constraint/FrictionConeConstraint.h"
#include "ocs2_switched_model_interface/constraint/ZeroForceConstraint.h"

namespace switched_model {

ComKinoConstraintBaseAd::ComKinoConstraintBaseAd(const ad_kinematic_model_t& adKinematicModel, const ad_com_model_t& adComModel,
                                                 std::shared_ptr<const SwitchedModelModeScheduleManager> modeScheduleManagerPtr,
                                                 std::shared_ptr<const SwingTrajectoryPlanner> swingTrajectoryPlannerPtr,
                                                 ModelSettings options)
    : adKinematicModelPtr_(adKinematicModel.clone()),
      adComModelPtr_(adComModel.clone()),
      modeScheduleManagerPtr_(std::move(modeScheduleManagerPtr)),
      swingTrajectoryPlannerPtr_(std::move(swingTrajectoryPlannerPtr)),
      options_(std::move(options)),
      inequalityConstraintsComputed_(false),
      stateInputConstraintsComputed_(false) {
  if (!modeScheduleManagerPtr_ || !swingTrajectoryPlannerPtr_) {
    throw std::runtime_error("[ComKinoConstraintBaseAD] ModeScheduleManager and SwingTrajectoryPlanner cannot be a nullptr");
  }
  initializeConstraintTerms();
}

/******************************************************************************************************/
/******************************************************************************************************/
/******************************************************************************************************/
ComKinoConstraintBaseAd::ComKinoConstraintBaseAd(const ComKinoConstraintBaseAd& rhs)
    : Base(rhs),
      adKinematicModelPtr_(rhs.adKinematicModelPtr_->clone()),
      adComModelPtr_(rhs.adComModelPtr_->clone()),
      modeScheduleManagerPtr_(rhs.modeScheduleManagerPtr_),
      swingTrajectoryPlannerPtr_(rhs.swingTrajectoryPlannerPtr_),
      options_(rhs.options_),
      inequalityConstraintCollection_(rhs.inequalityConstraintCollection_),
      equalityStateInputConstraintCollection_(rhs.equalityStateInputConstraintCollection_),
      inequalityConstraintsComputed_(false),
      stateInputConstraintsComputed_(false) {}

/******************************************************************************************************/
/******************************************************************************************************/
/******************************************************************************************************/
ComKinoConstraintBaseAd* ComKinoConstraintBaseAd::clone() const {
  return new ComKinoConstraintBaseAd(*this);
}

/******************************************************************************************************/
/******************************************************************************************************/
/******************************************************************************************************/
void ComKinoConstraintBaseAd::initializeConstraintTerms() {
  for (int i = 0; i < NUM_CONTACT_POINTS; i++) {
    auto footName = feetNames[i];

    // Friction cone constraint
    auto frictionCone = std::unique_ptr<ConstraintTerm_t>(new FrictionConeConstraint(options_.frictionCoefficient_, 25.0, i));

    // EE force
    auto zeroForceConstraint = std::unique_ptr<ConstraintTerm_t>(new ZeroForceConstraint(i));

    // Velocity Constraint
    auto endEffectorVelocityConstraint = std::unique_ptr<ConstraintTerm_t>(new EndEffectorVelocityConstraint(
        i, EndEffectorVelocityConstraintSettings(), *adComModelPtr_, *adKinematicModelPtr_, options_.recompileLibraries_));

    // Inequalities
    inequalityConstraintCollection_.add(footName + "_FrictionCone", std::move(frictionCone));

    // State input equalities
    equalityStateInputConstraintCollection_.add(footName + "_ZeroForce", std::move(zeroForceConstraint));
    equalityStateInputConstraintCollection_.add(footName + "_EEVel", std::move(endEffectorVelocityConstraint));
  }
}

/******************************************************************************************************/
/******************************************************************************************************/
/******************************************************************************************************/
void ComKinoConstraintBaseAd::setCurrentStateAndControl(const scalar_t& t, const state_vector_t& x, const input_vector_t& u) {
  stateInputConstraintsComputed_ = false;
  inequalityConstraintsComputed_ = false;

  Base::setCurrentStateAndControl(t, x, u);
  numEventTimes_ = modeScheduleManagerPtr_->getModeSchedule().eventTimes.size();
  stanceLegs_ = modeScheduleManagerPtr_->getContactFlags(t);

  for (int i = 0; i < NUM_CONTACT_POINTS; i++) {
    auto footName = feetNames[i];

    // Active friction cone constraint for stanceLegs
    inequalityConstraintCollection_.get(footName + "_FrictionCone").setActivity(stanceLegs_[i]);

    // Zero forces active for swing legs
    equalityStateInputConstraintCollection_.get(footName + "_ZeroForce").setActivity(!stanceLegs_[i]);

    // Active foot placement for stance legs
    auto& EEVelConstraint = equalityStateInputConstraintCollection_.get<EndEffectorVelocityConstraint>(footName + "_EEVel");
    EEVelConstraint.setActivity(true);
    EndEffectorVelocityConstraintSettings eeVelConSettings;
    if (stanceLegs_[i]) {  // in stance: All velocity equal to zero
      eeVelConSettings.b = Eigen::Vector3d::Zero();
      eeVelConSettings.b[2] = -swingPlannerPtr_->getZvelocityConstraint(i, t);
      eeVelConSettings.A = Eigen::Matrix3d::Identity();
    } else {  // in swing: z-velocity is provided
      eeVelConSettings.b.resize(1);
      eeVelConSettings.A.resize(1, 3);
<<<<<<< HEAD
      //      eeVelConSettings.b << -zDirectionRefsPtr_[i]->velocity(Base::t_);
      eeVelConSettings.b << -swingPlannerPtr_->getZvelocityConstraint(i, t);
=======
      eeVelConSettings.b << -swingTrajectoryPlannerPtr_->getZvelocityConstraint(i, t);
>>>>>>> 769065da
      eeVelConSettings.A << 0, 0, 1;
    }
    EEVelConstraint.configure(eeVelConSettings);
  }
}

/******************************************************************************************************/
/******************************************************************************************************/
/******************************************************************************************************/
size_t ComKinoConstraintBaseAd::numStateInputConstraint(const scalar_t& time) {
  return equalityStateInputConstraintCollection_.getNumConstraints(time);
}

/******************************************************************************************************/
/******************************************************************************************************/
/******************************************************************************************************/
void ComKinoConstraintBaseAd::getConstraint1(constraint1_vector_t& e) {
  size_t numConstraints = numStateInputConstraint(Base::t_);
  e.head(numConstraints) = equalityStateInputConstraintCollection_.getValueAsVector(Base::t_, Base::x_, Base::u_);
}

/******************************************************************************************************/
/******************************************************************************************************/
/******************************************************************************************************/
void ComKinoConstraintBaseAd::getConstraint2(constraint2_vector_t& h) {}

/******************************************************************************************************/
/******************************************************************************************************/
/******************************************************************************************************/
size_t ComKinoConstraintBaseAd::numStateOnlyConstraint(const scalar_t& time) {
  return 0;
}

/******************************************************************************************************/
/******************************************************************************************************/
/******************************************************************************************************/
void ComKinoConstraintBaseAd::getInequalityConstraint(scalar_array_t& h) {
  h = inequalityConstraintCollection_.getValue(Base::t_, Base::x_, Base::u_);
}

/******************************************************************************************************/
/******************************************************************************************************/
/******************************************************************************************************/
size_t ComKinoConstraintBaseAd::numInequalityConstraint(const scalar_t& time) {
  return inequalityConstraintCollection_.getNumConstraints(time);
}

/******************************************************************************************************/
/******************************************************************************************************/
/******************************************************************************************************/
void ComKinoConstraintBaseAd::getFinalConstraint2(constraint2_vector_t& h_f) {}

/******************************************************************************************************/
/******************************************************************************************************/
/******************************************************************************************************/
size_t ComKinoConstraintBaseAd::numStateOnlyFinalConstraint(const scalar_t& time) {
  return 0;
}

/******************************************************************************************************/
/******************************************************************************************************/
/******************************************************************************************************/
void ComKinoConstraintBaseAd::getConstraint1DerivativesState(constraint1_state_matrix_t& C) {
  if (!stateInputConstraintsComputed_) {
    linearStateInputConstraintApproximation_ =
        equalityStateInputConstraintCollection_.getLinearApproximationAsMatrices(Base::t_, Base::x_, Base::u_);
    stateInputConstraintsComputed_ = true;
  }
  size_t numConstraints = numStateInputConstraint(Base::t_);
  C.topRows(numConstraints) = linearStateInputConstraintApproximation_.derivativeState.topRows(numConstraints);
}

/******************************************************************************************************/
/******************************************************************************************************/
/******************************************************************************************************/
void ComKinoConstraintBaseAd::getConstraint1DerivativesControl(constraint1_input_matrix_t& D) {
  if (!stateInputConstraintsComputed_) {
    linearStateInputConstraintApproximation_ =
        equalityStateInputConstraintCollection_.getLinearApproximationAsMatrices(Base::t_, Base::x_, Base::u_);
    stateInputConstraintsComputed_ = true;
  }
  size_t numConstraints = numStateInputConstraint(Base::t_);
  D.topRows(numConstraints) = linearStateInputConstraintApproximation_.derivativeInput.topRows(numConstraints);
}

/******************************************************************************************************/
/******************************************************************************************************/
/******************************************************************************************************/
void ComKinoConstraintBaseAd::getConstraint1DerivativesEventTimes(constraint1_vector_array_t& g1DevArray) {
  // set all to zero
  g1DevArray.resize(numEventTimes_);
  for (constraint1_vector_t& g1Dev : g1DevArray) {
    g1Dev.setZero();
  }
}

/******************************************************************************************************/
/******************************************************************************************************/
/******************************************************************************************************/
void ComKinoConstraintBaseAd::getConstraint2DerivativesState(constraint2_state_matrix_t& F) {}

/******************************************************************************************************/
/******************************************************************************************************/
/******************************************************************************************************/
void ComKinoConstraintBaseAd::getInequalityConstraintDerivativesState(state_vector_array_t& dhdx) {
  if (!inequalityConstraintsComputed_) {
    quadraticInequalityConstraintApproximation_ = inequalityConstraintCollection_.getQuadraticApproximation(Base::t_, Base::x_, Base::u_);
    inequalityConstraintsComputed_ = true;
  }
  dhdx = std::move(quadraticInequalityConstraintApproximation_.derivativeState);
}

/******************************************************************************************************/
/******************************************************************************************************/
/******************************************************************************************************/
void ComKinoConstraintBaseAd::getInequalityConstraintDerivativesInput(switched_model::ComKinoConstraintBaseAd::input_vector_array_t& dhdu) {
  if (!inequalityConstraintsComputed_) {
    quadraticInequalityConstraintApproximation_ = inequalityConstraintCollection_.getQuadraticApproximation(Base::t_, Base::x_, Base::u_);
    inequalityConstraintsComputed_ = true;
  }
  dhdu = std::move(quadraticInequalityConstraintApproximation_.derivativeInput);
}

/******************************************************************************************************/
/******************************************************************************************************/
/******************************************************************************************************/
void ComKinoConstraintBaseAd::getInequalityConstraintSecondDerivativesState(
    switched_model::ComKinoConstraintBaseAd::state_matrix_array_t& ddhdxdx) {
  if (!inequalityConstraintsComputed_) {
    quadraticInequalityConstraintApproximation_ = inequalityConstraintCollection_.getQuadraticApproximation(Base::t_, Base::x_, Base::u_);
    inequalityConstraintsComputed_ = true;
  }
  ddhdxdx = std::move(quadraticInequalityConstraintApproximation_.secondDerivativesState);
}

/******************************************************************************************************/
/******************************************************************************************************/
/******************************************************************************************************/
void ComKinoConstraintBaseAd::getInequalityConstraintSecondDerivativesInput(
    switched_model::ComKinoConstraintBaseAd::input_matrix_array_t& ddhdudu) {
  if (!inequalityConstraintsComputed_) {
    quadraticInequalityConstraintApproximation_ = inequalityConstraintCollection_.getQuadraticApproximation(Base::t_, Base::x_, Base::u_);
    inequalityConstraintsComputed_ = true;
  }
  ddhdudu = std::move(quadraticInequalityConstraintApproximation_.secondDerivativesInput);
}

/******************************************************************************************************/
/******************************************************************************************************/
/******************************************************************************************************/
void ComKinoConstraintBaseAd::getInequalityConstraintDerivativesInputState(
    switched_model::ComKinoConstraintBaseAd::input_state_matrix_array_t& ddhdudx) {
  if (!inequalityConstraintsComputed_) {
    quadraticInequalityConstraintApproximation_ = inequalityConstraintCollection_.getQuadraticApproximation(Base::t_, Base::x_, Base::u_);
    inequalityConstraintsComputed_ = true;
  }
  ddhdudx = std::move(quadraticInequalityConstraintApproximation_.derivativesInputState);
}

/******************************************************************************************************/
/******************************************************************************************************/
/******************************************************************************************************/
void ComKinoConstraintBaseAd::getFinalConstraint2DerivativesState(constraint2_state_matrix_t& F) {}

/******************************************************************************************************/
/******************************************************************************************************/
/******************************************************************************************************/
void ComKinoConstraintBaseAd::setStanceLegs(const contact_flag_t& stanceLegs) {
  stanceLegs_ = stanceLegs;
}

/******************************************************************************************************/
/******************************************************************************************************/
/******************************************************************************************************/
void ComKinoConstraintBaseAd::getStanceLegs(contact_flag_t& stanceLegs) {
  stanceLegs = stanceLegs_;
}

}  // end of namespace switched_model<|MERGE_RESOLUTION|>--- conflicted
+++ resolved
@@ -103,12 +103,7 @@
     } else {  // in swing: z-velocity is provided
       eeVelConSettings.b.resize(1);
       eeVelConSettings.A.resize(1, 3);
-<<<<<<< HEAD
-      //      eeVelConSettings.b << -zDirectionRefsPtr_[i]->velocity(Base::t_);
-      eeVelConSettings.b << -swingPlannerPtr_->getZvelocityConstraint(i, t);
-=======
       eeVelConSettings.b << -swingTrajectoryPlannerPtr_->getZvelocityConstraint(i, t);
->>>>>>> 769065da
       eeVelConSettings.A << 0, 0, 1;
     }
     EEVelConstraint.configure(eeVelConSettings);
