//
// Created by rgrandia on 30.04.21.
//

#include "ocs2_switched_model_interface/cost/MotionTrackingCost.h"

#include <boost/property_tree/info_parser.hpp>
#include <boost/property_tree/ptree.hpp>

#include <ocs2_core/misc/LoadData.h>

#include "ocs2_switched_model_interface/core/Rotations.h"

namespace switched_model {

namespace {
constexpr size_t baseTargets = 12;
constexpr size_t legTargets = 15;
constexpr size_t costVectorLength = baseTargets + NUM_CONTACT_POINTS * legTargets;

template <typename SCALAR_T>
struct CostElements {
  EIGEN_MAKE_ALIGNED_OPERATOR_NEW
  vector3_s_t<SCALAR_T> eulerXYZ{vector3_s_t<SCALAR_T>::Zero()};
  vector3_s_t<SCALAR_T> comPosition{vector3_s_t<SCALAR_T>::Zero()};
  vector3_s_t<SCALAR_T> comAngularVelocity{vector3_s_t<SCALAR_T>::Zero()};
  vector3_s_t<SCALAR_T> comLinearVelocity{vector3_s_t<SCALAR_T>::Zero()};
  feet_array_t<vector3_s_t<SCALAR_T>> jointPosition{constantFeetArray<vector3_s_t<SCALAR_T>>(vector3_s_t<SCALAR_T>::Zero())};
  feet_array_t<vector3_s_t<SCALAR_T>> footPosition{constantFeetArray<vector3_s_t<SCALAR_T>>(vector3_s_t<SCALAR_T>::Zero())};
  feet_array_t<vector3_s_t<SCALAR_T>> jointVelocity{constantFeetArray<vector3_s_t<SCALAR_T>>(vector3_s_t<SCALAR_T>::Zero())};
  feet_array_t<vector3_s_t<SCALAR_T>> footVelocity{constantFeetArray<vector3_s_t<SCALAR_T>>(vector3_s_t<SCALAR_T>::Zero())};
  feet_array_t<vector3_s_t<SCALAR_T>> contactForce{constantFeetArray<vector3_s_t<SCALAR_T>>(vector3_s_t<SCALAR_T>::Zero())};
};

template <typename SCALAR_T>
Eigen::Matrix<SCALAR_T, -1, 1> costElementsToVector(const CostElements<SCALAR_T>& asStruct) {
  Eigen::Matrix<SCALAR_T, -1, 1> v(costVectorLength);

  // Base
  v.head(baseTargets) << asStruct.eulerXYZ, asStruct.comPosition, asStruct.comAngularVelocity, asStruct.comLinearVelocity;

  // Legs
  for (int leg = 0; leg < NUM_CONTACT_POINTS; ++leg) {
    v.segment(baseTargets + leg * legTargets, legTargets) << asStruct.jointPosition[leg], asStruct.footPosition[leg],
        asStruct.jointVelocity[leg], asStruct.footVelocity[leg], asStruct.contactForce[leg];
  }
  return v;
}

template <typename SCALAR_T>
Eigen::Matrix<SCALAR_T, -1, 1> computeMotionTargets(const comkino_state_s_t<SCALAR_T>& x, const comkino_input_s_t<SCALAR_T>& u,
                                                    const KinematicsModelBase<SCALAR_T>& kinematics,
                                                    const ComModelBase<SCALAR_T>& comModel) {
  // Extract elements from reference
  const auto comPose = getComPose(x);
  const auto basePose = comModel.calculateBasePose(comPose);
  const auto com_comTwist = getComLocalVelocities(x);
<<<<<<< HEAD
  const auto base_baseTwist = comModel.calculateBaseLocalVelocities(com_comTwist);
  const auto o_R_b = rotationMatrixBaseToOrigin(getOrientation(comPose));
=======
  const auto eulerAngles = getOrientation(comPose);
>>>>>>> e3a391b1
  const auto qJoints = getJointPositions(x);
  const auto dqJoints = getJointVelocities(u);

  CostElements<SCALAR_T> motionTarget;
  motionTarget.eulerXYZ = eulerAngles;
  motionTarget.comPosition = getPositionInOrigin(comPose);
  motionTarget.comAngularVelocity = rotateVectorBaseToOrigin(getAngularVelocity(com_comTwist), eulerAngles);
  motionTarget.comLinearVelocity = rotateVectorBaseToOrigin(getLinearVelocity(com_comTwist), eulerAngles);
  for (size_t leg = 0; leg < NUM_CONTACT_POINTS; ++leg) {
    motionTarget.jointPosition[leg] = qJoints.template segment<3>(3 * leg);
    motionTarget.footPosition[leg] = kinematics.footPositionInOriginFrame(leg, basePose, qJoints);
    motionTarget.jointVelocity[leg] = dqJoints.template segment<3>(3 * leg);
    motionTarget.footVelocity[leg] = kinematics.footVelocityInOriginFrame(leg, basePose, base_baseTwist, qJoints, dqJoints);
    motionTarget.contactForce[leg] = u.template segment<3>(3 * leg);
  }
  return costElementsToVector(motionTarget);
}

}  // namespace

MotionTrackingCost::MotionTrackingCost(const Weights& settings, const SwitchedModelModeScheduleManager& modeScheduleManager,
                                       const kinematic_model_t& kinematicModel, const ad_kinematic_model_t& adKinematicModel,
                                       const com_model_t& comModel, const ad_com_model_t& adComModel, bool recompile)
    : modeScheduleManagerPtr_(&modeScheduleManager),
      kinematicModelPtr_(kinematicModel.clone()),
      adKinematicModelPtr_(adKinematicModel.clone()),
      comModelPtr_(comModel.clone()),
      adComModelPtr_(adComModel.clone()) {
  // Weights are sqrt of settings
  CostElements<ocs2::ad_scalar_t> weightStruct;
  weightStruct.eulerXYZ = settings.eulerXYZ.cwiseSqrt().cast<ocs2::ad_scalar_t>();
  weightStruct.comPosition = settings.comPosition.cwiseSqrt().cast<ocs2::ad_scalar_t>();
  weightStruct.comAngularVelocity = settings.comAngularVelocity.cwiseSqrt().cast<ocs2::ad_scalar_t>();
  weightStruct.comLinearVelocity = settings.comLinearVelocity.cwiseSqrt().cast<ocs2::ad_scalar_t>();
  for (size_t leg = 0; leg < NUM_CONTACT_POINTS; ++leg) {
    weightStruct.jointPosition[leg] = settings.jointPosition.cwiseSqrt().cast<ocs2::ad_scalar_t>();
    weightStruct.footPosition[leg] = settings.footPosition.cwiseSqrt().cast<ocs2::ad_scalar_t>();
    weightStruct.jointVelocity[leg] = settings.jointVelocity.cwiseSqrt().cast<ocs2::ad_scalar_t>();
    weightStruct.footVelocity[leg] = settings.footVelocity.cwiseSqrt().cast<ocs2::ad_scalar_t>();
    weightStruct.contactForce[leg] = settings.contactForce.cwiseSqrt().cast<ocs2::ad_scalar_t>();
  }
  sqrtWeights_ = costElementsToVector(weightStruct);

  initialize(STATE_DIM, INPUT_DIM, costVectorLength, "MotionTrackingCost", "/tmp/ocs2", recompile);
};

ocs2::vector_t MotionTrackingCost::getParameters(ocs2::scalar_t time, const ocs2::TargetTrajectories& targetTrajectories) const {
  // Interpolate reference
  const comkino_state_t xRef = targetTrajectories.getDesiredState(time);
  comkino_input_t uRef = targetTrajectories.getDesiredInput(time);

  // If the input has zero values, overwrite it.
  if (uRef.isZero()) {
    // Get stance configuration
    const auto contactFlags = modeScheduleManagerPtr_->getContactFlags(time);
    uRef = weightCompensatingInputs(*comModelPtr_, contactFlags, getOrientation(getComPose(xRef)));
  }

  // The target references are the parameters
  return computeMotionTargets<ocs2::scalar_t>(xRef, uRef, *kinematicModelPtr_, *comModelPtr_);
}

MotionTrackingCost::MotionTrackingCost(const MotionTrackingCost& other)
    : ocs2::StateInputCostGaussNewtonAd(other),
      sqrtWeights_(other.sqrtWeights_),
      modeScheduleManagerPtr_(other.modeScheduleManagerPtr_),
      kinematicModelPtr_(other.kinematicModelPtr_->clone()),
      adKinematicModelPtr_(other.adKinematicModelPtr_->clone()),
      comModelPtr_(other.comModelPtr_->clone()),
      adComModelPtr_(other.adComModelPtr_->clone()) {}

ocs2::ad_vector_t MotionTrackingCost::costVectorFunction(ocs2::ad_scalar_t time, const ocs2::ad_vector_t& state,
                                                         const ocs2::ad_vector_t& input, const ocs2::ad_vector_t& parameters) const {
  const auto currentTargets = computeMotionTargets<ocs2::ad_scalar_t>(state, input, *adKinematicModelPtr_, *adComModelPtr_);
  return (currentTargets - parameters).cwiseProduct(sqrtWeights_);
}

MotionTrackingCost::Weights loadWeightsFromFile(const std::string& filename, const std::string& fieldname, bool verbose) {
  MotionTrackingCost::Weights weights;

  boost::property_tree::ptree pt;
  boost::property_tree::read_info(filename, pt);

  if (verbose) {
    std::cerr << "\n #### Tacking Cost Weights:" << std::endl;
    std::cerr << " #### ==================================================" << std::endl;
  }

  ocs2::loadData::loadPtreeValue(pt, weights.eulerXYZ.x(), fieldname + ".roll", verbose);
  ocs2::loadData::loadPtreeValue(pt, weights.eulerXYZ.y(), fieldname + ".pitch", verbose);
  ocs2::loadData::loadPtreeValue(pt, weights.eulerXYZ.z(), fieldname + ".yaw", verbose);
  ocs2::loadData::loadPtreeValue(pt, weights.comPosition.x(), fieldname + ".base_position_x", verbose);
  ocs2::loadData::loadPtreeValue(pt, weights.comPosition.y(), fieldname + ".base_position_y", verbose);
  ocs2::loadData::loadPtreeValue(pt, weights.comPosition.z(), fieldname + ".base_position_z", verbose);
  ocs2::loadData::loadPtreeValue(pt, weights.comAngularVelocity.x(), fieldname + ".base_angular_vel_x", verbose);
  ocs2::loadData::loadPtreeValue(pt, weights.comAngularVelocity.y(), fieldname + ".base_angular_vel_y", verbose);
  ocs2::loadData::loadPtreeValue(pt, weights.comAngularVelocity.z(), fieldname + ".base_angular_vel_z", verbose);
  ocs2::loadData::loadPtreeValue(pt, weights.comLinearVelocity.x(), fieldname + ".base_linear_vel_x", verbose);
  ocs2::loadData::loadPtreeValue(pt, weights.comLinearVelocity.y(), fieldname + ".base_linear_vel_y", verbose);
  ocs2::loadData::loadPtreeValue(pt, weights.comLinearVelocity.z(), fieldname + ".base_linear_vel_z", verbose);
  ocs2::loadData::loadPtreeValue(pt, weights.jointPosition.x(), fieldname + ".joint_position_HAA", verbose);
  ocs2::loadData::loadPtreeValue(pt, weights.jointPosition.y(), fieldname + ".joint_position_HFE", verbose);
  ocs2::loadData::loadPtreeValue(pt, weights.jointPosition.z(), fieldname + ".joint_position_KFE", verbose);
  ocs2::loadData::loadPtreeValue(pt, weights.footPosition.x(), fieldname + ".foot_position_x", verbose);
  ocs2::loadData::loadPtreeValue(pt, weights.footPosition.y(), fieldname + ".foot_position_y", verbose);
  ocs2::loadData::loadPtreeValue(pt, weights.footPosition.z(), fieldname + ".foot_position_z", verbose);
  ocs2::loadData::loadPtreeValue(pt, weights.jointVelocity.x(), fieldname + ".joint_velocity_HAA", verbose);
  ocs2::loadData::loadPtreeValue(pt, weights.jointVelocity.y(), fieldname + ".joint_velocity_HFE", verbose);
  ocs2::loadData::loadPtreeValue(pt, weights.jointVelocity.z(), fieldname + ".joint_velocity_KFE", verbose);
  ocs2::loadData::loadPtreeValue(pt, weights.footVelocity.x(), fieldname + ".foot_velocity_x", verbose);
  ocs2::loadData::loadPtreeValue(pt, weights.footVelocity.y(), fieldname + ".foot_velocity_y", verbose);
  ocs2::loadData::loadPtreeValue(pt, weights.footVelocity.z(), fieldname + ".foot_velocity_z", verbose);
  ocs2::loadData::loadPtreeValue(pt, weights.contactForce.x(), fieldname + ".contact_force_x", verbose);
  ocs2::loadData::loadPtreeValue(pt, weights.contactForce.y(), fieldname + ".contact_force_y", verbose);
  ocs2::loadData::loadPtreeValue(pt, weights.contactForce.z(), fieldname + ".contact_force_z", verbose);

  if (verbose) {
    std::cerr << " #### ================================================ ####" << std::endl;
  }

  return weights;
}

}  // namespace switched_model<|MERGE_RESOLUTION|>--- conflicted
+++ resolved
@@ -55,12 +55,8 @@
   const auto comPose = getComPose(x);
   const auto basePose = comModel.calculateBasePose(comPose);
   const auto com_comTwist = getComLocalVelocities(x);
-<<<<<<< HEAD
   const auto base_baseTwist = comModel.calculateBaseLocalVelocities(com_comTwist);
-  const auto o_R_b = rotationMatrixBaseToOrigin(getOrientation(comPose));
-=======
   const auto eulerAngles = getOrientation(comPose);
->>>>>>> e3a391b1
   const auto qJoints = getJointPositions(x);
   const auto dqJoints = getJointVelocities(u);
 
