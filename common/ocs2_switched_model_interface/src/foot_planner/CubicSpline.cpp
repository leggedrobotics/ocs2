--- conflicted
+++ resolved
@@ -55,13 +55,9 @@
   return velocity(t) * dt_ * dTn + dCoff;
 }
 
-<<<<<<< HEAD
-CubicSpline::scalar_t CubicSpline::normalizedTime(scalar_t t) const {
+scalar_t CubicSpline::normalizedTime(scalar_t t) const {
   assert(t >= t0_);
   assert(t <= t1_);
-=======
-scalar_t CubicSpline::normalizedTime(scalar_t t) const {
->>>>>>> e5175325
   return (t - t0_) / dt_;
 }
 
