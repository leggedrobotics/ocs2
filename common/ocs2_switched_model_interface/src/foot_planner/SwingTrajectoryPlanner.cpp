--- conflicted
+++ resolved
@@ -14,7 +14,7 @@
                                                const KinematicsModelBase<double>& kinematicsModel)
     : settings_(std::move(settings)), comModel_(comModel.clone()), kinematicsModel_(kinematicsModel.clone()) {}
 
-void SwingTrajectoryPlanner::update(scalar_t initTime, scalar_t finalTime, const state_vector_t& currentState,
+void SwingTrajectoryPlanner::update(scalar_t initTime, scalar_t finalTime, const comkino_state_t& currentState,
                                     const ocs2::ModeSchedule& modeSchedule, scalar_t terrainHeight) {
   const auto basePose = comModel_->calculateBasePose(getComPose(currentState));
   const auto feetPositions = kinematicsModel_->feetPositionsInOriginFrame(basePose, getJointPositions(currentState));
@@ -35,14 +35,7 @@
                                     const std::array<scalar_array_t, NUM_CONTACT_POINTS>& liftOffHeightSequence,
                                     const std::array<scalar_array_t, NUM_CONTACT_POINTS>& touchDownHeightSequence) {}
 
-<<<<<<< HEAD
 auto SwingTrajectoryPlanner::getZvelocityConstraint(size_t leg, scalar_t time) const -> scalar_t {
-=======
-/******************************************************************************************************/
-/******************************************************************************************************/
-/******************************************************************************************************/
-scalar_t SwingTrajectoryPlanner::getZvelocityConstraint(size_t leg, scalar_t time) const {
->>>>>>> e5175325
   const auto index = ocs2::lookup::findIndexInTimeArray(feetHeightTrajectoriesEvents_[leg], time);
   const auto feedforwardVelocity = feetHeightTrajectories_[leg][index].velocity(time);
   // Feedback follows the planned trajectory s.t. de = - errorGain * e, with e = (z - z*)
@@ -50,14 +43,7 @@
   return feedforwardVelocity + feedbackVelocity;
 }
 
-<<<<<<< HEAD
 auto SwingTrajectoryPlanner::getZpositionConstraint(size_t leg, scalar_t time) const -> scalar_t {
-=======
-/******************************************************************************************************/
-/******************************************************************************************************/
-/******************************************************************************************************/
-scalar_t SwingTrajectoryPlanner::getZpositionConstraint(size_t leg, scalar_t time) const {
->>>>>>> e5175325
   const auto index = ocs2::lookup::findIndexInTimeArray(feetHeightTrajectoriesEvents_[leg], time);
   return feetHeightTrajectories_[leg][index].position(time);
 }
@@ -233,77 +219,6 @@
   return contactFlagStock;
 }
 
-<<<<<<< HEAD
-=======
-/******************************************************************************************************/
-/******************************************************************************************************/
-/******************************************************************************************************/
-std::pair<int, int> SwingTrajectoryPlanner::findIndex(size_t index, const std::vector<bool>& contactFlagStock) {
-  const size_t numPhases = contactFlagStock.size();
-
-  // skip if it is a stance leg
-  if (contactFlagStock[index]) {
-    return {0, 0};
-  }
-
-  // find the starting time
-  int startTimesIndex = -1;
-  for (int ip = index - 1; ip >= 0; ip--) {
-    if (contactFlagStock[ip]) {
-      startTimesIndex = ip;
-      break;
-    }
-  }
-
-  // find the final time
-  int finalTimesIndex = numPhases - 1;
-  for (size_t ip = index + 1; ip < numPhases; ip++) {
-    if (contactFlagStock[ip]) {
-      finalTimesIndex = ip - 1;
-      break;
-    }
-  }
-
-  return {startTimesIndex, finalTimesIndex};
-}
-
-/******************************************************************************************************/
-/******************************************************************************************************/
-/******************************************************************************************************/
-void SwingTrajectoryPlanner::checkThatIndicesAreValid(int leg, int index, int startIndex, int finalIndex,
-                                                      const std::vector<size_t>& phaseIDsStock) {
-  const size_t numSubsystems = phaseIDsStock.size();
-  if (startIndex < 0) {
-    std::cerr << "Subsystem: " << index << " out of " << numSubsystems - 1 << std::endl;
-    for (size_t i = 0; i < numSubsystems; i++) {
-      std::cerr << "[" << i << "]: " << phaseIDsStock[i] << ",  ";
-    }
-    std::cerr << std::endl;
-
-    throw std::runtime_error("The time of take-off for the first swing of the EE with ID " + std::to_string(leg) + " is not defined.");
-  }
-  if (finalIndex >= numSubsystems - 1) {
-    std::cerr << "Subsystem: " << index << " out of " << numSubsystems - 1 << std::endl;
-    for (size_t i = 0; i < numSubsystems; i++) {
-      std::cerr << "[" << i << "]: " << phaseIDsStock[i] << ",  ";
-    }
-    std::cerr << std::endl;
-
-    throw std::runtime_error("The time of touch-down for the last swing of the EE with ID " + std::to_string(leg) + " is not defined.");
-  }
-}
-
-/******************************************************************************************************/
-/******************************************************************************************************/
-/******************************************************************************************************/
-scalar_t SwingTrajectoryPlanner::swingTrajectoryScaling(scalar_t startTime, scalar_t finalTime, scalar_t swingTimeScale) {
-  return std::min(1.0, (finalTime - startTime) / swingTimeScale);
-}
-
-/******************************************************************************************************/
-/******************************************************************************************************/
-/******************************************************************************************************/
->>>>>>> e5175325
 SwingTrajectoryPlannerSettings loadSwingTrajectorySettings(const std::string& filename, bool verbose) {
   SwingTrajectoryPlannerSettings settings{};
 
