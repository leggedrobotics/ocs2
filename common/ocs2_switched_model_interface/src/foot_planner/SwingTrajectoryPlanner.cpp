--- conflicted
+++ resolved
@@ -144,14 +144,8 @@
         }
       }();
 
-<<<<<<< HEAD
-      // Compute foot position from cost desired trajectory and nominal configuration
-      ocs2::CostDesiredTrajectories::dynamic_vector_t state;
-      costDesiredTrajectories.getDesiredState(middleContactTime, state);
-=======
       // Compute foot position from cost desired trajectory
       vector_t state = costDesiredTrajectories.getDesiredState(middleContactTime);
->>>>>>> 610c19e5
       const base_coordinate_t middleContactDesiredComPose = state.head<BASE_COORDINATE_SIZE>();
       const auto desiredBasePose = comModel_->calculateBasePose(middleContactDesiredComPose);
       const auto rotationBaseToWorld = rotationMatrixBaseToOrigin(getOrientation(desiredBasePose));
