--- conflicted
+++ resolved
@@ -21,19 +21,12 @@
 }
 
 void SwingTrajectoryPlanner::updateSwingMotions(scalar_t initTime, scalar_t finalTime, const comkino_state_t& currentState,
-                                                const ocs2::CostDesiredTrajectories& costDesiredTrajectories,
+                                                const ocs2::TargetTrajectories& targetTrajectories,
                                                 const feet_array_t<std::vector<ContactTiming>>& contactTimingsPerLeg) {
   if (!terrainModel_) {
     throw std::runtime_error("[SwingTrajectoryPlanner] terrain cannot be null. Update the terrain before planning swing motions");
   }
 
-<<<<<<< HEAD
-=======
-void SwingTrajectoryPlanner::update(scalar_t initTime, scalar_t finalTime, const comkino_state_t& currentState,
-                                    const ocs2::TargetTrajectories& targetTrajectories,
-                                    const feet_array_t<std::vector<ContactTiming>>& contactTimingsPerLeg,
-                                    const TerrainModel& terrainModel) {
->>>>>>> 3db87890
   const auto basePose = comModel_->calculateBasePose(getComPose(currentState));
   const auto feetPositions = kinematicsModel_->feetPositionsInOriginFrame(basePose, getJointPositions(currentState));
 
@@ -46,11 +39,7 @@
     }
 
     // Nominal footholds / terrain planes
-<<<<<<< HEAD
-    nominalFootholdsPerLeg_[leg] = selectNominalFootholdTerrain(leg, contactTimings, costDesiredTrajectories, finalTime, *terrainModel_);
-=======
-    nominalFootholdsPerLeg_[leg] = selectNominalFootholdTerrain(leg, contactTimings, targetTrajectories, finalTime, terrainModel);
->>>>>>> 3db87890
+    nominalFootholdsPerLeg_[leg] = selectNominalFootholdTerrain(leg, contactTimings, targetTrajectories, finalTime, *terrainModel_);
 
     // Create swing trajectories
     std::tie(feetNormalTrajectoriesEvents_[leg], feetNormalTrajectories_[leg]) = generateSwingTrajectories(leg, contactTimings, finalTime);
@@ -133,17 +122,11 @@
   }
 }
 
-<<<<<<< HEAD
-std::vector<ConvexTerrain> SwingTrajectoryPlanner::selectNominalFootholdTerrain(
-    int leg, const std::vector<ContactTiming>& contactTimings, const ocs2::CostDesiredTrajectories& costDesiredTrajectories,
-    scalar_t finalTime, const TerrainModel& terrainModel) const {
+std::vector<ConvexTerrain> SwingTrajectoryPlanner::selectNominalFootholdTerrain(int leg, const std::vector<ContactTiming>& contactTimings,
+                                                                                const ocs2::TargetTrajectories& targetTrajectories,
+                                                                                scalar_t finalTime,
+                                                                                const TerrainModel& terrainModel) const {
   std::vector<ConvexTerrain> nominalFootholdTerrain;
-=======
-std::vector<TerrainPlane> SwingTrajectoryPlanner::selectNominalFootholdTerrain(int leg, const std::vector<ContactTiming>& contactTimings,
-                                                                               const ocs2::TargetTrajectories& targetTrajectories,
-                                                                               scalar_t finalTime, const TerrainModel& terrainModel) const {
-  std::vector<TerrainPlane> nominalFootholdTerrain;
->>>>>>> 3db87890
 
   // Nominal foothold is equal to current foothold for legs in contact
   if (startsWithStancePhase(contactTimings)) {
