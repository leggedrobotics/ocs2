--- conflicted
+++ resolved
@@ -10,45 +10,6 @@
 /******************************************************************************************************/
 /******************************************************************************************************/
 /******************************************************************************************************/
-<<<<<<< HEAD
-template <size_t JOINT_COORD_SIZE, size_t STATE_DIM, size_t INPUT_DIM, class LOGIC_RULES_T>
-SwitchedModelCostBase<JOINT_COORD_SIZE, STATE_DIM, INPUT_DIM, LOGIC_RULES_T>::SwitchedModelCostBase(
-		const kinematic_model_t& kinematicModel,
-		const com_model_t& comModel,
-		const state_matrix_t& Q,
-		const input_matrix_t& R,
-		const state_matrix_t& QFinal,
-		const state_vector_t& xNominalFinal,
-		const scalar_t& copWeightMax /*= 0.0*/,
-		const state_matrix_t& QIntermediateGoal /*= state_matrix_t::Zero()*/,
-		const state_vector_t& xIntermediateGoal /*= state_vector_t::Zero()*/,
-		const scalar_t& sigma /*= 1.0*/,
-		const scalar_t& tp /*= 0.0*/)
-
-	: BASE(Q, R, state_vector_t::Zero(), input_vector_t::Zero(), QFinal, xNominalFinal)
-	, kinematicModelPtr_(kinematicModel.clone())
-	, comModelPtr_(comModel.clone())
-	, copWeightMax_(copWeightMax)
-	, QIntermediateGoal_(QIntermediateGoal)
-	, xIntermediateGoal_(xIntermediateGoal)
-	, sigma_(sigma)
-	, sigmaSquared_(sigma*sigma)
-	, normalization_(1.0 / (sigma_ * std::sqrt(2.0*M_PI)) )
-	, tp_(tp)
-	, dtSquared_(0.0)
-	, copEstimatorPtr_(new cop_estimator_t(kinematicModel, comModel))
-	, timeStart_(0.0)
-	, timeFinal_(1.0)
-	, timeSD_(0.17)
-	, timeMean_(0.5)
-{
-//	const size_t numMotionPhases = std::pow(2, (int)NUM_CONTACT_POINTS_);
-//
-//	for (size_t i=0; i<numMotionPhases; i++) {
-//		contact_flag_t stanceLeg = modeNumber2StanceLeg(i);
-//		R_Bank_[stanceLeg] = correctedInputCost(stanceLeg, R);
-//	} // end of i loop
-=======
 template <size_t JOINT_COORD_SIZE, size_t STATE_DIM, size_t INPUT_DIM>
 SwitchedModelCostBase<JOINT_COORD_SIZE, STATE_DIM, INPUT_DIM>::SwitchedModelCostBase(const com_model_t& comModel,
                                                                                      std::shared_ptr<const logic_rules_t> logicRulesPtr,
@@ -60,7 +21,6 @@
   if (!logicRulesPtr_) {
     throw std::runtime_error("[SwitchedModelCostBase] logicRules cannot be a nullptr");
   }
->>>>>>> 5dc90ab9
 }
 
 /******************************************************************************************************/
@@ -101,210 +61,11 @@
 /******************************************************************************************************/
 /******************************************************************************************************/
 /******************************************************************************************************/
-<<<<<<< HEAD
-template <size_t JOINT_COORD_SIZE, size_t STATE_DIM, size_t INPUT_DIM, class LOGIC_RULES_T>
-void SwitchedModelCostBase<JOINT_COORD_SIZE, STATE_DIM, INPUT_DIM, LOGIC_RULES_T>::setCurrentStateAndControl(
-		const scalar_t& t,
-		const state_vector_t& x,
-		const input_vector_t& u) {
-
-	// active subsystem
-	size_t index = findActiveSubsystemFnc_(t);
-	logicRulesPtr_->getContactFlags(index, stanceLegs_);
-
-	// R matrix
-//	BASE::R_ = R_Bank_[stanceLegs_];
-
-	dynamic_vector_t xNominal;
-	BASE::xNominalFunc_.interpolate(t, xNominal);
-	dynamic_vector_t uNominal = inputFromContactFlags(stanceLegs_);
-//	BASE::uNominalFunc_.interpolate(t, uNominal);
-
-	// set base class
-	BASE::setCurrentStateAndControl(t, x, u, xNominal, uNominal, xNominal);
-
-	// intermediate goal
-	xIntermediateDeviationGoal_ = x - xIntermediateGoal_;
-	dtSquared_ = (t-tp_) * (t-tp_);
-
-	/* CoP constraint */
-	if (copWeightMax_ > std::numeric_limits<scalar_t>::epsilon())  {
-=======
 template <size_t JOINT_COORD_SIZE, size_t STATE_DIM, size_t INPUT_DIM>
 void SwitchedModelCostBase<JOINT_COORD_SIZE, STATE_DIM, INPUT_DIM>::inputFromContactFlags(contact_flag_t contactFlags,
                                                                                           dynamic_vector_t& inputs) {
   // Distribute total mass equally over active stance legs.
   inputs.setZero(INPUT_DIM);
->>>>>>> 5dc90ab9
-
-  const scalar_t totalMass = comModelPtr_->totalMass() * 9.81;
-  const size_t numEE(4);
-  size_t numStanceLegs(0);
-
-<<<<<<< HEAD
-/******************************************************************************************************/
-/******************************************************************************************************/
-/******************************************************************************************************/
-template <size_t JOINT_COORD_SIZE, size_t STATE_DIM, size_t INPUT_DIM, class LOGIC_RULES_T>
-void SwitchedModelCostBase<JOINT_COORD_SIZE, STATE_DIM, INPUT_DIM, LOGIC_RULES_T>::getIntermediateCostSecondDerivativeInput(
-		input_matrix_t& dLduu)  {
-
-	BASE::getIntermediateCostSecondDerivativeInput(dLduu);
-
-	dLduu.template topLeftCorner<12,12>() += copWeight_*hessLambda_copCost_;
-}
-
-/******************************************************************************************************/
-/******************************************************************************************************/
-/******************************************************************************************************/
-template <size_t JOINT_COORD_SIZE, size_t STATE_DIM, size_t INPUT_DIM, class LOGIC_RULES_T>
-void SwitchedModelCostBase<JOINT_COORD_SIZE, STATE_DIM, INPUT_DIM, LOGIC_RULES_T>::getIntermediateCostDerivativeInputState(
-		input_state_matrix_t& dLdux)  {
-
-	BASE::getIntermediateCostDerivativeInputState(dLdux);
-
-	dLdux.template block<12,12>(0,12) += copWeight_*devLambdaJoints_copCost_;
-}
-
-/******************************************************************************************************/
-/******************************************************************************************************/
-/******************************************************************************************************/
-template <size_t JOINT_COORD_SIZE, size_t STATE_DIM, size_t INPUT_DIM, class LOGIC_RULES_T>
-void SwitchedModelCostBase<JOINT_COORD_SIZE, STATE_DIM, INPUT_DIM, LOGIC_RULES_T>::getTerminalCost(
-		scalar_t& Phi) {
-
-	BASE::getTerminalCost(Phi);
-}
-
-/******************************************************************************************************/
-/******************************************************************************************************/
-/******************************************************************************************************/
-template <size_t JOINT_COORD_SIZE, size_t STATE_DIM, size_t INPUT_DIM, class LOGIC_RULES_T>
-void SwitchedModelCostBase<JOINT_COORD_SIZE, STATE_DIM, INPUT_DIM, LOGIC_RULES_T>::getTerminalCostDerivativeState(
-		state_vector_t& dPhidx) {
-
-	BASE::getTerminalCostDerivativeState(dPhidx);
-}
-
-/******************************************************************************************************/
-/******************************************************************************************************/
-/******************************************************************************************************/
-template <size_t JOINT_COORD_SIZE, size_t STATE_DIM, size_t INPUT_DIM, class LOGIC_RULES_T>
-void SwitchedModelCostBase<JOINT_COORD_SIZE, STATE_DIM, INPUT_DIM, LOGIC_RULES_T>::getTerminalCostSecondDerivativeState(
-		state_matrix_t& dPhidxx)  {
-
-	BASE::getTerminalCostSecondDerivativeState(dPhidxx);
-}
-
-/******************************************************************************************************/
-/******************************************************************************************************/
-/******************************************************************************************************/
-template <size_t JOINT_COORD_SIZE, size_t STATE_DIM, size_t INPUT_DIM, class LOGIC_RULES_T>
-typename SwitchedModelCostBase<JOINT_COORD_SIZE, STATE_DIM, INPUT_DIM, LOGIC_RULES_T>::input_matrix_t
-	SwitchedModelCostBase<JOINT_COORD_SIZE, STATE_DIM, INPUT_DIM, LOGIC_RULES_T>::correctedInputCost(
-			const contact_flag_t& stanceLeg,
-			const input_matrix_t& R) {
-	/*
-	 * 	This function adapts the Force part of the R matrix in the following ways. A
-	 * 	(Assumes R is diagonal in contact forces)
-	 *  1. Makes all costs in z-input direction equal to the mean of user input
-	 *  2. multiplies diagonal 3*3 blocks by 1.05 (otherwise R is not positive definite after adding cross terms)
-	 *  3. Creates cross terms between z forces of all legs such that redistribution of forces is free.
-	 *  	 Cost is evaluated on (sum of z force deviations)-squared instead of the elements squared
-	 *  	 Lz = (uz0 + .. uzn) * Rz (uz0 + .. uzn)
-	 */
-
-	input_matrix_t nondiagonalR = R;
-
-	// Get Average cost in force Z direction
-	scalar_t meanRz = 0;
-	for (size_t i=2; i<12; i+=3) {
-		meanRz += R(i,i) / static_cast<double>(NUM_CONTACT_POINTS_);
-	}
-
-	for (size_t j=0; j<NUM_CONTACT_POINTS_; j++) {
-		// Diagonal bock corresponding to jth contact
-		// Rjj = 1.05 * diag(Rxx, Ryy, Rmeanz);
-		nondiagonalR(3 * j + 0, 3 * j + 0) = 1.05 * R(3 * j + 0, 3 * j + 0);
-		nondiagonalR(3 * j + 1, 3 * j + 1) = 1.05 * R(3 * j + 1, 3 * j + 1);
-		nondiagonalR(3 * j + 2, 3 * j + 2) = 1.05 * meanRz;
-
-		// Fill lower diagonal for cross terms
-		for (size_t k = 0; k < j; k++) {
-			// Rjk = diag(0, 0, Rmeanz)  (factor 2 is removed after making it symmetric)
-			nondiagonalR(3 * j + 2, 3 * k + 2) = 2 * meanRz;
-		}
-	}
-
-	// Make Symmetric
-	nondiagonalR = 0.5*(nondiagonalR + nondiagonalR.transpose()).eval();
-
-	return nondiagonalR;
-}
-
-/******************************************************************************************************/
-/******************************************************************************************************/
-/******************************************************************************************************/
-template <size_t JOINT_COORD_SIZE, size_t STATE_DIM, size_t INPUT_DIM, class LOGIC_RULES_T>
-void SwitchedModelCostBase<JOINT_COORD_SIZE, STATE_DIM, INPUT_DIM, LOGIC_RULES_T>::copErrorCostFunc(
-		const joint_coordinate_t& qJoints,
-		const joint_coordinate_t& lambda,
-		double& copCost,
-		Eigen::Matrix<double,JOINT_COORD_SIZE,1>& devJoints_copCost,
-		Eigen::Matrix<double,JOINT_COORD_SIZE,1>& devLambda_copCost,
-		Eigen::Matrix<double,JOINT_COORD_SIZE,JOINT_COORD_SIZE>& hessJoints_copCost,
-		Eigen::Matrix<double,JOINT_COORD_SIZE,JOINT_COORD_SIZE>& hessLambda_copCost,
-		Eigen::Matrix<double,JOINT_COORD_SIZE,JOINT_COORD_SIZE>& devLambdaJoints_copCost) {
-
-
-	// copError = Momentum_total - cop_des * lambda_total
-	Eigen::Matrix<scalar_t,2,1> copError;
-	Eigen::Matrix<scalar_t,2,12> devJoints_copError;
-	Eigen::Matrix<scalar_t,2,12> devLambda_copError;
-	copEstimatorPtr_->copErrorEstimator(stanceLegs_, qJoints, lambda, copError, devJoints_copError, devLambda_copError);
-
-	copCost = 0.5*copError.squaredNorm();
-	devJoints_copCost = devJoints_copError.transpose() * copError;
-	devLambda_copCost = devLambda_copError.transpose() * copError;
-
-	hessJoints_copCost = devJoints_copError.transpose() * devJoints_copError;
-	hessLambda_copCost = devLambda_copError.transpose() * devLambda_copError;
-	devLambdaJoints_copCost = devLambda_copError.transpose() * devJoints_copError;
-}
-
-
-/******************************************************************************************************/
-/******************************************************************************************************/
-/******************************************************************************************************/
-template <size_t JOINT_COORD_SIZE, size_t STATE_DIM, size_t INPUT_DIM, class LOGIC_RULES_T>
-double SwitchedModelCostBase<JOINT_COORD_SIZE, STATE_DIM, INPUT_DIM, LOGIC_RULES_T>::GaussianFunc (
-		const scalar_t& mu,
-		const scalar_t& sigma,
-		const scalar_t& x) {
-=======
-  for (size_t i = 0; i < numEE; i++) {
-    if (contactFlags[i]) {
-      ++numStanceLegs;
-    }
-  }
->>>>>>> 5dc90ab9
-
-  if (numStanceLegs > 0) {
-    for (size_t i = 0; i < numEE; i++) {
-      inputs(3 * i + 2) = totalMass / numStanceLegs;
-    }
-  }
-}
-
-<<<<<<< HEAD
-/******************************************************************************************************/
-/******************************************************************************************************/
-/******************************************************************************************************/
-template <size_t JOINT_COORD_SIZE, size_t STATE_DIM, size_t INPUT_DIM, class LOGIC_RULES_T>
-typename SwitchedModelCostBase<JOINT_COORD_SIZE, STATE_DIM, INPUT_DIM, LOGIC_RULES_T>::dynamic_vector_t SwitchedModelCostBase<JOINT_COORD_SIZE, STATE_DIM, INPUT_DIM, LOGIC_RULES_T>::inputFromContactFlags(contact_flag_t contactFlags) {
-  // Distribute total mass equally over active stance legs.
-  dynamic_vector_t inputs(INPUT_DIM);
-  inputs.setZero();
 
   const scalar_t totalMass = comModelPtr_->totalMass() * 9.81;
   const size_t numEE(4);
@@ -316,17 +77,11 @@
     }
   }
 
-  if (numStanceLegs > 0){
+  if (numStanceLegs > 0) {
     for (size_t i = 0; i < numEE; i++) {
       inputs(3 * i + 2) = totalMass / numStanceLegs;
     }
   }
-
-  return inputs;
 }
 
-
-} // namespace switched_model
-=======
-}  // namespace switched_model
->>>>>>> 5dc90ab9
+}  // namespace switched_model