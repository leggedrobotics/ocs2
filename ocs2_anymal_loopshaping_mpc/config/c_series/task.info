model_settings
{
  constrainedIntegration        true

  gravitationalAcceleration     9.81

  contactForceWeight            1.0
  zDirectionPositionWeight      0.0
  zDirectionVelocityWeight      0.5

  enforceFrictionConeConstraint false
  frictionCoefficient           0.7

  enforceTorqueConstraint       false
  torqueLimit                   40.0

  swing_trajectory_settings
  {
    liftOffVelocity             0.2
    touchDownVelocity          -0.4
    swingHeight                 0.1
    touchdownAfterHorizon       0.2
    errorGain                   20.0
    swingTimeScale              0.15
  }

  mpcGoalCommandDelay           0.1

  gaitOptimization              false

  recompileLibraries            true
<<<<<<< HEAD

  ; FootPlacementCostParameters
  mu                            0.1   ; magnitude scaling
  delta                         0.01  ; [m] distance from constraint boundary where the barrier becomes quadratic.

  ; FootPlacementCostParameters Sdf
  muSdf                         2.5
  deltaSdf                      0.005
=======
  algorithm                     SQP
>>>>>>> 1e0a8769
}

terrainPlane
{
  position
  {
    x       0.0;
    y       0.0;
    z       0.0;
  }
  orientation
  {
    roll    0.0;
    pitch   0.0;
    yaw     0.0;
  }
}

initialModeSchedule
{
  modeSequence
  {
    [0]  STANCE
    [1]  STANCE
  }
  eventTimes
  {
    [0]  0.5
  }
}

defaultModeSequenceTemplate
{
  modeSequence
  {
    [0]  STANCE
  }
  switchingTimes
  {
    [0]  0.0
    [1]  1.0
  }
}

; DDP settings
ddp
{
  algorithm                       SLQ

  nThreads                        3
  threadPriority                  50

  maxNumIterations                10
  minRelCost                      0.1
  constraintTolerance             5e-3

  displayInfo                     false
  displayShortSummary             false
  checkNumericalStability         false
  debugPrintRollout               false
  debugCaching                    false

  AbsTolODE                       1e-5
  RelTolODE                       1e-3
  maxNumStepsPerSecond            10000
  minTimeStep                     1e-2
  backwardPassIntegratorType      ODE45

  constraintPenaltyInitialValue   2.0
  constraintPenaltyIncreaseRate   2.0
  inequalityConstraintMu          0.1
  inequalityConstraintDelta       5.0

  preComputeRiccatiTerms          true
  useNominalTimeForBackwardPass   true

  useFeedbackPolicy               true

  riskSensitiveCoeff              0.0

  strategy                        LINE_SEARCH
  lineSearch
  {
      minStepLength                 1e-4
      maxStepLength                 1.0
      hessianCorrectionStrategy     DIAGONAL_SHIFT
      hessianCorrectionMultiple     1e-5
  }
}

; Rollout settings
rollout
{
  AbsTolODE                     1e-5
  RelTolODE                     1e-3
  minTimeStep                   1e-2
  maxNumStepsPerSecond          50000
  checkNumericalStability       false
}

mpc
{
  timeHorizon                     1.0
  numPartitions                   2

  runtimeMaxNumIterations         1
  initMaxNumIterations            1

  runtimeMinStepLength            1e-2
  runtimeMaxStepLength            1.0
  initMinStepLength               1e-2
  initMaxStepLength               1.0

  debugPrint                      false
  coldStart                       false

  useParallelRiccatiSolver        true ; use disjoint riccati solver in multi-thread case

  solutionTimeWindow              -1  ; [s]

  mpcDesiredFrequency             50  ; [Hz]
  mrtDesiredFrequency             50 ; [Hz]
}

; initial state
initialRobotState
{
 ; orientation
   (0,0) 0.0     ; x
   (1,0) 0.0     ; y
   (2,0) 0.0     ; z

   ; position
   (3,0) 0.0     ; x
   (4,0) 0.0     ; y
   (5,0) 0.57    ; z

   ; joint state
   (6,0)  -0.25       ; LF_HAA
   (7,0)   0.60       ; LF_HFE
   (8,0)  -0.85       ; LF_KFE
   (9,0)   0.25       ; RF_HAA
   (10,0)  0.60       ; RF_HFE
   (11,0) -0.85       ; RF_KFE
   (12,0) -0.25       ; LH_HAA
   (13,0) -0.60       ; LH_HFE
   (14,0)  0.85       ; LH_KFE
   (15,0)  0.25       ; RH_HAA
   (16,0) -0.60       ; RH_HFE
   (17,0)  0.85       ; RH_KFE

   ; angular velocity
   (18,0) 0.0    ; x
   (19,0) 0.0    ; y
   (20,0) 0.0    ; z

   ; translational velocity
   (21,0) 0.0    ; x
   (22,0) 0.0    ; y
   (23,0) 0.0    ; z

   ; joint velocity
   (24,0) 0.0    ; HAA
   (25,0) 0.0    ; HFE
   (26,0) 0.0    ; KFE
   (27,0) 0.0    ; HAA
   (28,0) 0.0    ; HFE
   (29,0) 0.0    ; KFE
   (30,0) 0.0    ; HAA
   (31,0) 0.0    ; HFE
   (32,0) 0.0    ; KFE
   (33,0) 0.0    ; HAA
   (34,0) 0.0    ; HFE
   (35,0) 0.0    ; KFE
}

; state weighting
Q
{
    scaling 1e+0

   ; orientation
   (0,0) 100.0     ; x
   (1,1) 200.0     ; y
   (2,2) 200.0     ; z

   ; positon
   (3,3) 1000.0     ; x
   (4,4) 1000.0     ; y
   (5,5) 1500.0     ; z

   ; angular velocity
   (6,6)   5.0      ; x
   (7,7)  10.0      ; y
   (8,8)  10.0      ; z

   ; translational velocity
   (9,9)    15.0    ; x
   (10,10)  15.0    ; y
   (11,11)  30.0    ; z

   ; LF joints
   (12,12) 20.0 ; LF_HAA
   (13,13) 20.0 ; LF_HFE
   (14,14) 10.0 ; LF_KFE

   ; RF joints
   (15,15) 20.0 ; RF_HAA
   (16,16) 20.0 ; RF_HFE
   (17,17) 10.0 ; RF_KFE

   ; LH joints
   (18,18) 20.0 ; LH_HAA
   (19,19) 20.0 ; LH_HFE
   (20,20) 10.0 ; LH_KFE

   ; RH joints
   (21,21) 20.0 ; RH_HAA
   (22,22) 20.0 ; RH_HFE
   (23,23) 10.0 ; RH_KFE
}

; control weighting
R
{
   scaling 1e-3

   ; LF contact forces
   (0,0)      1.0    ; LF_X
   (1,1)      1.0    ; LF_Y
   (2,2)      1.0    ; LF_Z

   ; RF contact forces
   (3,3)      1.0    ; RF_X
   (4,4)      1.0    ; RF_Y
   (5,5)      1.0    ; RF_Z

   ; LH contact forces
   (6,6)      1.0    ; LH_X
   (7,7)      1.0    ; LH_Y
   (8,8)      1.0    ; LH_Z

   ; RH contact forces
   (9,9)      1.0    ; RH_X
   (10,10)    1.0    ; RH_Y
   (11,11)    1.0    ; RH_Z

   ; LF joint velocities
   (12,12) 1000   ; LF_HAA
   (13,13) 1000   ; LF_HFE
   (14,14) 1000   ; LF_KFE

   ; RF joint velocities
   (15,15) 1000    ; RF_HAA
   (16,16) 1000    ; RF_HFE
   (17,17) 1000    ; RF_KFE

   ; LH joint velocities
   (18,18) 1000    ; LH_HAA
   (19,19) 1000    ; LH_HFE
   (20,20) 1000    ; LH_KFE

   ; RH joint velocities
   (21,21) 1000    ; RH_HAA
   (22,22) 1000    ; RH_HFE
   (23,23) 1000    ; RH_KFE
}

; state weighting
Q_final
{
  scaling 1e-1

  ; orientation
  (0,0) 100.0     ; x
  (1,1) 200.0     ; y
  (2,2) 200.0     ; z

  ; position
  (3,3) 1000.0     ; x
  (4,4) 1000.0     ; y
  (5,5) 1500.0     ; z

  ; angular velocity
  (6,6)   5.0      ; x
  (7,7)  10.0      ; y
  (8,8)  10.0      ; z

  ; translational velocity
  (9,9)    15.0    ; x
  (10,10)  15.0    ; y
  (11,11)  30.0    ; z

  ; LF joints
  (12,12) 0.0    ; LF_HAA
  (13,13) 0.0    ; LF_HFE
  (14,14) 0.0    ; LF_KFE

  ; RF joints
  (15,15) 0.0    ; RF_HAA
  (16,16) 0.0    ; RF_HFE
  (17,17) 0.0    ; RF_KFE

  ; LH joints
  (18,18) 0.0    ; LH_HAA
  (19,19) 0.0    ; LH_HFE
  (20,20) 0.0    ; LH_KFE

  ; RH joints
  (21,21) 0.0    ; RH_HAA
  (22,22) 0.0    ; RH_HFE
  (23,23) 0.0    ; RH_KFE
}<|MERGE_RESOLUTION|>--- conflicted
+++ resolved
@@ -29,7 +29,6 @@
   gaitOptimization              false
 
   recompileLibraries            true
-<<<<<<< HEAD
 
   ; FootPlacementCostParameters
   mu                            0.1   ; magnitude scaling
@@ -38,9 +37,8 @@
   ; FootPlacementCostParameters Sdf
   muSdf                         2.5
   deltaSdf                      0.005
-=======
+
   algorithm                     SQP
->>>>>>> 1e0a8769
 }
 
 terrainPlane
