--- conflicted
+++ resolved
@@ -37,7 +37,6 @@
   gaitOptimization              false
 
   recompileLibraries            true
-<<<<<<< HEAD
 
   ; FootPlacementCostParameters
   mu                            0.1   ; magnitude scaling
@@ -47,8 +46,6 @@
   muSdf                         2.5
   deltaSdf                      0.005
 
-=======
->>>>>>> 70a1a3f1
   algorithm                     SQP
 }
 
@@ -93,7 +90,7 @@
   minRelCost                      0.1
   constraintTolerance             5e-3
 
-  displayInfo                     true
+  displayInfo                     false
   displayShortSummary             false
   checkNumericalStability         false
   debugPrintRollout               false
@@ -157,7 +154,7 @@
 
   solutionTimeWindow              -1  ; [s]
 
-  mpcDesiredFrequency             50  ; [Hz]
+  mpcDesiredFrequency             20  ; [Hz]
   mrtDesiredFrequency             400 ; [Hz]
 }
 
