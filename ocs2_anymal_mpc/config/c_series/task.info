--- conflicted
+++ resolved
@@ -84,13 +84,8 @@
   minRelCost                      0.1
   constraintTolerance             5e-3
 
-<<<<<<< HEAD
-  displayInfo                     true
-  displayShortSummary             false
-=======
   displayInfo                     false
   displayShortSummary             true
->>>>>>> 44a9f7b5
   checkNumericalStability         false
   debugPrintRollout               false
   debugCaching                    false
@@ -153,7 +148,7 @@
 
   solutionTimeWindow              -1  ; [s]
 
-  mpcDesiredFrequency             50  ; [Hz]
+  mpcDesiredFrequency             20  ; [Hz]
   mrtDesiredFrequency             400 ; [Hz]
 }
 
