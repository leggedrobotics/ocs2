--- conflicted
+++ resolved
@@ -103,13 +103,8 @@
 
 	typedef SystemObservation<STATE_DIM, INPUT_DIM> system_observation_t;
 
-<<<<<<< HEAD
-	typedef Controller<STATE_DIM, INPUT_DIM> controller_t;
-	typedef std::vector<controller_t*>       controller_ptr_array_t;
-=======
-  typedef ControllerBase<STATE_DIM, INPUT_DIM> controller_t;
-  typedef std::vector<controller_t*> controller_ptr_array_t;
->>>>>>> 0adb358e
+	typedef ControllerBase<STATE_DIM, INPUT_DIM> controller_t;
+	typedef std::vector<controller_t*>           controller_ptr_array_t;
 
 	typedef RosMsgConversions<STATE_DIM, INPUT_DIM> ros_msg_conversions_t;
 
