/******************************************************************************
Copyright (c) 2017, Farbod Farshidian. All rights reserved.

Redistribution and use in source and binary forms, with or without
modification, are permitted provided that the following conditions are met:

* Redistributions of source code must retain the above copyright notice, this
  list of conditions and the following disclaimer.

* Redistributions in binary form must reproduce the above copyright notice,
  this list of conditions and the following disclaimer in the documentation
  and/or other materials provided with the distribution.

* Neither the name of the copyright holder nor the names of its
  contributors may be used to endorse or promote products derived from
  this software without specific prior written permission.

THIS SOFTWARE IS PROVIDED BY THE COPYRIGHT HOLDERS AND CONTRIBUTORS "AS IS"
AND ANY EXPRESS OR IMPLIED WARRANTIES, INCLUDING, BUT NOT LIMITED TO, THE
IMPLIED WARRANTIES OF MERCHANTABILITY AND FITNESS FOR A PARTICULAR PURPOSE ARE
DISCLAIMED. IN NO EVENT SHALL THE COPYRIGHT HOLDER OR CONTRIBUTORS BE LIABLE
FOR ANY DIRECT, INDIRECT, INCIDENTAL, SPECIAL, EXEMPLARY, OR CONSEQUENTIAL
DAMAGES (INCLUDING, BUT NOT LIMITED TO, PROCUREMENT OF SUBSTITUTE GOODS OR
SERVICES; LOSS OF USE, DATA, OR PROFITS; OR BUSINESS INTERRUPTION) HOWEVER
CAUSED AND ON ANY THEORY OF LIABILITY, WHETHER IN CONTRACT, STRICT LIABILITY,
OR TORT (INCLUDING NEGLIGENCE OR OTHERWISE) ARISING IN ANY WAY OUT OF THE USE
OF THIS SOFTWARE, EVEN IF ADVISED OF THE POSSIBILITY OF SUCH DAMAGE.
******************************************************************************/

#ifndef MRT_ROS_DUMMY_LOOP_OCS2_H_
#define MRT_ROS_DUMMY_LOOP_OCS2_H_

#include <ocs2_comm_interfaces/ocs2_ros_interfaces/mrt/MRT_ROS_Interface.h>

namespace ocs2 {

/**
 * This class implements a loop to test MPC-MRT communication interface using ROS.
 *
 * @tparam STATE_DIM: Dimension of the state space.
 * @tparam INPUT_DIM: Dimension of the control input space.
 */
template <size_t STATE_DIM, size_t INPUT_DIM, class LOGIC_RULES_T=NullLogicRules>
class MRT_ROS_Dummy_Loop
{
public:
	EIGEN_MAKE_ALIGNED_OPERATOR_NEW

	typedef ocs2::MRT_ROS_Interface<STATE_DIM, INPUT_DIM, LOGIC_RULES_T> mrt_t;
	typedef typename mrt_t::Ptr	mrt_ptr_t;

	typedef typename mrt_t::scalar_t             scalar_t;
	typedef typename mrt_t::scalar_array_t       scalar_array_t;
	typedef typename mrt_t::size_array_t         size_array_t;
	typedef typename mrt_t::state_vector_t       state_vector_t;
	typedef typename mrt_t::state_vector_array_t state_vector_array_t;
	typedef typename mrt_t::input_vector_t       input_vector_t;
	typedef typename mrt_t::input_vector_array_t input_vector_array_t;
	typedef typename mrt_t::input_state_matrix_t       input_state_matrix_t;
	typedef typename mrt_t::input_state_matrix_array_t input_state_matrix_array_t;

	typedef typename mrt_t::system_observation_t system_observation_t;
<<<<<<< HEAD
	typedef ControlledSystemBase<STATE_DIM, INPUT_DIM, LOGIC_RULES_T> controlled_system_base_t;
=======
	typedef typename mrt_t::cost_desired_trajectories_t cost_desired_trajectories_t;
>>>>>>> fabbc974

	/**
	 * Constructor.
	 *
	 * @param [in] mrtPtr
	 * @param [in] mrtDesiredFrequency: MRT loop frequency in Hz. This should always set to a positive number.
	 * @param [in] mpcDesiredFrequency: MPC loop frequency in Hz. If set to a positive number, MPC loop
	 * will be simulated to run by this frequency. Note that this might not be the MPC's realtime frequency.
	 * @param [in] system: Optional pointer to the system dynamics. If provided, the dummy will roll out the
	 * received controller using these dynamics instead of just sending back a planned state.
	 * @param [in] rolloutSettings settings to use when dummy rolls out the received controller
	 */
	MRT_ROS_Dummy_Loop(
			const mrt_ptr_t& mrtPtr,
			const scalar_t& mrtDesiredFrequency = 100,
			const scalar_t& mpcDesiredFrequency = -1,
			controlled_system_base_t* system = nullptr,
			Rollout_Settings rolloutSettings = Rollout_Settings());


	/**
	 * Destructor.
	 */
	virtual ~MRT_ROS_Dummy_Loop() = default;

	/**
	 * Initializes the MRT node and visualization node.
	 *
	 * @param [in] argc: command line number of inputs.
	 * @param [in] argv: command line inputs' value.
	 */
	void launchNodes(int argc, char* argv[]);

	/**
	 * The initialization of the observation
	 *
	 * @param [in] initObservation: The initial observation.
	 */
	virtual void init(const system_observation_t& initObservation);

	/**
	 * Runs the dummy MRT  loop.
	 */
	void run();

protected:
	/**
	 * A user-defined function which modifies the observation before publishing.
	 *
	 * @param [in] observation: The current observation.
	 */
	virtual void modifyObservation(system_observation_t& observation) {}

	/**
	 * Launches the visualization node
	 *
	 * @param [in] argc: command line number of inputs.
	 * @param [in] argv: command line inputs' value.
	 */
	virtual void launchVisualizerNode(int argc, char* argv[]) {}

	/**
	 * Visualizes the current observation.
	 *
	 * @param [in] observation: The current observation.
	 * @param [in] costDesiredTrajectories: The commanded target trajectory or point.
	 */
	virtual void publishVisualizer(
			const system_observation_t& observation,
			const cost_desired_trajectories_t& costDesiredTrajectories) {}

protected:
	/*
	 * Variables
	 */
	mrt_ptr_t mrtPtr_;
	scalar_t mrtDesiredFrequency_;
	scalar_t mpcDesiredFrequency_;
	controlled_system_base_t* system_;

	bool realtimeLoop_;
	bool initialized_;

	system_observation_t observation_;
	system_observation_t initObservation_;

};

} // namespace ocs2

#include "implementation/MRT_ROS_Dummy_Loop.h"

#endif /* MRT_ROS_DUMMY_LOOP_OCS2_H_ */<|MERGE_RESOLUTION|>--- conflicted
+++ resolved
@@ -49,6 +49,8 @@
 	typedef ocs2::MRT_ROS_Interface<STATE_DIM, INPUT_DIM, LOGIC_RULES_T> mrt_t;
 	typedef typename mrt_t::Ptr	mrt_ptr_t;
 
+	typedef typename mrt_t::controller_t       controller_t;
+	typedef typename mrt_t::controller_array_t controller_array_t;
 	typedef typename mrt_t::scalar_t             scalar_t;
 	typedef typename mrt_t::scalar_array_t       scalar_array_t;
 	typedef typename mrt_t::size_array_t         size_array_t;
@@ -60,11 +62,8 @@
 	typedef typename mrt_t::input_state_matrix_array_t input_state_matrix_array_t;
 
 	typedef typename mrt_t::system_observation_t system_observation_t;
-<<<<<<< HEAD
 	typedef ControlledSystemBase<STATE_DIM, INPUT_DIM, LOGIC_RULES_T> controlled_system_base_t;
-=======
 	typedef typename mrt_t::cost_desired_trajectories_t cost_desired_trajectories_t;
->>>>>>> fabbc974
 
 	/**
 	 * Constructor.
