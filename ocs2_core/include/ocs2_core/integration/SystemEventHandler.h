--- conflicted
+++ resolved
@@ -77,11 +77,7 @@
    */
   ~SystemEventHandler() override = default;
 
-<<<<<<< HEAD
   bool checkEvent(const state_vector_t& state, const scalar_t& time) override {
-=======
-  virtual bool checkEvent(const state_vector_t& state, const scalar_t& time) override {
->>>>>>> 3569a23c
     bool terminateFlag = false;
 
     if (killIntegration_) {
@@ -97,11 +93,7 @@
     return terminateFlag;
   }
 
-<<<<<<< HEAD
-  virtual void reset() override {}
-=======
   void reset() override {}
->>>>>>> 3569a23c
 
   int handleEvent(state_vector_array_t& stateTrajectory, scalar_array_t& timeTrajectory) override { return eventID_; }
 
@@ -110,11 +102,7 @@
    *
    * @param [in] maxNumSteps: maximum number of integration points
    */
-<<<<<<< HEAD
-  inline void setMaxNumSteps(int maxNumSteps) { maxNumSteps_ = maxNumSteps; }
-=======
   void setMaxNumSteps(int maxNumSteps) { maxNumSteps_ = maxNumSteps; }
->>>>>>> 3569a23c
 
   /**
    * Activate KillIntegrationEvent.
