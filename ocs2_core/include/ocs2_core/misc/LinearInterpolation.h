/******************************************************************************
Copyright (c) 2017, Farbod Farshidian. All rights reserved.

Redistribution and use in source and binary forms, with or without
modification, are permitted provided that the following conditions are met:

* Redistributions of source code must retain the above copyright notice, this
  list of conditions and the following disclaimer.

* Redistributions in binary form must reproduce the above copyright notice,
  this list of conditions and the following disclaimer in the documentation
  and/or other materials provided with the distribution.

* Neither the name of the copyright holder nor the names of its
  contributors may be used to endorse or promote products derived from
  this software without specific prior written permission.

THIS SOFTWARE IS PROVIDED BY THE COPYRIGHT HOLDERS AND CONTRIBUTORS "AS IS"
AND ANY EXPRESS OR IMPLIED WARRANTIES, INCLUDING, BUT NOT LIMITED TO, THE
IMPLIED WARRANTIES OF MERCHANTABILITY AND FITNESS FOR A PARTICULAR PURPOSE ARE
DISCLAIMED. IN NO EVENT SHALL THE COPYRIGHT HOLDER OR CONTRIBUTORS BE LIABLE
FOR ANY DIRECT, INDIRECT, INCIDENTAL, SPECIAL, EXEMPLARY, OR CONSEQUENTIAL
DAMAGES (INCLUDING, BUT NOT LIMITED TO, PROCUREMENT OF SUBSTITUTE GOODS OR
SERVICES; LOSS OF USE, DATA, OR PROFITS; OR BUSINESS INTERRUPTION) HOWEVER
CAUSED AND ON ANY THEORY OF LIABILITY, WHETHER IN CONTRACT, STRICT LIABILITY,
OR TORT (INCLUDING NEGLIGENCE OR OTHERWISE) ARISING IN ANY WAY OUT OF THE USE
OF THIS SOFTWARE, EVEN IF ADVISED OF THE POSSIBILITY OF SUCH DAMAGE.
******************************************************************************/

#ifndef LINEARINTERPOLATION_OCS2_H_
#define LINEARINTERPOLATION_OCS2_H_

#include <Eigen/Dense>
#include <Eigen/StdVector>

#include <algorithm>
#include <functional>
#include <memory>
#include <vector>

#include "ocs2_core/Dimensions.h"
#include "ocs2_core/misc/Lookup.h"

namespace ocs2 {

/**
 * Linear Interpolation class.
 *  - No data (nullptrs or zero size containers) implies the zero function
 *  - Single data point implies a constant function
 *  - Multiple data points are user for linear interpolation and zero order extrapolation
 *
 * @tparam Data_T: Date type
 * @tparam Alloc: Specialized allocation class
 */
template <typename Data_T, class Alloc = std::allocator<Data_T>>
class LinearInterpolation {
 public:
  EIGEN_MAKE_ALIGNED_OPERATOR_NEW

<<<<<<< HEAD
  using scalar_t = Dimensions<0, 0>::scalar_t;
  using dynamic_vector_t = Dimensions<0, 0>::dynamic_vector_t;
  using dynamic_matrix_t = Dimensions<0, 0>::dynamic_matrix_t;

=======
  using scalar_t = double;
>>>>>>> b19e1328
  using size_type = typename std::vector<Data_T, Alloc>::size_type;

  /**
   * Default constructor.
   */
  LinearInterpolation() = default;

  /**
   * Default destructor.
   */
  ~LinearInterpolation() = default;

  /**
   * Linearly interpolates at the given time. When duplicate values exist the lower range is selected s.t. ( ]
   * Example: t = [0.0, 1.0, 1.0, 2.0]
   * when querying tk = 1.0, the range (0.0, 1.0] is selected
   *
   * @param [in]  enquiryTime: The enquiry time for interpolation.
   * @param [out] enquiryData: The value of the trajectory at the requested time.
   * @param [in] timeStampPtr: Pointer to vector of times
   * @param [in] dataPtr: Pointer to vector of data
   * @return {index, alpha}: The greatest smaller time stamp index and the interpolation coefficient [1, 0]
   */
  template <typename Field_T>
<<<<<<< HEAD
  static inline std::pair<int, scalar_t> interpolate(
=======
  static std::pair<int, scalar_t> interpolate(
>>>>>>> b19e1328
      scalar_t enquiryTime, Field_T& enquiryData, const std::vector<scalar_t>* timeStampPtr, const std::vector<Data_T, Alloc>* dataPtr,
      std::function<const Field_T&(size_type, const std::vector<Data_T, Alloc>*)> accessFun = stdAccessFun) {
    const auto indexAlpha = timeSegment(enquiryTime, timeStampPtr);
    interpolate(indexAlpha, enquiryData, dataPtr, accessFun);
    return indexAlpha;
  }

  /**
   * Directly uses the index and interpolation coefficient provided by the user
   * @note If sizes in data array are not equal, the interpolation will snap to the data point closest to the query time
   *
   * @param [in] indexAlpha : index and interpolation coefficient (alpha) pair
   * @param [out] enquiryData : result of the interpolation
   * @param [in] dataPtr: Pointer to vector of data
   */
  template <typename Field_T>
  static void interpolate(std::pair<int, scalar_t> indexAlpha, Field_T& enquiryData, const std::vector<Data_T, Alloc>* dataPtr,
                          std::function<const Field_T&(size_type, const std::vector<Data_T, Alloc>*)> accessFun = stdAccessFun) {
    if (dataPtr) {
      if (dataPtr->size() > 1) {
        // Normal interpolation case
        int index = indexAlpha.first;
        scalar_t alpha = indexAlpha.second;
        auto& lhs = accessFun(index, dataPtr);
        auto& rhs = accessFun(index + 1, dataPtr);
        if (lhs.rows() == rhs.rows() && lhs.cols() == rhs.cols()) {
          enquiryData = alpha * lhs + (scalar_t(1.0) - alpha) * rhs;
        } else {
          enquiryData = (alpha > 0.5) ? lhs : rhs;
        }
      } else if (dataPtr->size() == 1) {
        // Time vector has only 1 element -> Constant function
        enquiryData = accessFun(0, dataPtr);
      } else {
        // Time empty -> zero function
        enquiryData.setZero();
      }
    } else {
      // No data set -> zero Function
      enquiryData.setZero();
    }
  }

  /**
   * Specialization of interpolate() member method for floating point types.
   */
<<<<<<< HEAD
  static void interpolate(std::pair<int, scalar_t> indexAlpha, scalar_t& enquiryData, const std::vector<Data_T, Alloc>* dataPtr,
                          std::function<const scalar_t&(size_type, const std::vector<Data_T, Alloc>*)> accessFun = stdAccessFun) {
=======
  static void interpolate(std::pair<int, scalar_t> indexAlpha, double& enquiryData, const std::vector<Data_T, Alloc>* dataPtr,
                          std::function<const double&(size_type, const std::vector<Data_T, Alloc>*)> accessFun = stdAccessFun) {
>>>>>>> b19e1328
    if (dataPtr) {
      if (dataPtr->size() > 1) {
        // Normal interpolation case
        int index = indexAlpha.first;
        scalar_t alpha = indexAlpha.second;
        auto& lhs = accessFun(index, dataPtr);
        auto& rhs = accessFun(index + 1, dataPtr);
        enquiryData = alpha * lhs + (scalar_t(1.0) - alpha) * rhs;
      } else if (dataPtr->size() == 1) {
        // Time vector has only 1 element -> Constant function
        enquiryData = accessFun(0, dataPtr);
      } else {
        // Time empty -> zero function
        enquiryData = scalar_t(0.0);
      }
    } else {
      // No data set -> zero Function
      enquiryData = scalar_t(0.0);
    }
  }

  /**
<<<<<<< HEAD
   * Helper specialization of interpolate() for dynamic_vector_t to simplify the DataModel calls.
   */
  static void interpolate(std::pair<int, scalar_t> indexAlpha, dynamic_vector_t& enquiryData, const std::vector<Data_T, Alloc>* dataPtr,
                          std::function<const dynamic_vector_t&(size_type, const std::vector<Data_T, Alloc>*)> accessFun = stdAccessFun) {
    interpolate<dynamic_vector_t>(indexAlpha, enquiryData, dataPtr, accessFun);
  }

  /**
   * Helper specialization of interpolate() for dynamic_matrix_t to simplify the DataModel calls.
   */
  static void interpolate(std::pair<int, scalar_t> indexAlpha, dynamic_matrix_t& enquiryData, const std::vector<Data_T, Alloc>* dataPtr,
                          std::function<const dynamic_matrix_t&(size_type, const std::vector<Data_T, Alloc>*)> accessFun = stdAccessFun) {
    interpolate<dynamic_matrix_t>(indexAlpha, enquiryData, dataPtr, accessFun);
=======
   * Helper specialization of interpolate() for Eigen::VectorXd to simplify the DataModel calls.
   */
  static void interpolate(std::pair<int, scalar_t> indexAlpha, Eigen::VectorXd& enquiryData, const std::vector<Data_T, Alloc>* dataPtr,
                          std::function<const Eigen::VectorXd&(size_type, const std::vector<Data_T, Alloc>*)> accessFun = stdAccessFun) {
    interpolate<Eigen::VectorXd>(indexAlpha, enquiryData, dataPtr, accessFun);
  }

  /**
   * Helper specialization of interpolate() for Eigen::MatrixXd to simplify the DataModel calls.
   */
  static void interpolate(std::pair<int, scalar_t> indexAlpha, Eigen::MatrixXd& enquiryData, const std::vector<Data_T, Alloc>* dataPtr,
                          std::function<const Eigen::MatrixXd&(size_type, const std::vector<Data_T, Alloc>*)> accessFun = stdAccessFun) {
    interpolate<Eigen::MatrixXd>(indexAlpha, enquiryData, dataPtr, accessFun);
>>>>>>> b19e1328
  }

  /**
   * Get the interval index and interpolation coefficient alpha.
   * Alpha = 1 at the start of the interval and alpha = 0 at the end.
   *
   * @param [in] enquiryTime: The enquiry time for interpolation.
   * @param [in] timeArrayPtr: interpolation time array.
   * @return std::pair<int, scalar_t> : {index, alpha}
   */
  static std::pair<int, scalar_t> timeSegment(scalar_t enquiryTime, const std::vector<scalar_t>* timeArrayPtr) {
    // corner cases (no time set OR single time element)
    if (!timeArrayPtr || timeArrayPtr->size() <= 1) {
      return {0, scalar_t(1.0)};
    }

    int index = lookup::findIntervalInTimeArray(*timeArrayPtr, enquiryTime);
    auto lastInterval = static_cast<int>(timeArrayPtr->size() - 1);
    if (index >= 0) {
      if (index < lastInterval) {
        // interpolation : 0 <= index < lastInterval
        scalar_t alpha = (enquiryTime - (*timeArrayPtr)[index + 1]) / ((*timeArrayPtr)[index] - (*timeArrayPtr)[index + 1]);
        return {index, alpha};
      } else {
        // upper bound : index >= lastInterval
        return {std::max(lastInterval - 1, 0), scalar_t(0.0)};
      }
    } else {
      // lower bound : index < 0
      return {0, scalar_t(1.0)};
    }
  }

 private:
<<<<<<< HEAD
  static inline const Data_T& stdAccessFun(size_type ind, const std::vector<Data_T, Alloc>* vec) { return (*vec)[ind]; }
=======
  static const Data_T& stdAccessFun(size_type ind, const std::vector<Data_T, Alloc>* vec) { return (*vec)[ind]; }
>>>>>>> b19e1328
};

// Specialization for Eigen types
template <typename Data_T>
using EigenLinearInterpolation = LinearInterpolation<Data_T, Eigen::aligned_allocator<Data_T>>;

}  // namespace ocs2

#endif /* LINEARINTERPOLATION_H_ */<|MERGE_RESOLUTION|>--- conflicted
+++ resolved
@@ -57,14 +57,10 @@
  public:
   EIGEN_MAKE_ALIGNED_OPERATOR_NEW
 
-<<<<<<< HEAD
   using scalar_t = Dimensions<0, 0>::scalar_t;
   using dynamic_vector_t = Dimensions<0, 0>::dynamic_vector_t;
   using dynamic_matrix_t = Dimensions<0, 0>::dynamic_matrix_t;
 
-=======
-  using scalar_t = double;
->>>>>>> b19e1328
   using size_type = typename std::vector<Data_T, Alloc>::size_type;
 
   /**
@@ -89,11 +85,7 @@
    * @return {index, alpha}: The greatest smaller time stamp index and the interpolation coefficient [1, 0]
    */
   template <typename Field_T>
-<<<<<<< HEAD
   static inline std::pair<int, scalar_t> interpolate(
-=======
-  static std::pair<int, scalar_t> interpolate(
->>>>>>> b19e1328
       scalar_t enquiryTime, Field_T& enquiryData, const std::vector<scalar_t>* timeStampPtr, const std::vector<Data_T, Alloc>* dataPtr,
       std::function<const Field_T&(size_type, const std::vector<Data_T, Alloc>*)> accessFun = stdAccessFun) {
     const auto indexAlpha = timeSegment(enquiryTime, timeStampPtr);
@@ -140,13 +132,8 @@
   /**
    * Specialization of interpolate() member method for floating point types.
    */
-<<<<<<< HEAD
   static void interpolate(std::pair<int, scalar_t> indexAlpha, scalar_t& enquiryData, const std::vector<Data_T, Alloc>* dataPtr,
                           std::function<const scalar_t&(size_type, const std::vector<Data_T, Alloc>*)> accessFun = stdAccessFun) {
-=======
-  static void interpolate(std::pair<int, scalar_t> indexAlpha, double& enquiryData, const std::vector<Data_T, Alloc>* dataPtr,
-                          std::function<const double&(size_type, const std::vector<Data_T, Alloc>*)> accessFun = stdAccessFun) {
->>>>>>> b19e1328
     if (dataPtr) {
       if (dataPtr->size() > 1) {
         // Normal interpolation case
@@ -169,7 +156,6 @@
   }
 
   /**
-<<<<<<< HEAD
    * Helper specialization of interpolate() for dynamic_vector_t to simplify the DataModel calls.
    */
   static void interpolate(std::pair<int, scalar_t> indexAlpha, dynamic_vector_t& enquiryData, const std::vector<Data_T, Alloc>* dataPtr,
@@ -183,21 +169,6 @@
   static void interpolate(std::pair<int, scalar_t> indexAlpha, dynamic_matrix_t& enquiryData, const std::vector<Data_T, Alloc>* dataPtr,
                           std::function<const dynamic_matrix_t&(size_type, const std::vector<Data_T, Alloc>*)> accessFun = stdAccessFun) {
     interpolate<dynamic_matrix_t>(indexAlpha, enquiryData, dataPtr, accessFun);
-=======
-   * Helper specialization of interpolate() for Eigen::VectorXd to simplify the DataModel calls.
-   */
-  static void interpolate(std::pair<int, scalar_t> indexAlpha, Eigen::VectorXd& enquiryData, const std::vector<Data_T, Alloc>* dataPtr,
-                          std::function<const Eigen::VectorXd&(size_type, const std::vector<Data_T, Alloc>*)> accessFun = stdAccessFun) {
-    interpolate<Eigen::VectorXd>(indexAlpha, enquiryData, dataPtr, accessFun);
-  }
-
-  /**
-   * Helper specialization of interpolate() for Eigen::MatrixXd to simplify the DataModel calls.
-   */
-  static void interpolate(std::pair<int, scalar_t> indexAlpha, Eigen::MatrixXd& enquiryData, const std::vector<Data_T, Alloc>* dataPtr,
-                          std::function<const Eigen::MatrixXd&(size_type, const std::vector<Data_T, Alloc>*)> accessFun = stdAccessFun) {
-    interpolate<Eigen::MatrixXd>(indexAlpha, enquiryData, dataPtr, accessFun);
->>>>>>> b19e1328
   }
 
   /**
@@ -232,11 +203,7 @@
   }
 
  private:
-<<<<<<< HEAD
-  static inline const Data_T& stdAccessFun(size_type ind, const std::vector<Data_T, Alloc>* vec) { return (*vec)[ind]; }
-=======
   static const Data_T& stdAccessFun(size_type ind, const std::vector<Data_T, Alloc>* vec) { return (*vec)[ind]; }
->>>>>>> b19e1328
 };
 
 // Specialization for Eigen types
