--- conflicted
+++ resolved
@@ -90,9 +90,6 @@
   if (index >= 0) {
     if (index < lastInterval) {
       // interpolation : 0 <= index < lastInterval
-<<<<<<< HEAD
-      const scalar_t alpha = (timeArray[index + 1] - enquiryTime) / (timeArray[index + 1] - timeArray[index]);
-=======
       const scalar_t intervalLength = timeArray[index + 1] - timeArray[index];
       scalar_t alpha = (timeArray[index + 1] - enquiryTime) / intervalLength;
       // if it is an event interval
@@ -100,7 +97,6 @@
       if (intervalLength < eps) {
         alpha = std::round(alpha);
       }
->>>>>>> e93c9337
       return {index, alpha};
     } else {
       // upper bound : index >= lastInterval
