--- conflicted
+++ resolved
@@ -53,13 +53,9 @@
 /******************************************************************************************************/
 /******************************************************************************************************/
 scalar_t QuadraticStateInputCost::getValue(scalar_t time, const vector_t& state, const vector_t& input,
-<<<<<<< HEAD
-                                           const CostDesiredTrajectories& desiredTrajectory, const PreComputation&) const {
-=======
-                                           const TargetTrajectories& targetTrajectories) const {
->>>>>>> 4d1dc884
+                                           const TargetTrajectories& targetTrajectories, const PreComputation&) const {
   vector_t stateDeviation, inputDeviation;
-  std::tie(stateDeviation, inputDeviation) = getStateInputDeviation(time, state, input, targetTrajectories);
+  std::tie(stateDeviation, inputDeviation) = getStateInputDeviation(time, state, input, desiredTrajectory);
 
   if (P_.size() == 0) {
     return 0.5 * stateDeviation.dot(Q_ * stateDeviation) + 0.5 * inputDeviation.dot(R_ * inputDeviation);
@@ -72,17 +68,12 @@
 /******************************************************************************************************/
 /******************************************************************************************************/
 /******************************************************************************************************/
-<<<<<<< HEAD
 ScalarFunctionQuadraticApproximation QuadraticStateInputCost::getQuadraticApproximation(scalar_t time, const vector_t& state,
                                                                                         const vector_t& input,
-                                                                                        const CostDesiredTrajectories& desiredTrajectory,
+                                                                                        const TargetTrajectories& targetTrajectories,
                                                                                         const PreComputation&) const {
-=======
-ScalarFunctionQuadraticApproximation QuadraticStateInputCost::getQuadraticApproximation(
-    scalar_t time, const vector_t& state, const vector_t& input, const TargetTrajectories& targetTrajectories) const {
->>>>>>> 4d1dc884
   vector_t stateDeviation, inputDeviation;
-  std::tie(stateDeviation, inputDeviation) = getStateInputDeviation(time, state, input, targetTrajectories);
+  std::tie(stateDeviation, inputDeviation) = getStateInputDeviation(time, state, input, desiredTrajectory);
 
   ScalarFunctionQuadraticApproximation L;
   L.dfdxx = Q_;
@@ -109,9 +100,9 @@
 /******************************************************************************************************/
 /******************************************************************************************************/
 std::pair<vector_t, vector_t> QuadraticStateInputCost::getStateInputDeviation(scalar_t time, const vector_t& state, const vector_t& input,
-                                                                              const TargetTrajectories& targetTrajectories) const {
-  const vector_t stateDeviation = state - targetTrajectories.getDesiredState(time);
-  const vector_t inputDeviation = input - targetTrajectories.getDesiredInput(time);
+                                                                              const CostDesiredTrajectories& desiredTrajectory) const {
+  const vector_t stateDeviation = state - desiredTrajectory.getDesiredState(time);
+  const vector_t inputDeviation = input - desiredTrajectory.getDesiredInput(time);
   return {stateDeviation, inputDeviation};
 }
 
