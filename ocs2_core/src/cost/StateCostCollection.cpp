--- conflicted
+++ resolved
@@ -46,23 +46,14 @@
 /******************************************************************************************************/
 /******************************************************************************************************/
 /******************************************************************************************************/
-<<<<<<< HEAD
-scalar_t StateCostCollection::getValue(scalar_t time, const vector_t& state, const CostDesiredTrajectories& desiredTrajectory,
+scalar_t StateCostCollection::getValue(scalar_t time, const vector_t& state, const TargetTrajectories& targetTrajectories,
                                        const PreComputation& preComp) const {
-=======
-scalar_t StateCostCollection::getValue(scalar_t time, const vector_t& state, const TargetTrajectories& targetTrajectories) const {
->>>>>>> 4d1dc884
   scalar_t cost = 0.0;
 
   // accumulate cost terms
   for (const auto& costTerm : this->terms_) {
-<<<<<<< HEAD
     if (costTerm->isActive(time)) {
       cost += costTerm->getValue(time, state, desiredTrajectory, preComp);
-=======
-    if (costTerm->isActive()) {
-      cost += costTerm->getValue(time, state, targetTrajectories);
->>>>>>> 4d1dc884
     }
   }
 
@@ -73,12 +64,8 @@
 /******************************************************************************************************/
 /******************************************************************************************************/
 ScalarFunctionQuadraticApproximation StateCostCollection::getQuadraticApproximation(scalar_t time, const vector_t& state,
-<<<<<<< HEAD
-                                                                                    const CostDesiredTrajectories& desiredTrajectory,
+                                                                                    const TargetTrajectories& targetTrajectories,
                                                                                     const PreComputation& preComp) const {
-=======
-                                                                                    const TargetTrajectories& targetTrajectories) const {
->>>>>>> 4d1dc884
   const auto firstActive =
       std::find_if(terms_.begin(), terms_.end(), [time](const std::unique_ptr<StateCost>& costTerm) { return costTerm->isActive(time); });
 
@@ -88,17 +75,10 @@
   }
 
   // Initialize with first active term, accumulate potentially other active terms.
-<<<<<<< HEAD
   auto cost = (*firstActive)->getQuadraticApproximation(time, state, desiredTrajectory, preComp);
   std::for_each(std::next(firstActive), terms_.end(), [&](const std::unique_ptr<StateCost>& costTerm) {
     if (costTerm->isActive(time)) {
       const auto costTermApproximation = costTerm->getQuadraticApproximation(time, state, desiredTrajectory, preComp);
-=======
-  auto cost = (*firstActive)->getQuadraticApproximation(time, state, targetTrajectories);
-  std::for_each(std::next(firstActive), terms_.end(), [&](const std::unique_ptr<StateCost>& costTerm) {
-    if (costTerm->isActive()) {
-      const auto costTermApproximation = costTerm->getQuadraticApproximation(time, state, targetTrajectories);
->>>>>>> 4d1dc884
       cost.f += costTermApproximation.f;
       cost.dfdx += costTermApproximation.dfdx;
       cost.dfdxx += costTermApproximation.dfdxx;
