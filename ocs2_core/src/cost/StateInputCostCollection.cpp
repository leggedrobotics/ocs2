--- conflicted
+++ resolved
@@ -47,22 +47,13 @@
 /******************************************************************************************************/
 /******************************************************************************************************/
 scalar_t StateInputCostCollection::getValue(scalar_t time, const vector_t& state, const vector_t& input,
-<<<<<<< HEAD
-                                            const CostDesiredTrajectories& desiredTrajectory, const PreComputation& preComp) const {
-=======
-                                            const TargetTrajectories& targetTrajectories) const {
->>>>>>> 4d1dc884
+                                            const TargetTrajectories& targetTrajectories, const PreComputation& preComp) const {
   scalar_t cost = 0.0;
 
   // accumulate cost terms
   for (const auto& costTerm : this->terms_) {
-<<<<<<< HEAD
     if (costTerm->isActive(time)) {
       cost += costTerm->getValue(time, state, input, desiredTrajectory, preComp);
-=======
-    if (costTerm->isActive()) {
-      cost += costTerm->getValue(time, state, input, targetTrajectories);
->>>>>>> 4d1dc884
     }
   }
 
@@ -72,19 +63,12 @@
 /******************************************************************************************************/
 /******************************************************************************************************/
 /******************************************************************************************************/
-<<<<<<< HEAD
 ScalarFunctionQuadraticApproximation StateInputCostCollection::getQuadraticApproximation(scalar_t time, const vector_t& state,
                                                                                          const vector_t& input,
-                                                                                         const CostDesiredTrajectories& desiredTrajectory,
+                                                                                         const TargetTrajectories& targetTrajectories,
                                                                                          const PreComputation& preComp) const {
   const auto firstActive = std::find_if(terms_.begin(), terms_.end(),
                                         [time](const std::unique_ptr<StateInputCost>& costTerm) { return costTerm->isActive(time); });
-=======
-ScalarFunctionQuadraticApproximation StateInputCostCollection::getQuadraticApproximation(
-    scalar_t time, const vector_t& state, const vector_t& input, const TargetTrajectories& targetTrajectories) const {
-  const auto firstActive =
-      std::find_if(terms_.begin(), terms_.end(), [](const std::unique_ptr<StateInputCost>& costTerm) { return costTerm->isActive(); });
->>>>>>> 4d1dc884
 
   // No active terms (or terms is empty).
   if (firstActive == terms_.end()) {
@@ -92,17 +76,10 @@
   }
 
   // Initialize with first active term, accumulate potentially other active terms.
-<<<<<<< HEAD
   auto cost = (*firstActive)->getQuadraticApproximation(time, state, input, desiredTrajectory, preComp);
   std::for_each(std::next(firstActive), terms_.end(), [&](const std::unique_ptr<StateInputCost>& costTerm) {
     if (costTerm->isActive(time)) {
       cost += costTerm->getQuadraticApproximation(time, state, input, desiredTrajectory, preComp);
-=======
-  auto cost = (*firstActive)->getQuadraticApproximation(time, state, input, targetTrajectories);
-  std::for_each(std::next(firstActive), terms_.end(), [&](const std::unique_ptr<StateInputCost>& costTerm) {
-    if (costTerm->isActive()) {
-      cost += costTerm->getQuadraticApproximation(time, state, input, targetTrajectories);
->>>>>>> 4d1dc884
     }
   });
 
