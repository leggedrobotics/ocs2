--- conflicted
+++ resolved
@@ -62,14 +62,10 @@
 /******************************************************************************************************/
 /******************************************************************************************************/
 scalar_t StateInputCostGaussNewtonAd::getValue(scalar_t time, const vector_t& state, const vector_t& input,
-<<<<<<< HEAD
-                                               const CostDesiredTrajectories& desiredTrajectory, const PreComputation&) const {
-=======
-                                               const TargetTrajectories& targetTrajectories) const {
->>>>>>> 4d1dc884
+                                               const TargetTrajectories& targetTrajectories, const PreComputation&) const {
   vector_t timeStateInput(1 + state.rows() + input.rows());
   timeStateInput << time, state, input;
-  const auto parameters = getParameters(time, targetTrajectories);
+  const auto parameters = getParameters(time, desiredTrajectory);
   const auto costVector = adInterfacePtr_->getFunctionValue(timeStateInput, parameters);
   return 0.5 * costVector.squaredNorm();
 }
@@ -78,17 +74,13 @@
 /******************************************************************************************************/
 /******************************************************************************************************/
 ScalarFunctionQuadraticApproximation StateInputCostGaussNewtonAd::getQuadraticApproximation(
-<<<<<<< HEAD
-    scalar_t time, const vector_t& state, const vector_t& input, const CostDesiredTrajectories& desiredTrajectory,
+    scalar_t time, const vector_t& state, const vector_t& input, const TargetTrajectories& targetTrajectories,
     const PreComputation&) const {
-=======
-    scalar_t time, const vector_t& state, const vector_t& input, const TargetTrajectories& targetTrajectories) const {
->>>>>>> 4d1dc884
   const auto stateDim = state.rows();
   const auto inputDim = input.rows();
   vector_t timeStateInput(1 + stateDim + inputDim);
   timeStateInput << time, state, input;
-  const auto parameters = getParameters(time, targetTrajectories);
+  const auto parameters = getParameters(time, desiredTrajectory);
   const auto gnApproximation = adInterfacePtr_->getGaussNewtonApproximation(timeStateInput, parameters);
 
   ScalarFunctionQuadraticApproximation L;
