/******************************************************************************
Copyright (c) 2021, Farbod Farshidian. All rights reserved.

Redistribution and use in source and binary forms, with or without
modification, are permitted provided that the following conditions are met:

* Redistributions of source code must retain the above copyright notice, this
  list of conditions and the following disclaimer.

* Redistributions in binary form must reproduce the above copyright notice,
  this list of conditions and the following disclaimer in the documentation
  and/or other materials provided with the distribution.

* Neither the name of the copyright holder nor the names of its
  contributors may be used to endorse or promote products derived from
  this software without specific prior written permission.
<<<<<<< HEAD

THIS SOFTWARE IS PROVIDED BY THE COPYRIGHT HOLDERS AND CONTRIBUTORS "AS IS"
AND ANY EXPRESS OR IMPLIED WARRANTIES, INCLUDING, BUT NOT LIMITED TO, THE
IMPLIED WARRANTIES OF MERCHANTABILITY AND FITNESS FOR A PARTICULAR PURPOSE ARE
DISCLAIMED. IN NO EVENT SHALL THE COPYRIGHT HOLDER OR CONTRIBUTORS BE LIABLE
FOR ANY DIRECT, INDIRECT, INCIDENTAL, SPECIAL, EXEMPLARY, OR CONSEQUENTIAL
DAMAGES (INCLUDING, BUT NOT LIMITED TO, PROCUREMENT OF SUBSTITUTE GOODS OR
SERVICES; LOSS OF USE, DATA, OR PROFITS; OR BUSINESS INTERRUPTION) HOWEVER
CAUSED AND ON ANY THEORY OF LIABILITY, WHETHER IN CONTRACT, STRICT LIABILITY,
OR TORT (INCLUDING NEGLIGENCE OR OTHERWISE) ARISING IN ANY WAY OUT OF THE USE
OF THIS SOFTWARE, EVEN IF ADVISED OF THE POSSIBILITY OF SUCH DAMAGE.
******************************************************************************/

=======

THIS SOFTWARE IS PROVIDED BY THE COPYRIGHT HOLDERS AND CONTRIBUTORS "AS IS"
AND ANY EXPRESS OR IMPLIED WARRANTIES, INCLUDING, BUT NOT LIMITED TO, THE
IMPLIED WARRANTIES OF MERCHANTABILITY AND FITNESS FOR A PARTICULAR PURPOSE ARE
DISCLAIMED. IN NO EVENT SHALL THE COPYRIGHT HOLDER OR CONTRIBUTORS BE LIABLE
FOR ANY DIRECT, INDIRECT, INCIDENTAL, SPECIAL, EXEMPLARY, OR CONSEQUENTIAL
DAMAGES (INCLUDING, BUT NOT LIMITED TO, PROCUREMENT OF SUBSTITUTE GOODS OR
SERVICES; LOSS OF USE, DATA, OR PROFITS; OR BUSINESS INTERRUPTION) HOWEVER
CAUSED AND ON ANY THEORY OF LIABILITY, WHETHER IN CONTRACT, STRICT LIABILITY,
OR TORT (INCLUDING NEGLIGENCE OR OTHERWISE) ARISING IN ANY WAY OUT OF THE USE
OF THIS SOFTWARE, EVEN IF ADVISED OF THE POSSIBILITY OF SUCH DAMAGE.
******************************************************************************/

>>>>>>> efa2c725
#include "ocs2_core/loopshaping/LoopshapingFilter.h"

#include <iostream>

namespace ocs2 {

Filter::Filter() {
  A_.resize(0, 0);
  B_.resize(0, 0);
  C_.resize(0, 0);
  D_.resize(0, 0);
}

Filter::Filter(matrix_t A, matrix_t B, matrix_t C, matrix_t D)
    : A_(std::move(A)),
      B_(std::move(B)),
      C_(std::move(C)),
      D_(std::move(D)),
      a_(A_.diagonal()),
      b_(B_.diagonal()),
      c_(C_.diagonal()),
      d_(D_.diagonal()),
      numStates_(A_.rows()),
      numInputs_(B_.cols()),
      numOutputs_(C_.rows()) {
  checkSize();

<<<<<<< HEAD
=======
  // precompute row + column scaling
  diagCC_ = c_ * matrix_t::Ones(c_.cols(), c_.rows()) * c_;
  diagDC_ = d_ * matrix_t::Ones(d_.cols(), c_.rows()) * c_;
  diagDD_ = d_ * matrix_t::Ones(d_.cols(), d_.rows()) * d_;

>>>>>>> efa2c725
  // Prepare inv(A)
  if (A_.size() > 0) {
    Aqr_.compute(A_);
  }

  // Prepare inv([A, B; C, D])
  matrix_t ABCD(numStates_ + numInputs_, numStates_ + numInputs_);
  ABCD << A_, B_, C_, D_;
  ABCDqr_.compute(ABCD);
}

void Filter::print() const {
  std::cerr << "numStates: " << numStates_ << std::endl;
  std::cerr << "numInputs: " << numInputs_ << std::endl;
  std::cerr << "numOutputs: " << numOutputs_ << std::endl;
  auto printMatrix = [](const std::string& name, const matrix_t& m) {
    if (m.isDiagonal()) {
      std::cerr << name << ": (diagonal) \n" << m.diagonal().transpose() << "\n";
    } else {
      std::cerr << name << ": \n" << m << "\n";
    }
  };
  printMatrix("A", A_);
  printMatrix("B", B_);
  printMatrix("C", C_);
  printMatrix("D", D_);
}

void Filter::findEquilibriumForOutput(const vector_t& y, vector_t& x, vector_t& u) const {
  // Solve (given y)
  // [0  =  [  A    B    [x
  //  y]       C    D  ]  u]
  vector_t zero_y(numStates_ + numOutputs_);
  zero_y << vector_t::Zero(numStates_), y;

  const vector_t x_u = ABCDqr_.solve(zero_y);

  x = x_u.head(numStates_);
  u = x_u.tail(numInputs_);
}

void Filter::findEquilibriumForInput(const vector_t& u, vector_t& x, vector_t& y) const {
  // Solve (given u)
  // [0  =  [  A    B    [x
  //  y]       C    D  ]  u]
  y.noalias() = D_ * u;
  if (numStates_ > 0) {
    x = -Aqr_.solve(B_ * u);
    y.noalias() += C_ * x;
  }
}

void Filter::checkSize() const {
  bool correct = true;
  // check number of state
  correct &= numStates_ == A_.rows();
  correct &= numStates_ == B_.rows();
  correct &= numStates_ == C_.cols();
  // Check number of inputs
  correct &= numInputs_ == B_.cols();
  correct &= numInputs_ == D_.cols();
  // Check number of outputs
  correct &= numOutputs_ == C_.rows();
  correct &= numOutputs_ == D_.rows();
  if (!correct) {
    print();
    throw std::runtime_error("Loopshaping: Filer: Matrix dimensions not consistent.");
  }
}

}  // namespace ocs2<|MERGE_RESOLUTION|>--- conflicted
+++ resolved
@@ -14,7 +14,6 @@
 * Neither the name of the copyright holder nor the names of its
   contributors may be used to endorse or promote products derived from
   this software without specific prior written permission.
-<<<<<<< HEAD
 
 THIS SOFTWARE IS PROVIDED BY THE COPYRIGHT HOLDERS AND CONTRIBUTORS "AS IS"
 AND ANY EXPRESS OR IMPLIED WARRANTIES, INCLUDING, BUT NOT LIMITED TO, THE
@@ -28,21 +27,6 @@
 OF THIS SOFTWARE, EVEN IF ADVISED OF THE POSSIBILITY OF SUCH DAMAGE.
 ******************************************************************************/
 
-=======
-
-THIS SOFTWARE IS PROVIDED BY THE COPYRIGHT HOLDERS AND CONTRIBUTORS "AS IS"
-AND ANY EXPRESS OR IMPLIED WARRANTIES, INCLUDING, BUT NOT LIMITED TO, THE
-IMPLIED WARRANTIES OF MERCHANTABILITY AND FITNESS FOR A PARTICULAR PURPOSE ARE
-DISCLAIMED. IN NO EVENT SHALL THE COPYRIGHT HOLDER OR CONTRIBUTORS BE LIABLE
-FOR ANY DIRECT, INDIRECT, INCIDENTAL, SPECIAL, EXEMPLARY, OR CONSEQUENTIAL
-DAMAGES (INCLUDING, BUT NOT LIMITED TO, PROCUREMENT OF SUBSTITUTE GOODS OR
-SERVICES; LOSS OF USE, DATA, OR PROFITS; OR BUSINESS INTERRUPTION) HOWEVER
-CAUSED AND ON ANY THEORY OF LIABILITY, WHETHER IN CONTRACT, STRICT LIABILITY,
-OR TORT (INCLUDING NEGLIGENCE OR OTHERWISE) ARISING IN ANY WAY OUT OF THE USE
-OF THIS SOFTWARE, EVEN IF ADVISED OF THE POSSIBILITY OF SUCH DAMAGE.
-******************************************************************************/
-
->>>>>>> efa2c725
 #include "ocs2_core/loopshaping/LoopshapingFilter.h"
 
 #include <iostream>
@@ -70,14 +54,11 @@
       numOutputs_(C_.rows()) {
   checkSize();
 
-<<<<<<< HEAD
-=======
   // precompute row + column scaling
   diagCC_ = c_ * matrix_t::Ones(c_.cols(), c_.rows()) * c_;
   diagDC_ = d_ * matrix_t::Ones(d_.cols(), c_.rows()) * c_;
   diagDD_ = d_ * matrix_t::Ones(d_.cols(), d_.rows()) * d_;
 
->>>>>>> efa2c725
   // Prepare inv(A)
   if (A_.size() > 0) {
     Aqr_.compute(A_);
