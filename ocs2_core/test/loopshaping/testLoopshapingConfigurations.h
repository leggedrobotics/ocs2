/******************************************************************************
Copyright (c) 2021, Farbod Farshidian. All rights reserved.

Redistribution and use in source and binary forms, with or without
modification, are permitted provided that the following conditions are met:

* Redistributions of source code must retain the above copyright notice, this
  list of conditions and the following disclaimer.

* Redistributions in binary form must reproduce the above copyright notice,
  this list of conditions and the following disclaimer in the documentation
  and/or other materials provided with the distribution.

* Neither the name of the copyright holder nor the names of its
  contributors may be used to endorse or promote products derived from
  this software without specific prior written permission.

THIS SOFTWARE IS PROVIDED BY THE COPYRIGHT HOLDERS AND CONTRIBUTORS "AS IS"
AND ANY EXPRESS OR IMPLIED WARRANTIES, INCLUDING, BUT NOT LIMITED TO, THE
IMPLIED WARRANTIES OF MERCHANTABILITY AND FITNESS FOR A PARTICULAR PURPOSE ARE
DISCLAIMED. IN NO EVENT SHALL THE COPYRIGHT HOLDER OR CONTRIBUTORS BE LIABLE
FOR ANY DIRECT, INDIRECT, INCIDENTAL, SPECIAL, EXEMPLARY, OR CONSEQUENTIAL
DAMAGES (INCLUDING, BUT NOT LIMITED TO, PROCUREMENT OF SUBSTITUTE GOODS OR
SERVICES; LOSS OF USE, DATA, OR PROFITS; OR BUSINESS INTERRUPTION) HOWEVER
CAUSED AND ON ANY THEORY OF LIABILITY, WHETHER IN CONTRACT, STRICT LIABILITY,
OR TORT (INCLUDING NEGLIGENCE OR OTHERWISE) ARISING IN ANY WAY OUT OF THE USE
OF THIS SOFTWARE, EVEN IF ADVISED OF THE POSSIBILITY OF SUCH DAMAGE.
******************************************************************************/

#pragma once

#include <gtest/gtest.h>
#include <experimental/filesystem>

#include <ocs2_core/PreComputation.h>
#include <ocs2_core/loopshaping/LoopshapingDefinition.h>
#include <ocs2_core/loopshaping/LoopshapingPreComputation.h>
#include <ocs2_core/loopshaping/LoopshapingPropertyTree.h>

namespace ocs2 {

<<<<<<< HEAD
const std::vector<std::string> configNames = {"loopshaping_r.conf", "loopshaping_r_ballbot.conf",    "loopshaping_r_simple.conf",
                                              "loopshaping_s.conf", "loopshaping_s_integrator.conf", "loopshaping_s_simple.conf"};
=======
const std::vector<std::string> configNames = {"loopshaping_r.conf", "loopshaping_r_ballbot.conf",
                                              "loopshaping_s.conf", "loopshaping_s_integrator.conf"};
>>>>>>> efa2c725

inline std::string getAbsolutePathToConfigurationFile(const std::string& fileName) {
  const std::experimental::filesystem::path pathToTest = std::experimental::filesystem::path(__FILE__);
  return std::string(pathToTest.parent_path()) + "/" + fileName;
}

class LoopshapingTestConfiguration {
 public:
  LoopshapingTestConfiguration(const std::string& configName);

 protected:
  std::shared_ptr<LoopshapingDefinition> loopshapingDefinition_;
  std::unique_ptr<PreComputation> preComp_sys_;
  std::unique_ptr<LoopshapingPreComputation> preComp_;

  size_t systemStateDim_;
  size_t filterStateDim_;
  size_t inputDim_;

  const scalar_t tol = 1e-9;

  scalar_t t;
  vector_t x_;
  vector_t u_;
  vector_t x_sys_;
  vector_t u_sys_;
  vector_t x_filter_;
  vector_t u_filter_;

  vector_t x_disturbance_;
  vector_t u_disturbance_;
  vector_t x_sys_disturbance_;
  vector_t u_sys_disturbance_;
  vector_t x_filter_disturbance_;
  vector_t u_filter_disturbance_;

 private:
  void getRandomStateInput(size_t systemStateDim, size_t filterStateDim, size_t inputDim, vector_t& x_sys, vector_t& u_sys,
                           vector_t& x_filter, vector_t& u_filter, vector_t& x, vector_t& u, scalar_t range = 1.0);
};

}  // namespace ocs2<|MERGE_RESOLUTION|>--- conflicted
+++ resolved
@@ -39,13 +39,8 @@
 
 namespace ocs2 {
 
-<<<<<<< HEAD
-const std::vector<std::string> configNames = {"loopshaping_r.conf", "loopshaping_r_ballbot.conf",    "loopshaping_r_simple.conf",
-                                              "loopshaping_s.conf", "loopshaping_s_integrator.conf", "loopshaping_s_simple.conf"};
-=======
 const std::vector<std::string> configNames = {"loopshaping_r.conf", "loopshaping_r_ballbot.conf",
                                               "loopshaping_s.conf", "loopshaping_s_integrator.conf"};
->>>>>>> efa2c725
 
 inline std::string getAbsolutePathToConfigurationFile(const std::string& fileName) {
   const std::experimental::filesystem::path pathToTest = std::experimental::filesystem::path(__FILE__);
