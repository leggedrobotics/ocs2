--- conflicted
+++ resolved
@@ -336,11 +336,7 @@
    * settings_.constraintStepSize_). But the cost minimization term is optimized
    * through a line-search strategy defined in ILQR settings.
    */
-<<<<<<< HEAD
-  void lineSearch(bool computeISEs);
-=======
-  virtual void lineSearch();
->>>>>>> 4bca3ccf
+  void lineSearch();
 
   /**
    * Solves Riccati equations for all the partitions.
@@ -553,35 +549,12 @@
   /**
    * Line search with a specific learning rate.
    *
-<<<<<<< HEAD
-   * @param workerIndex
-   * @param stepLength
-   * @param lsTotalCost
-   * @param lsConstraint1ISE
-   * @param lsConstraint1MaxNorm
-   * @param lsConstraint2ISE
-   * @param lsConstraint2MaxNorm
-   * @param lsInequalityConstraintPenalty
-   * @param lsInequalityConstraintISE
-   * @param lsControllersStock
-   * @param lsTimeTrajectoriesStock
-   * @param lsPostEventIndicesStock
-   * @param lsStateTrajectoriesStock
-   * @param lsInputTrajectoriesStock
-   */
-  void lineSearchWorker(size_t workerIndex, scalar_t stepLength, scalar_t& lsTotalCost, scalar_t& lsConstraint1ISE,
-                        scalar_t& lsConstraint1MaxNorm, scalar_t& lsConstraint2ISE, scalar_t& lsConstraint2MaxNorm,
-                        scalar_t& lsInequalityConstraintPenalty, scalar_t& lsInequalityConstraintISE,
-                        linear_controller_array_t& lsControllersStock, scalar_array2_t& lsTimeTrajectoriesStock,
-                        size_array2_t& lsPostEventIndicesStock, state_vector_array2_t& lsStateTrajectoriesStock,
-                        input_vector_array2_t& lsInputTrajectoriesStock);
-=======
    * @param [in] workerIndex
    * @param [in] learningRate
    * @param [out] totalCost
    * @param [out] stateInputEqConstraintISE
    * @param [out] stateEqConstraintISE
-   * @Param [out] stateEqFinalConstraintISE
+   * @param [out] stateEqFinalConstraintISE
    * @param [out] inequalityConstraintPenalty
    * @param [out] inequalityConstraintISE
    * @param [out] controllersStock
@@ -597,7 +570,6 @@
                         scalar_array2_t& timeTrajectoriesStock, size_array2_t& postEventIndicesStock,
                         state_vector_array2_t& stateTrajectoriesStock, input_vector_array2_t& inputTrajectoriesStock,
                         ModelDataBase::array2_t& modelDataTrajectoriesStock);
->>>>>>> 4bca3ccf
 
   /**
    * Solves Riccati equations for the partitions assigned to the given thread.
@@ -698,15 +670,6 @@
   size_t numPartitions_ = 0;
   scalar_array_t partitioningTimes_;
 
-<<<<<<< HEAD
-=======
-  std::atomic<scalar_t> learningRateStar_;  // optimal learning rate.
-  scalar_t maxLearningRate_ = 1.0;          // max learning rate (settings_.maxLearningRateSLQ_).
-
-  std::vector<int> startingIndicesRiccatiWorker_;
-  std::vector<int> endingIndicesRiccatiWorker_;
-
->>>>>>> 4bca3ccf
   // trajectory spreading
   TrajectorySpreadingControllerAdjustment<STATE_DIM, INPUT_DIM> trajectorySpreadingController_;
 
@@ -750,24 +713,10 @@
   state_vector_array2_t cachedStateTrajectoriesStock_;
   input_vector_array2_t cachedInputTrajectoriesStock_;
 
-<<<<<<< HEAD
-  std::vector<EigenLinearInterpolation<state_vector_t>> nominalStateFunc_;
-  std::vector<EigenLinearInterpolation<input_vector_t>> nominalInputFunc_;
-
-  state_matrix_array2_t AmTrajectoryStock_;
-  state_input_matrix_array2_t BmTrajectoryStock_;
-=======
-  // line search
-  std::mutex lineSearchResultMutex_;
-  std::atomic_size_t alphaExpNext_;
-  std::vector<bool> alphaProcessed_;
-  scalar_t baselineTotalCost_;                        // the cost of the rollout for zero learning rate
-  linear_controller_array_t initLScontrollersStock_;  // needed for lineSearch
 
   // model data trajectory
   ModelDataBase::array2_t modelDataTrajectoriesStock_;
   ModelDataBase::array2_t cachedModelDataTrajectoriesStock_;
->>>>>>> 4bca3ccf
 
   size_array2_t nc2FinalStock_;
   constraint2_vector_array2_t HvFinalStock_;
