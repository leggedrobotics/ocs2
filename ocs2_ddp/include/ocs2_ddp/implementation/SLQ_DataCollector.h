--- conflicted
+++ resolved
@@ -72,13 +72,8 @@
 
   rewindCounter_ = slqPtr->rewindCounter_;
 
-<<<<<<< HEAD
-  eventTimes_ = slqPtr->getLogicRulesPtr()->eventTimes();
-  // subsystemsSequence_ = slqPtr->getLogicRulesPtr()->subsystemsSequence();
-=======
   eventTimes_ = slqPtr->getModeSchedule().eventTimes;
   subsystemsSequence_ = slqPtr->getModeSchedule().modeSequence;
->>>>>>> 20edaa8f
 
   // optimized controller
   optimizedControllersStock_ = slqPtr->nominalControllersStock_;
