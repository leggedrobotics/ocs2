/******************************************************************************
Copyright (c) 2017, Farbod Farshidian. All rights reserved.

Redistribution and use in source and binary forms, with or without
modification, are permitted provided that the following conditions are met:

 * Redistributions of source code must retain the above copyright notice, this
  list of conditions and the following disclaimer.

 * Redistributions in binary form must reproduce the above copyright notice,
  this list of conditions and the following disclaimer in the documentation
  and/or other materials provided with the distribution.

 * Neither the name of the copyright holder nor the names of its
  contributors may be used to endorse or promote products derived from
  this software without specific prior written permission.

THIS SOFTWARE IS PROVIDED BY THE COPYRIGHT HOLDERS AND CONTRIBUTORS "AS IS"
AND ANY EXPRESS OR IMPLIED WARRANTIES, INCLUDING, BUT NOT LIMITED TO, THE
IMPLIED WARRANTIES OF MERCHANTABILITY AND FITNESS FOR A PARTICULAR PURPOSE ARE
DISCLAIMED. IN NO EVENT SHALL THE COPYRIGHT HOLDER OR CONTRIBUTORS BE LIABLE
FOR ANY DIRECT, INDIRECT, INCIDENTAL, SPECIAL, EXEMPLARY, OR CONSEQUENTIAL
DAMAGES (INCLUDING, BUT NOT LIMITED TO, PROCUREMENT OF SUBSTITUTE GOODS OR
SERVICES; LOSS OF USE, DATA, OR PROFITS; OR BUSINESS INTERRUPTION) HOWEVER
CAUSED AND ON ANY THEORY OF LIABILITY, WHETHER IN CONTRACT, STRICT LIABILITY,
OR TORT (INCLUDING NEGLIGENCE OR OTHERWISE) ARISING IN ANY WAY OUT OF THE USE
OF THIS SOFTWARE, EVEN IF ADVISED OF THE POSSIBILITY OF SUCH DAMAGE.
 ******************************************************************************/

#include <ocs2_core/misc/LinearAlgebra.h>
#include <ocs2_core/misc/Lookup.h>
#include <ocs2_core/model_data/ModelDataLinearInterpolation.h>

namespace ocs2 {

/******************************************************************************************************/
/******************************************************************************************************/
/******************************************************************************************************/
template <int STATE_DIM, int INPUT_DIM>
SequentialRiccatiEquations<STATE_DIM, INPUT_DIM>::SequentialRiccatiEquations(bool preComputeRiccatiTerms)
    : preComputeRiccatiTerms_(preComputeRiccatiTerms) {}

/******************************************************************************************************/
/******************************************************************************************************/
/******************************************************************************************************/
template <int STATE_DIM, int INPUT_DIM>
void SequentialRiccatiEquations<STATE_DIM, INPUT_DIM>::convert2Vector(const dynamic_matrix_t& Sm, const dynamic_vector_t& Sv,
                                                                      const scalar_t& s, s_vector_t& allSs) {
  /* Sm is symmetric. Here, we only extract the upper triangular part and
   * transcribe it in column-wise fashion into allSs*/
  size_t count = 0;  // count the total number of scalar entries covered
  size_t nRows = 0;
  const size_t state_dim = Sm.cols();

  assert(Sm.rows() == state_dim);
  assert(Sv.rows() == state_dim);

  // Ensure proper size in case of Eigen::Dynamic size.
  allSs.resize(s_vector_dim(state_dim));

  for (size_t col = 0; col < state_dim; col++) {
    nRows = col + 1;
    allSs.segment(count, nRows) << Eigen::Map<const dynamic_vector_t>(Sm.data() + col * state_dim, nRows);
    count += nRows;
  }

  /* add data from Sv on top*/
  allSs.segment(count, state_dim) << Eigen::Map<const dynamic_vector_t>(Sv.data(), state_dim);

  /* add s as last element*/
  allSs.template tail<1>() << s;
}

/******************************************************************************************************/
/******************************************************************************************************/
/******************************************************************************************************/
template <int STATE_DIM, int INPUT_DIM>
void SequentialRiccatiEquations<STATE_DIM, INPUT_DIM>::convert2Matrix(const s_vector_t& allSs, state_matrix_t& Sm, state_vector_t& Sv,
                                                                      scalar_t& s) {
  /* Sm is symmetric. Here, we map the first entries from allSs onto the
   * upper triangular part of the symmetric matrix*/
  size_t count = 0;
  size_t nRows = 0;
  const size_t state_dim = Sm.cols();
  for (size_t col = 0; col < state_dim; col++) {
    nRows = col + 1;
    Sm.block(0, col, nRows, 1) << Eigen::Map<const dynamic_vector_t>(allSs.data() + count, nRows);
    count += nRows;
  }
  Sm.template triangularView<Eigen::Lower>() = Sm.template triangularView<Eigen::Upper>().transpose();

  /* extract the vector Sv*/
  Sv = Eigen::Map<const dynamic_vector_t>(allSs.data() + count, state_dim);

  /* extract s as the last element */
  s = allSs.template tail<1>()(0);
}

/******************************************************************************************************/
/******************************************************************************************************/
/******************************************************************************************************/
template <int STATE_DIM, int INPUT_DIM>
void SequentialRiccatiEquations<STATE_DIM, INPUT_DIM>::setData(const scalar_array_t* timeStampPtr,
                                                               const ModelDataBase::array_t* projectedModelDataPtr,
                                                               const size_array_t* postEventIndicesPtr,
                                                               const ModelDataBase::array_t* modelDataEventTimesPtr,
                                                               const RiccatiModificationBase::array_t* riccatiModificationPtr) {
  BASE::resetNumFunctionCalls();

  const auto state_dim = projectedModelDataPtr->front().stateDim_;
  const auto input_dim = projectedModelDataPtr->front().inputDim_;

  // Initialize members with proper dimensions for Eigen::Dynamic sized matrices.
  Sm_.resize(state_dim, state_dim);
  Sv_.resize(state_dim);
  dSm_.resize(state_dim, state_dim);
  dSv_.resize(state_dim);
  AmT_minus_P_Rinv_Bm_.resize(state_dim, state_dim);
  Am_T_Sm_.resize(state_dim, state_dim);
  Am_.resize(state_dim, state_dim);
  Bm_.resize(state_dim, input_dim);
  Gv_.resize(input_dim);
  Gm_.resize(input_dim, state_dim);

  deltaQm_.resize(state_dim, state_dim);

  eventTimes_.clear();
  eventTimes_.reserve(postEventIndicesPtr->size());
  for (const auto& postEventIndex : *postEventIndicesPtr) {
    eventTimes_.push_back((*timeStampPtr)[postEventIndex - 1]);
  }
  modelDataEventTimesPtr_ = modelDataEventTimesPtr;

  // saving array pointers
  timeStampPtr_ = timeStampPtr;
  projectedModelDataPtr_ = projectedModelDataPtr;

  riccatiModificationPtr_ = riccatiModificationPtr;

  const int N = timeStampPtr->size();
  if (preComputeRiccatiTerms_) {
    // Initialize all arrays that will store the precomputation
    B_RmInvUUT_array_.clear();
    B_RmInvUUT_array_.reserve(N);
    RmInvUUT_T_Rv_array_.clear();
    RmInvUUT_T_Rv_array_.reserve(N);
    AmT_minus_P_Rinv_B_array_.clear();
    AmT_minus_P_Rinv_B_array_.reserve(N);
    Qv_minus_P_Rinv_Rv_array_.clear();
    Qv_minus_P_Rinv_Rv_array_.reserve(N);
    Qm_minus_P_Rinv_P_array_.clear();
    Qm_minus_P_Rinv_P_array_.reserve(N);

    // Precompute all terms for all interpolation nodes
    dynamic_matrix_t Pm_T_HmInvUUT;
    for (int i = 0; i < N; i++) {
      const auto& HmInvUUT = (*riccatiModificationPtr)[i].HmInverseConstrainedLowRank_;
      // Emplace back on first touch of the array in this loop
      B_RmInvUUT_array_.emplace_back((*projectedModelDataPtr)[i].dynamicsInputDerivative_ * HmInvUUT);
      RmInvUUT_T_Rv_array_.emplace_back(HmInvUUT.transpose() * (*projectedModelDataPtr)[i].costInputDerivative_);
      AmT_minus_P_Rinv_B_array_.emplace_back((*projectedModelDataPtr)[i].dynamicsStateDerivative_.transpose());
      Qv_minus_P_Rinv_Rv_array_.emplace_back((*projectedModelDataPtr)[i].costStateDerivative_);
      Qm_minus_P_Rinv_P_array_.emplace_back((*projectedModelDataPtr)[i].costStateSecondDerivative_ + (*riccatiModificationPtr)[i].deltaQm_);

      // modify AmT_minus_P_Rinv_B_array_ in place + store temporary computation
      Pm_T_HmInvUUT.noalias() = (*projectedModelDataPtr)[i].costInputStateDerivative_.transpose() * HmInvUUT;
      AmT_minus_P_Rinv_B_array_[i].noalias() -= Pm_T_HmInvUUT * B_RmInvUUT_array_[i].transpose();

      Qv_minus_P_Rinv_Rv_array_[i].noalias() -= Pm_T_HmInvUUT * RmInvUUT_T_Rv_array_[i];
      Qm_minus_P_Rinv_P_array_[i].noalias() -= Pm_T_HmInvUUT * Pm_T_HmInvUUT.transpose();
    }

  } else {
    HmInvUUT_T_deltaGv_array_.clear();
    HmInvUUT_T_deltaGv_array_.reserve(N);
    HmInvUUT_T_deltaGm_array_.clear();
    HmInvUUT_T_deltaGm_array_.reserve(N);
    HmInvUUT_T_Rm_HmInvUUT_array_.clear();
    HmInvUUT_T_Rm_HmInvUUT_array_.reserve(N);
    // precomputation
    dynamic_matrix_t HmInvUUT_T_Rm;
    for (int i = 0; i < N; i++) {
      const auto& modelDataPtr = (*projectedModelDataPtr)[i];
      const auto& riccatiModification = (*riccatiModificationPtr)[i];
      HmInvUUT_T_Rm.noalias() = riccatiModification.HmInverseConstrainedLowRank_.transpose() * modelDataPtr.costInputSecondDerivative_;

      HmInvUUT_T_deltaGv_array_.emplace_back(HmInvUUT_T_Rm * modelDataPtr.stateInputEqConstr_);
      HmInvUUT_T_deltaGm_array_.emplace_back(HmInvUUT_T_Rm * modelDataPtr.stateInputEqConstrStateDerivative_);
      HmInvUUT_T_deltaGm_array_.back().noalias() +=
          riccatiModification.HmInverseConstrainedLowRank_.transpose() * riccatiModification.deltaPm_;
      HmInvUUT_T_Rm_HmInvUUT_array_.emplace_back(HmInvUUT_T_Rm * riccatiModification.HmInverseConstrainedLowRank_);
    }
  }
}

/******************************************************************************************************/
/******************************************************************************************************/
/******************************************************************************************************/
template <int STATE_DIM, int INPUT_DIM>
void SequentialRiccatiEquations<STATE_DIM, INPUT_DIM>::computeJumpMap(const scalar_t& z, const s_vector_t& allSs,
                                                                      s_vector_t& allSsPreEvent) {
  // epsilon is set to include times past event times which have been artificially increased in the rollout
  scalar_t time = -z;
  size_t index = lookup::findFirstIndexWithinTol(eventTimes_, time, 1e-5);

  // jump model data
  const auto& jumpModelData = (*modelDataEventTimesPtr_)[index];

  //  s_vector_t allSsJump;
  //  convert2Vector(jumpModelData.costStateSecondDerivative_, jumpModelData.costStateDerivative_, jumpModelData.cost_, allSsJump);
  //
  //  allSsPreEvent = allSs + allSsJump;

  // convert to Riccati coefficients
  convert2Matrix(allSs, Sm_, Sv_, s_);

  // TODO: Fix this
  const state_vector_t Hv = state_vector_t::Zero(STATE_DIM);                 // jumpModelData.dynamicsBias_;
  const state_matrix_t Am = state_matrix_t::Identity(STATE_DIM, STATE_DIM);  // jumpModelData.costStateSecondDerivative_;

  // Sm
  state_matrix_t SmPreEvent = jumpModelData.costStateSecondDerivative_;
  Am_T_Sm_.noalias() = Am.transpose() * Sm_;
  SmPreEvent.noalias() += Am_T_Sm_ * Am;

  // Sv
  dynamic_vector_t Sv_plus_Sm_Hv = Sv_;
  Sv_plus_Sm_Hv.noalias() += Sm_ * Hv;
  state_vector_t SvPreEvent = jumpModelData.costStateDerivative_;
  SvPreEvent.noalias() += Am.transpose() * Sv_plus_Sm_Hv;

  // s
  scalar_t sPreEvent = s_ + jumpModelData.cost_;
  sPreEvent += Hv.dot(Sv_plus_Sm_Hv);

  convert2Vector(SmPreEvent, SvPreEvent, sPreEvent, allSsPreEvent);
}

/******************************************************************************************************/
/******************************************************************************************************/
/******************************************************************************************************/
template <int STATE_DIM, int INPUT_DIM>
void SequentialRiccatiEquations<STATE_DIM, INPUT_DIM>::computeFlowMap(const scalar_t& z, const s_vector_t& allSs, s_vector_t& derivatives) {
  /* note: according to some discussions on stackoverflow, it does not buy
   * computation time if multiplications with symmetric matrices are executed
   * using selfadjointView(). Doing the full multiplication seems to be faster
   * because of vectorization
   */
  /*
   * Expressions written base on guidelines in
   * http://eigen.tuxfamily.org/dox/TopicWritingEfficientProductExpression.html
   */
  BASE::numFunctionCalls_++;

  // denormalized time
  const scalar_t t = -z;

  convert2Matrix(allSs, Sm_, Sv_, s_);

<<<<<<< HEAD
  const auto indexAlpha = EigenLinearInterpolation<state_matrix_t>::timeSegment(t, timeStampPtr_);
  if (preComputeRiccatiTerms_) {
    ModelData::LinearInterpolation::interpolate(indexAlpha, Hv_, projectedModelDataPtr_, ModelData::dynamicsBias);
    ModelData::LinearInterpolation::interpolate(indexAlpha, ds_, projectedModelDataPtr_, ModelData::cost);
    EigenLinearInterpolation<dynamic_matrix_t>::interpolate(indexAlpha, dSm_, &Qm_minus_P_Rinv_P_array_);
    EigenLinearInterpolation<dynamic_vector_t>::interpolate(indexAlpha, dSv_, &Qv_minus_P_Rinv_Rv_array_);
    EigenLinearInterpolation<dynamic_matrix_t>::interpolate(indexAlpha, AmT_minus_P_Rinv_Bm_, &AmT_minus_P_Rinv_B_array_);
    EigenLinearInterpolation<dynamic_vector_t>::interpolate(indexAlpha, RmInvUUT_T_Rv_, &RmInvUUT_T_Rv_array_);
    EigenLinearInterpolation<dynamic_matrix_t>::interpolate(indexAlpha, B_RmInvUUT_, &B_RmInvUUT_array_);
=======
  if (useMakePSD_) {
    LinearAlgebra::makePSD(Sm_);
  }

  const auto indexAlpha = LinearInterpolation::timeSegment(t, timeStampPtr_);
  if (preComputeRiccatiTerms_) {
    LinearInterpolation::interpolate(indexAlpha, q_, &q_minus_half_Rv_Rinv_Rv_array_);
    LinearInterpolation::interpolate(indexAlpha, Qm_, &Qm_minus_P_Rinv_P_array_);
    LinearInterpolation::interpolate(indexAlpha, Qv_, &Qv_minus_P_Rinv_Rv_array_);
    LinearInterpolation::interpolate(indexAlpha, AmT_minus_P_Rinv_Bm_, &AmT_minus_P_Rinv_B_array_);
    LinearInterpolation::interpolate(indexAlpha, RinvCholT_Rv_, &RinvCholT_Rv_array_);
    LinearInterpolation::interpolate(indexAlpha, B_RinvChol_, &B_RinvChol_array_);

    // dSmdt,  Qm_ used instead of temporary
    AmT_Sm_.noalias() = AmT_minus_P_Rinv_Bm_ * Sm_;
    Qm_ += AmT_Sm_ + AmT_Sm_.transpose();
    SmT_B_RinvChol_.noalias() = Sm_.transpose() * B_RinvChol_;
    Qm_.noalias() -= SmT_B_RinvChol_ * SmT_B_RinvChol_.transpose();

    // dSvdt,  Qv_ used instead of temporary
    Qv_.noalias() += AmT_minus_P_Rinv_Bm_ * Sv_;
    RinvCholT_Rv_.noalias() += B_RinvChol_.transpose() * Sv_;
    Qv_.noalias() -= SmT_B_RinvChol_ * RinvCholT_Rv_;

    // dsdt,   q_ used instead of temporary
    q_ -= 0.5 * RinvCholT_Rv_.dot(RinvCholT_Rv_);
  } else {
    ModelData::interpolate(indexAlpha, Bm_, modelDataPtr_, ModelData::dynamicsInputDerivative);
    ModelData::interpolate(indexAlpha, q_, modelDataPtr_, ModelData::cost);
    ModelData::interpolate(indexAlpha, Rv_, modelDataPtr_, ModelData::costInputDerivative);
    ModelData::interpolate(indexAlpha, Pm_, modelDataPtr_, ModelData::costInputStateDerivative);

    LinearInterpolation::interpolate(indexAlpha, Qm_, QmPtr_);
    LinearInterpolation::interpolate(indexAlpha, Qv_, QvPtr_);
    LinearInterpolation::interpolate(indexAlpha, Am_, AmPtr_);
    LinearInterpolation::interpolate(indexAlpha, RinvChol_, RinvCholPtr_);
>>>>>>> ea9187c5

    // dSmdt [TOTAL COMPLEXITY: (nx^3) + 2(nx^2 * np)]
    Am_T_Sm_.noalias() = AmT_minus_P_Rinv_Bm_ * Sm_;
    dSm_ += Am_T_Sm_ + Am_T_Sm_.transpose();
    SmT_B_RmInvUUT_.noalias() = Sm_.transpose() * B_RmInvUUT_;
    dSm_.noalias() -= SmT_B_RmInvUUT_ * SmT_B_RmInvUUT_.transpose();

    // dSvdt [TOTAL COMPLEXITY: 2*(nx^2) + 2*(nx * np)]
    dSv_.noalias() += Sm_.transpose() * Hv_;
    dSv_.noalias() += AmT_minus_P_Rinv_Bm_ * Sv_;
    RmInvUUT_T_Rv_.noalias() += B_RmInvUUT_.transpose() * Sv_;
    dSv_.noalias() -= SmT_B_RmInvUUT_ * RmInvUUT_T_Rv_;

    // dsdt [TOTAL COMPLEXITY: nx + np]
    ds_ += Sv_.dot(Hv_);
    ds_ -= 0.5 * RmInvUUT_T_Rv_.dot(RmInvUUT_T_Rv_);

  } else {
    // Hv
    ModelData::LinearInterpolation::interpolate(indexAlpha, Hv_, projectedModelDataPtr_, ModelData::dynamicsBias);
    // Am
    ModelData::LinearInterpolation::interpolate(indexAlpha, Am_, projectedModelDataPtr_, ModelData::dynamicsStateDerivative);
    // Bm
    ModelData::LinearInterpolation::interpolate(indexAlpha, Bm_, projectedModelDataPtr_, ModelData::dynamicsInputDerivative);
    // q
    ModelData::LinearInterpolation::interpolate(indexAlpha, ds_, projectedModelDataPtr_, ModelData::cost);
    // Qv
    ModelData::LinearInterpolation::interpolate(indexAlpha, dSv_, projectedModelDataPtr_, ModelData::costStateDerivative);
    // Qm
    ModelData::LinearInterpolation::interpolate(indexAlpha, dSm_, projectedModelDataPtr_, ModelData::costStateSecondDerivative);
    // Rv
    ModelData::LinearInterpolation::interpolate(indexAlpha, Gv_, projectedModelDataPtr_, ModelData::costInputDerivative);
    // Pm
    ModelData::LinearInterpolation::interpolate(indexAlpha, Gm_, projectedModelDataPtr_, ModelData::costInputStateDerivative);

    EigenLinearInterpolation<dynamic_vector_t>::interpolate(indexAlpha, HmInvUUT_T_GvAug_, &HmInvUUT_T_deltaGv_array_);
    EigenLinearInterpolation<dynamic_matrix_t>::interpolate(indexAlpha, HmInvUUT_T_GmAug_, &HmInvUUT_T_deltaGm_array_);
    EigenLinearInterpolation<dynamic_matrix_t>::interpolate(indexAlpha, HmInvUUT_T_Rm_HmInvUUT_, &HmInvUUT_T_Rm_HmInvUUT_array_);

    RiccatiModification::LinearInterpolation::interpolate(indexAlpha, deltaQm_, riccatiModificationPtr_, RiccatiModification::deltaQm);
    RiccatiModification::LinearInterpolation::interpolate(indexAlpha, HmInvUUT_, riccatiModificationPtr_,
                                                          RiccatiModification::HmInverseConstrainedLowRank);

    /*
     * dSmdt
     */
    // Am^T * Sm [COMPLEXITY: nx^3]
    Am_T_Sm_.noalias() = Am_.transpose() * Sm_;

    // Gm = Pm + Bm^T Sm [COMPLEXITY: nx^2 * nu]
    Gm_.noalias() += Bm_.transpose() * Sm_;
    // Km = inv(Hm) * Gm = (HmInvUUT * HmInvUUT^T) * Gm = HmInvUUT * HmInvUUT_T_Gm [COMPLEXITY: nx * nu * np]
    HmInvUUT_T_Gm_.noalias() = HmInvUUT_.transpose() * Gm_;
    HmInvUUT_T_GmAug_ += HmInvUUT_T_Gm_;

    // Km^T * Gm [COMPLEXITY: nx^2 * np]
    Km_T_Gm_.noalias() = -HmInvUUT_T_GmAug_.transpose() * HmInvUUT_T_Gm_;

    // Km^T * Rm * Km [COMPLEXITY: (nx * np^2) + (nx^2 * np)]
    HmInvUUT_T_Rm_Km_.noalias() = -HmInvUUT_T_Rm_HmInvUUT_.transpose() * HmInvUUT_T_GmAug_;
    Km_T_Rm_Km_.noalias() = -HmInvUUT_T_GmAug_.transpose() * HmInvUUT_T_Rm_Km_;

    // dSm [TOTAL COMPLEXITY: (nx^3) + (nx^2*nu) + 2*(nx^2*np) + (nx*nu*np) + (nx*np^2)]
    dSm_ += deltaQm_ + Am_T_Sm_ + Am_T_Sm_.transpose() + Km_T_Gm_ + Km_T_Gm_.transpose() + Km_T_Rm_Km_;

    /*
     * dSvdt
     */
    // += Sm^T * Hv [COMPLEXITY: nx^2]
    dSv_.noalias() += Sm_.transpose() * Hv_;

    // += Am^T * Sv [COMPLEXITY: nx^2]
    dSv_.noalias() += Am_.transpose() * Sv_;

    // Gv = Rv + Bm^T Sv [COMPLEXITY: (nx * nu) + (nu * np)]
    Gv_.noalias() += Bm_.transpose() * Sv_;
    HmInvUUT_T_Gv_.noalias() = HmInvUUT_.transpose() * Gv_;
    HmInvUUT_T_GvAug_ += HmInvUUT_T_Gv_;

    // (Gm^T * Lv) [COMPLEXITY: nx * np]
    Gm_T_Lv_.noalias() = -HmInvUUT_T_Gm_.transpose() * HmInvUUT_T_GvAug_;

    // (Km^T * Gv) [COMPLEXITY: nx * np]
    Km_T_Gv_.noalias() = -HmInvUUT_T_GmAug_.transpose() * HmInvUUT_T_Gv_;

    // Km^T * Rm * Lv [COMPLEXITY: (np^2) + (nx * np)]
    HmInvUUT_T_Rm_Lv_.noalias() = -HmInvUUT_T_Rm_HmInvUUT_.transpose() * HmInvUUT_T_GvAug_;
    Km_T_Rm_Lv_.noalias() = -HmInvUUT_T_GmAug_.transpose() * HmInvUUT_T_Rm_Lv_;

    // dSv [TOTAL COMPLEXITY: 2*(nx^2) + (nx*nu) + 3*(nx*np) + (nu*np) + (np^2)]
    dSv_ += Gm_T_Lv_ + Km_T_Gv_ + Km_T_Rm_Lv_;

    /*
     * dsdt
     */
    // += Sv^T * Hv [COMPLEXITY: nx]
    ds_ += Sv_.dot(Hv_);
    // += Lv^T Gv [COMPLEXITY: np]
    ds_ -= HmInvUUT_T_GvAug_.dot(HmInvUUT_T_Gv_);
    // += 0.5 Lv^T Rm Lv [COMPLEXITY: np]
    ds_ -= 0.5 * HmInvUUT_T_GvAug_.dot(HmInvUUT_T_Rm_Lv_);
  }

  convert2Vector(dSm_, dSv_, ds_, derivatives);
}

}  // namespace ocs2<|MERGE_RESOLUTION|>--- conflicted
+++ resolved
@@ -105,8 +105,6 @@
                                                                const size_array_t* postEventIndicesPtr,
                                                                const ModelDataBase::array_t* modelDataEventTimesPtr,
                                                                const RiccatiModificationBase::array_t* riccatiModificationPtr) {
-  BASE::resetNumFunctionCalls();
-
   const auto state_dim = projectedModelDataPtr->front().stateDim_;
   const auto input_dim = projectedModelDataPtr->front().inputDim_;
 
@@ -257,7 +255,6 @@
 
   convert2Matrix(allSs, Sm_, Sv_, s_);
 
-<<<<<<< HEAD
   const auto indexAlpha = EigenLinearInterpolation<state_matrix_t>::timeSegment(t, timeStampPtr_);
   if (preComputeRiccatiTerms_) {
     ModelData::LinearInterpolation::interpolate(indexAlpha, Hv_, projectedModelDataPtr_, ModelData::dynamicsBias);
@@ -267,44 +264,6 @@
     EigenLinearInterpolation<dynamic_matrix_t>::interpolate(indexAlpha, AmT_minus_P_Rinv_Bm_, &AmT_minus_P_Rinv_B_array_);
     EigenLinearInterpolation<dynamic_vector_t>::interpolate(indexAlpha, RmInvUUT_T_Rv_, &RmInvUUT_T_Rv_array_);
     EigenLinearInterpolation<dynamic_matrix_t>::interpolate(indexAlpha, B_RmInvUUT_, &B_RmInvUUT_array_);
-=======
-  if (useMakePSD_) {
-    LinearAlgebra::makePSD(Sm_);
-  }
-
-  const auto indexAlpha = LinearInterpolation::timeSegment(t, timeStampPtr_);
-  if (preComputeRiccatiTerms_) {
-    LinearInterpolation::interpolate(indexAlpha, q_, &q_minus_half_Rv_Rinv_Rv_array_);
-    LinearInterpolation::interpolate(indexAlpha, Qm_, &Qm_minus_P_Rinv_P_array_);
-    LinearInterpolation::interpolate(indexAlpha, Qv_, &Qv_minus_P_Rinv_Rv_array_);
-    LinearInterpolation::interpolate(indexAlpha, AmT_minus_P_Rinv_Bm_, &AmT_minus_P_Rinv_B_array_);
-    LinearInterpolation::interpolate(indexAlpha, RinvCholT_Rv_, &RinvCholT_Rv_array_);
-    LinearInterpolation::interpolate(indexAlpha, B_RinvChol_, &B_RinvChol_array_);
-
-    // dSmdt,  Qm_ used instead of temporary
-    AmT_Sm_.noalias() = AmT_minus_P_Rinv_Bm_ * Sm_;
-    Qm_ += AmT_Sm_ + AmT_Sm_.transpose();
-    SmT_B_RinvChol_.noalias() = Sm_.transpose() * B_RinvChol_;
-    Qm_.noalias() -= SmT_B_RinvChol_ * SmT_B_RinvChol_.transpose();
-
-    // dSvdt,  Qv_ used instead of temporary
-    Qv_.noalias() += AmT_minus_P_Rinv_Bm_ * Sv_;
-    RinvCholT_Rv_.noalias() += B_RinvChol_.transpose() * Sv_;
-    Qv_.noalias() -= SmT_B_RinvChol_ * RinvCholT_Rv_;
-
-    // dsdt,   q_ used instead of temporary
-    q_ -= 0.5 * RinvCholT_Rv_.dot(RinvCholT_Rv_);
-  } else {
-    ModelData::interpolate(indexAlpha, Bm_, modelDataPtr_, ModelData::dynamicsInputDerivative);
-    ModelData::interpolate(indexAlpha, q_, modelDataPtr_, ModelData::cost);
-    ModelData::interpolate(indexAlpha, Rv_, modelDataPtr_, ModelData::costInputDerivative);
-    ModelData::interpolate(indexAlpha, Pm_, modelDataPtr_, ModelData::costInputStateDerivative);
-
-    LinearInterpolation::interpolate(indexAlpha, Qm_, QmPtr_);
-    LinearInterpolation::interpolate(indexAlpha, Qv_, QvPtr_);
-    LinearInterpolation::interpolate(indexAlpha, Am_, AmPtr_);
-    LinearInterpolation::interpolate(indexAlpha, RinvChol_, RinvCholPtr_);
->>>>>>> ea9187c5
 
     // dSmdt [TOTAL COMPLEXITY: (nx^3) + 2(nx^2 * np)]
     Am_T_Sm_.noalias() = AmT_minus_P_Rinv_Bm_ * Sm_;
