--- conflicted
+++ resolved
@@ -120,14 +120,9 @@
 	BASE::approximateUnconstrainedLQWorker(workerIndex, i, k);
 
 	// making sure that constrained Qm is PSD
-<<<<<<< HEAD
-	if (BASE::ddpSettings_.useMakePSD_==true)
+	if (BASE::ddpSettings_.useMakePSD_) {
 		LinearAlgebra::makePSD(BASE::QmTrajectoryStock_[i][k]);
-=======
-	if (BASE::ddpSettings_.useMakePSD_) {
-		BASE::makePSD(BASE::QmTrajectoryStock_[i][k]);
-	}
->>>>>>> 74c6dc32
+	}
 
 	// TODO: add support for the constrained ILQR
 	if (BASE::nc1TrajectoriesStock_[i][k]!=0 || BASE::nc2TrajectoriesStock_[i][k]!=0 || BASE::ncIneqTrajectoriesStock_[i][k]!=0) {
@@ -362,15 +357,9 @@
 				input_state_matrix_t& Gm = GmTrajectoryStock_[partitionIndex][k];
 
 				Hm = Rm + Bm.transpose() * BASE::SmTrajectoryStock_[partitionIndex][k+1] * Bm;
-<<<<<<< HEAD
-				if (BASE::ddpSettings_.useMakePSD_==true)
+				if (BASE::ddpSettings_.useMakePSD_) {
 					LinearAlgebra::makePSD(Hm);
-				else
-=======
-				if (BASE::ddpSettings_.useMakePSD_) {
-					BASE::makePSD(Hm);
 				} else {
->>>>>>> 74c6dc32
 					Hm += BASE::ddpSettings_.addedRiccatiDiagonal_ * input_matrix_t::Identity();
 				}
 				HmInverse = Hm.ldlt().solve(input_matrix_t::Identity());
