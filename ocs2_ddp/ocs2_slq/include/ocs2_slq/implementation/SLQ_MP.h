/******************************************************************************
Copyright (c) 2017, Farbod Farshidian. All rights reserved.

Redistribution and use in source and binary forms, with or without
modification, are permitted provided that the following conditions are met:

* Redistributions of source code must retain the above copyright notice, this
  list of conditions and the following disclaimer.

* Redistributions in binary form must reproduce the above copyright notice,
  this list of conditions and the following disclaimer in the documentation
  and/or other materials provided with the distribution.

* Neither the name of the copyright holder nor the names of its
  contributors may be used to endorse or promote products derived from
  this software without specific prior written permission.

THIS SOFTWARE IS PROVIDED BY THE COPYRIGHT HOLDERS AND CONTRIBUTORS "AS IS"
AND ANY EXPRESS OR IMPLIED WARRANTIES, INCLUDING, BUT NOT LIMITED TO, THE
IMPLIED WARRANTIES OF MERCHANTABILITY AND FITNESS FOR A PARTICULAR PURPOSE ARE
DISCLAIMED. IN NO EVENT SHALL THE COPYRIGHT HOLDER OR CONTRIBUTORS BE LIABLE
FOR ANY DIRECT, INDIRECT, INCIDENTAL, SPECIAL, EXEMPLARY, OR CONSEQUENTIAL
DAMAGES (INCLUDING, BUT NOT LIMITED TO, PROCUREMENT OF SUBSTITUTE GOODS OR
SERVICES; LOSS OF USE, DATA, OR PROFITS; OR BUSINESS INTERRUPTION) HOWEVER
CAUSED AND ON ANY THEORY OF LIABILITY, WHETHER IN CONTRACT, STRICT LIABILITY,
OR TORT (INCLUDING NEGLIGENCE OR OTHERWISE) ARISING IN ANY WAY OUT OF THE USE
OF THIS SOFTWARE, EVEN IF ADVISED OF THE POSSIBILITY OF SUCH DAMAGE.
******************************************************************************/

namespace ocs2 {

/******************************************************************************************************/
/******************************************************************************************************/
/***************************************************************************************************** */
template <size_t STATE_DIM, size_t INPUT_DIM>
SLQ_MP<STATE_DIM, INPUT_DIM>::SLQ_MP(const controlled_system_base_t* systemDynamicsPtr, const derivatives_base_t* systemDerivativesPtr,
                                     const constraint_base_t* systemConstraintsPtr, const cost_function_base_t* costFunctionPtr,
                                     const operating_trajectories_base_t* operatingTrajectoriesPtr,
                                     const SLQ_Settings& settings /*= SLQ_Settings()*/,
                                     std::shared_ptr<HybridLogicRules> logicRulesPtr /*= nullptr*/,
                                     const cost_function_base_t* heuristicsFunctionPtr /*= nullptr*/)

    : BASE(systemDynamicsPtr, systemDerivativesPtr, systemConstraintsPtr, costFunctionPtr, operatingTrajectoriesPtr, settings,
           std::move(logicRulesPtr), heuristicsFunctionPtr),
      workerTask_(IDLE),
      subsystemProcessed_(0) {
  Eigen::initParallel();

  // initialize threads
  launchWorkerThreads();
}

/******************************************************************************************************/
/******************************************************************************************************/
/***************************************************************************************************** */
template <size_t STATE_DIM, size_t INPUT_DIM>
SLQ_MP<STATE_DIM, INPUT_DIM>::~SLQ_MP() {
  workersActive_ = false;
  workerTask_ = SHUTDOWN;

  workerWakeUpCondition_.notify_all();

  if (BASE::ddpSettings_.debugPrintMT_) {
    std::cerr << "Shutting down workers." << std::endl;
  }

  for (size_t i = 0; i < workerThreads_.size(); i++) {
    workerThreads_[i].join();
  }

  if (BASE::ddpSettings_.debugPrintMT_) {
    std::cerr << "All workers shut down" << std::endl;
  }
}

/******************************************************************************************************/
/******************************************************************************************************/
/***************************************************************************************************** */
template <size_t STATE_DIM, size_t INPUT_DIM>
void SLQ_MP<STATE_DIM, INPUT_DIM>::lineSearch(bool computeISEs) {
  // perform one rollout while the input correction for the type-1 constraint is considered.
  BASE::lineSearchBase(computeISEs);

  BASE::lsComputeISEs_ = computeISEs;
  baselineTotalCost_ = BASE::nominalTotalCost_;
  BASE::learningRateStar_ = 0.0;                                   // input correction learning rate is zero
  BASE::initLScontrollersStock_ = BASE::nominalControllersStock_;  // this will serve to init the workers

  // if no line search
  if (BASE::ddpSettings_.maxLearningRate_ < OCS2NumericTraits<scalar_t>::limitEpsilon()) {
    // clear the feedforward increments
    for (size_t i = 0; i < BASE::numPartitions_; i++) {
      BASE::nominalControllersStock_[i].deltaBiasArray_.clear();
    }
    // display
    if (BASE::ddpSettings_.displayInfo_) {
      std::cerr << "The chosen learningRate is: " << BASE::learningRateStar_ << std::endl;
    }

    return;
  }

  subsystemProcessed_ = 0;  // not required for linesearch, but assign to not let it dangle around
  alphaProcessed_.clear();
  alphaTaken_ = 0;
  alphaBestFound_ = false;
  lsWorkerCompleted_ = 0;

  auto maxNumOfLineSearches = static_cast<size_t>(std::log(BASE::ddpSettings_.minLearningRate_ / BASE::ddpSettings_.maxLearningRate_) /
                                                      std::log(BASE::ddpSettings_.lineSearchContractionRate_) +
                                                  1);

  alphaExpMax_ = maxNumOfLineSearches;
  alphaExpBest_ = maxNumOfLineSearches;
  alphaProcessed_ = std::vector<bool>(maxNumOfLineSearches, false);

  if (BASE::ddpSettings_.debugPrintMT_) {
    std::cerr << "[MT]: calculated maximum number of line searches " + std::to_string(alphaExpMax_) << std::endl;
    std::cerr << "[MT]: Waking up workers for line search " << std::endl;
  }

  workerTask_ = LINE_SEARCH;
  std::unique_lock<std::mutex> lock(workerWakeUpMutex_);
  workerWakeUpCondition_.notify_all();
  lock.unlock();

  if (BASE::ddpSettings_.debugPrintMT_) {
    BASE::printString("[MT]: Will sleep now until we have results ");
  }

  std::unique_lock<std::mutex> waitLock(alphaBestFoundMutex_);
  while (lsWorkerCompleted_.load() < BASE::ddpSettings_.nThreads_) {
    alphaBestFoundCondition_.wait(waitLock);
  }
  waitLock.unlock();

  workerTask_ = IDLE;

  // revitalize all integrator
  event_handler_t::deactivateKillIntegration();

  // clear the feedforward increments
  for (size_t i = 0; i < BASE::numPartitions_; i++) {
    BASE::nominalControllersStock_[i].deltaBiasArray_.clear();
  }

  // display
  if (BASE::ddpSettings_.displayInfo_) {
    std::cerr << "The chosen learningRate is: " + std::to_string(BASE::learningRateStar_) << std::endl;
  }
}

/******************************************************************************************************/
/******************************************************************************************************/
/***************************************************************************************************** */
template <size_t STATE_DIM, size_t INPUT_DIM>
void SLQ_MP<STATE_DIM, INPUT_DIM>::launchWorkerThreads() {
  workersActive_ = true;
  workerTask_ = IDLE;

  workerThreads_.clear();
  for (size_t i = 0; i < BASE::ddpSettings_.nThreads_; i++) {
    workerThreads_.push_back(std::thread(&SLQ_MP::threadWork, this, i));
    setThreadPriority(BASE::ddpSettings_.threadPriority_, workerThreads_[i]);
  }
}

/******************************************************************************************************/
/******************************************************************************************************/
/***************************************************************************************************** */
template <size_t STATE_DIM, size_t INPUT_DIM>
void SLQ_MP<STATE_DIM, INPUT_DIM>::threadWork(size_t threadId) {
  if (BASE::ddpSettings_.debugPrintMT_) {
    BASE::printString("[MT]: [Thread " + std::to_string(threadId) + "]: launched");
  }

  // local variables
  size_t uniqueProcessID = 0;
  size_t subsystemProcessed_local = 0;
  size_t iteration_local = BASE::iteration_;
  int workerTask_local = IDLE;

  while (workersActive_) {
    subsystemProcessed_local = subsystemProcessed_.load();
    workerTask_local = workerTask_.load();
    iteration_local = BASE::iteration_;

    // display
    if (BASE::ddpSettings_.debugPrintMT_) {
      BASE::printString(
          "[MT]: [Thread " + std::to_string(threadId) + "]: previous procId: " + std::to_string(uniqueProcessID) +
          ", current procId: " + std::to_string(generateUniqueProcessID(iteration_local, workerTask_local, subsystemProcessed_local)));
    }

    /* We want to put the worker to sleep if
     * - the workerTask_ is IDLE
     * - or we are finished both workerTask_ is not yet reset, thus the process ID is still the same
     * */
    if (workerTask_local == IDLE ||
        uniqueProcessID == generateUniqueProcessID(iteration_local, workerTask_local, subsystemProcessed_local)) {
      if (BASE::ddpSettings_.debugPrintMT_) {
        BASE::printString("[MT]: [Thread " + std::to_string(threadId) + "]: going to sleep !");
      }

      // sleep until the state is not IDLE any more and we have a different process ID than before
      std::unique_lock<std::mutex> waitLock(workerWakeUpMutex_);
      while (workerTask_ == IDLE ||
             (uniqueProcessID == generateUniqueProcessID(BASE::iteration_, workerTask_.load(), subsystemProcessed_.load()))) {
        workerWakeUpCondition_.wait(waitLock);
      }
      waitLock.unlock();

      subsystemProcessed_local = subsystemProcessed_.load();
      workerTask_local = workerTask_.load();
      iteration_local = BASE::iteration_;

      if (BASE::ddpSettings_.debugPrintMT_) {
        BASE::printString("[MT]: [Thread " + std::to_string(threadId) + "]: woke up !");
      }
    }

    if (!workersActive_) {
      break;
    }

    switch (workerTask_local) {
      case APPROXIMATE_LQ: {
        if (BASE::ddpSettings_.debugPrintMT_) {
          BASE::printString("[MT]: [Thread " + std::to_string(threadId) + "]: is busy with APPROXIMATE_LQ on partition " +
                            std::to_string(subsystemProcessed_local));
        }

        executeApproximatePartitionLQWorker(threadId, subsystemProcessed_local);
        uniqueProcessID = generateUniqueProcessID(iteration_local, APPROXIMATE_LQ, subsystemProcessed_local);

        break;
      }
      case CALCULATE_CONTROLLER: {
        if (BASE::ddpSettings_.debugPrintMT_) {
          BASE::printString("[MT]: [Thread " + std::to_string(threadId) + "]: now busy with CALCULATE_CONTROLLER !");
        }

        executeCalculatePartitionController(threadId, subsystemProcessed_local);
        uniqueProcessID = generateUniqueProcessID(iteration_local, CALCULATE_CONTROLLER, subsystemProcessed_local);

        break;
      }
      case LINE_SEARCH: {
        if (BASE::ddpSettings_.debugPrintMT_) {
          BASE::printString("[MT]: [Thread " + std::to_string(threadId) + "]: now busy with LINE_SEARCH !");
        }

        executeLineSearchWorker(threadId);
        uniqueProcessID = generateUniqueProcessID(iteration_local, LINE_SEARCH, subsystemProcessed_local);
        break;
      }
      case SOLVE_RICCATI: {
        if (BASE::ddpSettings_.debugPrintMT_) {
          BASE::printString("[MT]: [Thread " + std::to_string(threadId) + "]: now busy with RiccatiSolver!");
        }
        uniqueProcessID = generateUniqueProcessID(iteration_local, SOLVE_RICCATI, subsystemProcessed_local);
        executeRiccatiSolver(threadId);
        break;
      }
      case SHUTDOWN: {
        if (BASE::ddpSettings_.debugPrintMT_) {
          BASE::printString("[MT]: [Thread " + std::to_string(threadId) + "]: now shutting down!");
        }
        return;
      }
    }

    if (BASE::ddpSettings_.debugPrintMT_) {
      BASE::printString("[MT]: [Thread " + std::to_string(threadId) + "]: done with job. Will wait for next now!");
    }
  }
}

/******************************************************************************************************/
/******************************************************************************************************/
/***************************************************************************************************** */
template <size_t STATE_DIM, size_t INPUT_DIM>
void SLQ_MP<STATE_DIM, INPUT_DIM>::approximatePartitionLQ(size_t partitionIndex) {
  subsystemProcessed_ = partitionIndex;

  size_t N = BASE::nominalTimeTrajectoriesStock_[partitionIndex].size();

  if (N > 0) {
    // display
    if (BASE::ddpSettings_.debugPrintMT_) {
      std::cerr << "[MT]: Activating threads to perform LQ approximation for partition " + std::to_string(partitionIndex) << std::endl;
    }

    kTaken_approx_[partitionIndex] = 0;
    kCompleted_approx_[partitionIndex] = 0;

    // activates all threads' APPROXIMATE_LQ task which in turn runs executeApproximatePartitionLQWorker routine
    workerTask_ = APPROXIMATE_LQ;
    std::unique_lock<std::mutex> lock(workerWakeUpMutex_);
    workerWakeUpCondition_.notify_all();
    lock.unlock();

    // display
    if (BASE::ddpSettings_.debugPrintMT_) {
      BASE::printString("[MT]: Waiting until threads finish LQ approximation for partition " + std::to_string(partitionIndex));
    }

    // wait until all threads finish their task
    std::unique_lock<std::mutex> waitLock(kCompletedMutex_);
    while (kCompleted_approx_[partitionIndex].load() < N) {
      kCompletedCondition_.wait(waitLock);
    }
    waitLock.unlock();

    // reset threads to no task mode
    workerTask_ = IDLE;

    // display
    if (BASE::ddpSettings_.debugPrintMT_) {
      std::cerr << "[MT]: Back to main thread, workers should now have finished LQ approximation for partition " +
                       std::to_string(partitionIndex)
                << std::endl;
    }
  }
}

/******************************************************************************************************/
/******************************************************************************************************/
/***************************************************************************************************** */
template <size_t STATE_DIM, size_t INPUT_DIM>
void SLQ_MP<STATE_DIM, INPUT_DIM>::executeApproximatePartitionLQWorker(size_t threadId, size_t partitionIndex) {
  size_t kCompleted_local = 0;
  int N = BASE::nominalTimeTrajectoriesStock_[partitionIndex].size();
  int k = -1;  // to make use that the while loop runs at least once

  while (k + 1 < N) {
    // update k
    k = kTaken_approx_[partitionIndex]++;

    if (k < N) {
      // display
      if (BASE::ddpSettings_.debugPrintMT_ && k % 10 == 0) {
        BASE::printString("[MT]: [Thread " + std::to_string(threadId) + "], partition " + std::to_string(partitionIndex) +
                          ":Start approximating system LQ on index k = " + std::to_string(k) + " out of " + std::to_string(N - 1));
      }

      // execute approximateLQ for the given partition and time node index (k)
      BASE::approximateLQWorker(threadId, partitionIndex, k);

      // increment the number of completed nodes
      kCompleted_local = ++kCompleted_approx_[partitionIndex];
    }

  }  // enf of while loop

  // all k's are already covered. If all the nodes are completed notify and return, else just return.
  if (kCompleted_local >= N) {
    std::unique_lock<std::mutex> lock(kCompletedMutex_);
    kCompletedCondition_.notify_all();
    lock.unlock();

    // display
    if (BASE::ddpSettings_.debugPrintMT_) {
      BASE::printString("[MT]: [Thread " + std::to_string(threadId) + "], partition " + std::to_string(partitionIndex) + ", k " +
                        std::to_string(k) + ", kCompleted_local " + std::to_string(kCompleted_local) + ", KMax " + std::to_string(N) +
                        ": leaving executeApproximatePartitionLQWorker AND NOTIFYING ");
    }

  } else {
    // display
    if (BASE::ddpSettings_.debugPrintMT_) {
      BASE::printString("[MT]: [Thread " + std::to_string(threadId) + "], partition " + std::to_string(partitionIndex) + ", k " +
                        std::to_string(k) + ", kCompleted_local " + std::to_string(kCompleted_local) + ", KMax " + std::to_string(N) +
                        ": leaving executeApproximatePartitionLQWorker but NOT notifying ");
    }
  }
}

/******************************************************************************************************/
/******************************************************************************************************/
/***************************************************************************************************** */
template <size_t STATE_DIM, size_t INPUT_DIM>
void SLQ_MP<STATE_DIM, INPUT_DIM>::calculatePartitionController(size_t partitionIndex) {
  subsystemProcessed_ = partitionIndex;

  size_t N = BASE::SsTimeTrajectoryStock_[partitionIndex].size();

  if (N > 0) {
    // display
    if (BASE::ddpSettings_.debugPrintMT_) {
      std::cerr << "[MT]: Waking up workers to calculate controller for partition " + std::to_string(partitionIndex) << std::endl;
    }

    kTaken_ctrl_[partitionIndex] = 0;
    kCompleted_ctrl_[partitionIndex] = 0;

    workerTask_ = CALCULATE_CONTROLLER;
    std::unique_lock<std::mutex> lock(workerWakeUpMutex_);
    workerWakeUpCondition_.notify_all();
    lock.unlock();

    // display
    if (BASE::ddpSettings_.debugPrintMT_) {
      BASE::printString("[MT]: Will wait now controllers have been calculated for partition " + std::to_string(partitionIndex));
    }

    // wait until all threads finish their task
    std::unique_lock<std::mutex> waitLock(kCompletedMutex_);
    while (kCompleted_ctrl_[partitionIndex].load() < N) {
      kCompletedCondition_.wait(waitLock);
    }
    waitLock.unlock();

    // reset threads to no task mode
    workerTask_ = IDLE;

    // display
    if (BASE::ddpSettings_.debugPrintMT_) {
      std::cerr << "[MT]: Back to main thread, workers should now have designed controllers for partition " + std::to_string(partitionIndex)
                << std::endl;
    }
  }
}

/******************************************************************************************************/
/******************************************************************************************************/
/***************************************************************************************************** */
template <size_t STATE_DIM, size_t INPUT_DIM>
void SLQ_MP<STATE_DIM, INPUT_DIM>::executeCalculatePartitionController(size_t threadId, size_t partitionIndex) {
  size_t kCompleted_local = 0;
  int N = BASE::SsTimeTrajectoryStock_[partitionIndex].size();
  int k = -1;  // to make use that the while loop runs at least once

  while (k + 1 < N) {
    // update k
    k = kTaken_ctrl_[partitionIndex]++;

    if (k < N) {
      // display
      if (BASE::ddpSettings_.debugPrintMT_ && k % 10 == 0) {
        BASE::printString("[MT]: [Thread " + std::to_string(threadId) +
                          "]: Start calculating controller on index k = " + std::to_string(k) + " out of " + std::to_string(N - 1));
      }

      // execute calculateControllerWorker for the given partition and time node index (k)
      BASE::calculateControllerWorker(threadId, partitionIndex, k);

      // increment the number of completed nodes
      kCompleted_local = ++kCompleted_ctrl_[partitionIndex];
    }

  }  // enf of while loop

  // all k's are already covered. If all the nodes are completed notify and return, else just return.
  if (kCompleted_local >= N) {
    std::unique_lock<std::mutex> lock(kCompletedMutex_);
    kCompletedCondition_.notify_all();
    lock.unlock();

    // display
    if (BASE::ddpSettings_.debugPrintMT_) {
      BASE::printString("[MT]: [Thread " + std::to_string(threadId) + "], subsystem " + std::to_string(partitionIndex) +
                        ": leaving executeCalculatePartitionController() AND NOTIFYING ");
    }

  } else {
    // display
    if (BASE::ddpSettings_.debugPrintMT_) {
      BASE::printString("[MT]: [Thread " + std::to_string(threadId) + "], subsystem " + std::to_string(partitionIndex) +
                        ": leaving executeCalculatePartitionController() but NOT notifying ");
    }
  }
}

/******************************************************************************************************/
/******************************************************************************************************/
/***************************************************************************************************** */
template <size_t STATE_DIM, size_t INPUT_DIM>
<<<<<<< HEAD
void SLQ_MP<STATE_DIM, INPUT_DIM>::executeLineSearchWorker(size_t threadId)
{
	if(BASE::ddpSettings_.debugPrintMT_) {
		BASE::printString("[MT]: [Thread " + std::to_string(threadId) + "]: Starting executeLineSearchWorker. ");
}

	// local search forward simulation's variables
	scalar_t lsTotalCost;
	scalar_t lsConstraint1ISE, lsConstraint2ISE, lsInequalityConstraintPenalty, lsInequalityConstraintISE;
	scalar_t lsConstraint1MaxNorm, lsConstraint2MaxNorm;
	linear_controller_array_t lsControllersStock(BASE::numPartitions_);
	scalar_array2_t lsTimeTrajectoriesStock(BASE::numPartitions_);
	size_array2_t   lsEventsPastTheEndIndecesStock(BASE::numPartitions_);
	state_vector_array2_t lsStateTrajectoriesStock(BASE::numPartitions_);
	input_vector_array2_t lsInputTrajectoriesStock(BASE::numPartitions_);

	while(true)  {

		size_t alphaExp = alphaTaken_++;
		scalar_t learningRate = BASE::maxLearningRate_ * std::pow(BASE::ddpSettings_.lineSearchContractionRate_, alphaExp);

		// break condition
		if (learningRate<BASE::ddpSettings_.minLearningRate_ || alphaBestFound_.load()) {

			// display
			if(BASE::ddpSettings_.debugPrintMT_)  {
				if (alphaBestFound_.load()) {
					BASE::printString("[MT]: [Thread " + std::to_string(threadId)
						+ "]: Leaving executeLineSearchWorker because best alpha is found OR no improvement for any alpha");
				} else {
					BASE::printString("[MT]: [Thread "+ std::to_string(threadId)
						+ "]: Leaving executeLineSearchWorker because learningRate is less than BASE::ddpSettings_.minLearningRate_");
				}
			}

			break;
		}

		// display
		if(BASE::ddpSettings_.debugPrintMT_) {
			BASE::printString("[MT]: [Thread " + std::to_string(threadId) + "]: Trying learningRate " + std::to_string(learningRate));
		}

		// do a line search
		lsControllersStock = BASE::initLScontrollersStock_;
		BASE::lineSearchWorker(threadId, learningRate,
				lsTotalCost,
				lsConstraint1ISE, lsConstraint1MaxNorm,
				lsConstraint2ISE, lsConstraint2MaxNorm,
				lsInequalityConstraintPenalty, lsInequalityConstraintISE,
				lsControllersStock,
				lsTimeTrajectoriesStock, lsEventsPastTheEndIndecesStock,
				lsStateTrajectoriesStock, lsInputTrajectoriesStock);

		// break condition: make sure we do not alter an existing result
		if (alphaBestFound_.load())  {
			// display
			if(BASE::ddpSettings_.debugPrintMT_) {
				BASE::printString("[MT]: [Thread " + std::to_string(threadId)
					+ "]: Leaving executeLineSearchWorker because best alpha already found by another thread.");
			}

			break;
		}


		lineSearchResultMutex_.lock();

		// Based on the LS policy check whether the best solution should be updated with these results.
		bool updatePolicy = false;
		if (BASE::ddpSettings_.lsStepsizeGreedy_)  {

			/*
			 * Use stepsize greedy where cost should be better than the last iteration but learning rate
			 * should be as high as possible. This is equivalent to a single core lineSearch.
			 */

			if(lsTotalCost<(baselineTotalCost_*(1-1e-3*learningRate)) && learningRate>BASE::learningRateStar_)  {
				updatePolicy = true;
				// display
				if(BASE::ddpSettings_.debugPrintMT_) {
					BASE::printString("[MT]: [LS, Thread " + std::to_string(threadId) + "]: stepsize-greedy mode: better stepsize and cost found: "
							+ std::to_string(lsTotalCost) + " at learningRate: " + std::to_string(learningRate));
				}
			} else {
				// display
				if(BASE::ddpSettings_.debugPrintMT_) {
					BASE::printString("[MT]: [LS, Thread " + std::to_string(threadId) + "]: stepsize-greedy mode: no better combination found, cost "
							+ std::to_string(lsTotalCost) + " at learningRate: " + std::to_string(learningRate));
				}
			}

		} else {

			/*
			 * line search acts cost greedy which minimize cost as much as possible
			 */

			if(lsTotalCost < (BASE::nominalTotalCost_*(1-1e-3*learningRate)))  {
				updatePolicy = true;
				if(BASE::ddpSettings_.debugPrintMT_){
					BASE::printString("[MT]: [LS, Thread " + std::to_string(threadId) + "]: cost-greedy mode : better cost found: "
							+ std::to_string(lsTotalCost) + " at learningRate: " + std::to_string(learningRate));
				}
			} else {
				if(BASE::ddpSettings_.debugPrintMT_){
					BASE::printString("[MT]: [LS, Thread " + std::to_string(threadId) + "]: cost-greedy mode : no better cost found, cost "
							+ std::to_string(lsTotalCost) + " at learningRate: " + std::to_string(learningRate) + ". Best cost was "
							+ std::to_string(BASE::nominalTotalCost_));
				}
			}
		}


		if (updatePolicy) {
			alphaExpBest_ = alphaExp;
			BASE::nominalTotalCost_ = lsTotalCost;
			BASE::learningRateStar_ = learningRate;
			BASE::nominalConstraint1ISE_ = lsConstraint1ISE;
			BASE::nominalConstraint1MaxNorm_ = lsConstraint1MaxNorm;
			BASE::nominalConstraint2ISE_ = lsConstraint2ISE;
			BASE::nominalConstraint2MaxNorm_ = lsConstraint2MaxNorm;
			BASE::nominalInequalityConstraintPenalty_ = lsInequalityConstraintPenalty;
			BASE::nominalInequalityConstraintISE_ = lsInequalityConstraintISE;

			BASE::nominalControllersStock_.swap(lsControllersStock);
			BASE::nominalTimeTrajectoriesStock_.swap(lsTimeTrajectoriesStock);
			BASE::nominalEventsPastTheEndIndecesStock_.swap(lsEventsPastTheEndIndecesStock);
			BASE::nominalStateTrajectoriesStock_.swap(lsStateTrajectoriesStock);
			BASE::nominalInputTrajectoriesStock_.swap(lsInputTrajectoriesStock);
		}

		alphaProcessed_[alphaExp] = true;

		// we now check if all alphas prior to the best have been processed, this also covers the case that there is no better alpha
		bool allPreviousAlphasProcessed = true;
		for (size_t i=0; i<alphaExpBest_; i++) {
			if (!alphaProcessed_[i]) {
				allPreviousAlphasProcessed = false;
				break;
			}
		}

		if (allPreviousAlphasProcessed)  {
			alphaBestFound_ = true;
			// event_handler_t::activateKillIntegration();	// kill all integrators
			// if (BASE::ddpSettings_.displayInfo_) {
			// 	BASE::printString("\t LS: terminate other rollouts with different alphas. alpha_best found or terminating without improvement.");
			// }
		}

		lineSearchResultMutex_.unlock();

	}  // end of while loop

	// add to the number of threads that finished their tasks
	lsWorkerCompleted_++;

	if(BASE::ddpSettings_.debugPrintMT_) {
		BASE::printString("[MT]: [Thread " + std::to_string(threadId) + "]: Leaving executeLineSearchWorker ");
	}

	if (lsWorkerCompleted_.load() >= BASE::ddpSettings_.nThreads_)  {
		std::unique_lock<std::mutex> lock (alphaBestFoundMutex_);
		alphaBestFoundCondition_.notify_all();
		lock.unlock();

		if(BASE::ddpSettings_.debugPrintMT_) {
			BASE::printString("[MT]: NOTIFYING LS WORKERs since all workers are now done.");
		}
	}
=======
void SLQ_MP<STATE_DIM, INPUT_DIM>::executeLineSearchWorker(size_t threadId) {
  if (BASE::ddpSettings_.debugPrintMT_) {
    BASE::printString("[MT]: [Thread " + std::to_string(threadId) + "]: Starting executeLineSearchWorker. ");
  }

  // local search forward simulation's variables
  scalar_t lsTotalCost;
  scalar_t lsConstraint1ISE, lsConstraint2ISE, lsInequalityConstraintPenalty, lsInequalityConstraintISE;
  scalar_t lsConstraint1MaxNorm, lsConstraint2MaxNorm;
  linear_controller_array_t lsControllersStock(BASE::numPartitions_);
  scalar_array2_t lsTimeTrajectoriesStock(BASE::numPartitions_);
  size_array2_t lsEventsPastTheEndIndecesStock(BASE::numPartitions_);
  state_vector_array2_t lsStateTrajectoriesStock(BASE::numPartitions_);
  input_vector_array2_t lsInputTrajectoriesStock(BASE::numPartitions_);

  while (true) {
    size_t alphaExp = alphaTaken_++;
    scalar_t learningRate = BASE::maxLearningRate_ * std::pow(BASE::ddpSettings_.lineSearchContractionRate_, alphaExp);

    // break condition
    if (!numerics::almost_ge(learningRate, BASE::ddpSettings_.minLearningRate_) || alphaBestFound_.load()) {
      // display
      if (BASE::ddpSettings_.debugPrintMT_) {
        if (alphaBestFound_.load()) {
          BASE::printString("[MT]: [Thread " + std::to_string(threadId) +
                            "]: Leaving executeLineSearchWorker because best alpha is found OR no improvement for any alpha");
        } else {
          BASE::printString("[MT]: [Thread " + std::to_string(threadId) +
                            "]: Leaving executeLineSearchWorker because learningRate is less than BASE::ddpSettings_.minLearningRate_");
        }
      }

      break;
    }

    // display
    if (BASE::ddpSettings_.debugPrintMT_) {
      BASE::printString("[MT]: [Thread " + std::to_string(threadId) + "]: Trying learningRate " + std::to_string(learningRate));
    }

    // do a line search
    lsControllersStock = BASE::initLScontrollersStock_;
    BASE::lineSearchWorker(threadId, learningRate, lsTotalCost, lsConstraint1ISE, lsConstraint1MaxNorm, lsConstraint2ISE,
                           lsConstraint2MaxNorm, lsInequalityConstraintPenalty, lsInequalityConstraintISE, lsControllersStock,
                           lsTimeTrajectoriesStock, lsEventsPastTheEndIndecesStock, lsStateTrajectoriesStock, lsInputTrajectoriesStock);

    // break condition: make sure we do not alter an existing result
    if (alphaBestFound_.load()) {
      // display
      if (BASE::ddpSettings_.debugPrintMT_) {
        BASE::printString("[MT]: [Thread " + std::to_string(threadId) +
                          "]: Leaving executeLineSearchWorker because best alpha already found by another thread.");
      }

      break;
    }

    lineSearchResultMutex_.lock();

    // Based on the LS policy check whether the best solution should be updated with these results.
    bool updatePolicy = false;
    if (BASE::ddpSettings_.lsStepsizeGreedy_) {
      /*
       * Use stepsize greedy where cost should be better than the last iteration but learning rate
       * should be as high as possible. This is equivalent to a single core lineSearch.
       */

      if (lsTotalCost < (baselineTotalCost_ * (1 - 1e-3 * learningRate)) && learningRate > BASE::learningRateStar_) {
        updatePolicy = true;
        // display
        if (BASE::ddpSettings_.debugPrintMT_) {
          BASE::printString("[MT]: [LS, Thread " + std::to_string(threadId) + "]: stepsize-greedy mode: better stepsize and cost found: " +
                            std::to_string(lsTotalCost) + " at learningRate: " + std::to_string(learningRate));
        }
      } else {
        // display
        if (BASE::ddpSettings_.debugPrintMT_) {
          BASE::printString("[MT]: [LS, Thread " + std::to_string(threadId) +
                            "]: stepsize-greedy mode: no better combination found, cost " + std::to_string(lsTotalCost) +
                            " at learningRate: " + std::to_string(learningRate));
        }
      }

    } else {
      /*
       * line search acts cost greedy which minimize cost as much as possible
       */

      if (lsTotalCost < (BASE::nominalTotalCost_ * (1 - 1e-3 * learningRate))) {
        updatePolicy = true;
        if (BASE::ddpSettings_.debugPrintMT_) {
          BASE::printString("[MT]: [LS, Thread " + std::to_string(threadId) + "]: cost-greedy mode : better cost found: " +
                            std::to_string(lsTotalCost) + " at learningRate: " + std::to_string(learningRate));
        }
      } else {
        if (BASE::ddpSettings_.debugPrintMT_) {
          BASE::printString("[MT]: [LS, Thread " + std::to_string(threadId) + "]: cost-greedy mode : no better cost found, cost " +
                            std::to_string(lsTotalCost) + " at learningRate: " + std::to_string(learningRate) + ". Best cost was " +
                            std::to_string(BASE::nominalTotalCost_));
        }
      }
    }

    if (updatePolicy) {
      alphaExpBest_ = alphaExp;
      BASE::nominalTotalCost_ = lsTotalCost;
      BASE::learningRateStar_ = learningRate;
      BASE::nominalConstraint1ISE_ = lsConstraint1ISE;
      BASE::nominalConstraint1MaxNorm_ = lsConstraint1MaxNorm;
      BASE::nominalConstraint2ISE_ = lsConstraint2ISE;
      BASE::nominalConstraint2MaxNorm_ = lsConstraint2MaxNorm;
      BASE::nominalInequalityConstraintPenalty_ = lsInequalityConstraintPenalty;
      BASE::nominalInequalityConstraintISE_ = lsInequalityConstraintISE;

      BASE::nominalControllersStock_.swap(lsControllersStock);
      BASE::nominalTimeTrajectoriesStock_.swap(lsTimeTrajectoriesStock);
      BASE::nominalEventsPastTheEndIndecesStock_.swap(lsEventsPastTheEndIndecesStock);
      BASE::nominalStateTrajectoriesStock_.swap(lsStateTrajectoriesStock);
      BASE::nominalInputTrajectoriesStock_.swap(lsInputTrajectoriesStock);
    }

    alphaProcessed_[alphaExp] = true;

    // we now check if all alphas prior to the best have been processed, this also covers the case that there is no better alpha
    bool allPreviousAlphasProcessed = true;
    for (size_t i = 0; i < alphaExpBest_; i++) {
      if (!alphaProcessed_[i]) {
        allPreviousAlphasProcessed = false;
        break;
      }
    }

    if (allPreviousAlphasProcessed) {
      alphaBestFound_ = true;
      event_handler_t::activateKillIntegration();  // kill all integrators
      if (BASE::ddpSettings_.displayInfo_) {
        BASE::printString("\t LS: terminate other rollouts with different alphas. alpha_best found or terminating without improvement.");
      }
    }

    lineSearchResultMutex_.unlock();

  }  // end of while loop

  // add to the number of threads that finished their tasks
  lsWorkerCompleted_++;

  if (BASE::ddpSettings_.debugPrintMT_) {
    BASE::printString("[MT]: [Thread " + std::to_string(threadId) + "]: Leaving executeLineSearchWorker ");
  }

  if (lsWorkerCompleted_.load() >= BASE::ddpSettings_.nThreads_) {
    std::unique_lock<std::mutex> lock(alphaBestFoundMutex_);
    alphaBestFoundCondition_.notify_all();
    lock.unlock();

    if (BASE::ddpSettings_.debugPrintMT_) {
      BASE::printString("[MT]: NOTIFYING LS WORKERs since all workers are now done.");
    }
  }
>>>>>>> e4470217
}

/******************************************************************************************************/
/******************************************************************************************************/
/***************************************************************************************************** */
template <size_t STATE_DIM, size_t INPUT_DIM>
typename SLQ_MP<STATE_DIM, INPUT_DIM>::scalar_t SLQ_MP<STATE_DIM, INPUT_DIM>::solveSequentialRiccatiEquations(
    const state_matrix_t& SmFinal, const state_vector_t& SvFinal, const eigen_scalar_t& sFinal) {
  numSubsystemsProcessed_ = 0;

  BASE::SmFinalStock_[BASE::finalActivePartition_] = SmFinal;
  BASE::SvFinalStock_[BASE::finalActivePartition_] = SvFinal;
  BASE::SveFinalStock_[BASE::finalActivePartition_].setZero();
  BASE::sFinalStock_[BASE::finalActivePartition_] = sFinal;

  // solve it sequentially for the first time when useParallelRiccatiSolverFromInitItr_ is false
  if (BASE::iteration_ == 0 && !BASE::useParallelRiccatiSolverFromInitItr_) {
    for (int i = BASE::numPartitions_ - 1; i >= 0; i--) {
      if (i < BASE::initActivePartition_ || i > BASE::finalActivePartition_) {
        BASE::SsTimeTrajectoryStock_[i].clear();
        BASE::SsNormalizedTimeTrajectoryStock_[i].clear();
        BASE::SsNormalizedEventsPastTheEndIndecesStock_[i].clear();
        BASE::SmTrajectoryStock_[i].clear();
        BASE::SvTrajectoryStock_[i].clear();
        BASE::SveTrajectoryStock_[i].clear();
        BASE::sTrajectoryStock_[i].clear();

        BASE::SmFinalStock_[i].setZero();
        BASE::SvFinalStock_[i].setZero();
        BASE::SveFinalStock_[i].setZero();
        BASE::sFinalStock_[i].setZero();
        BASE::xFinalStock_[i].setZero();

        continue;
      }

      // for each partition, there is one worker
      const size_t workerIndex = 0;

      // solve backward pass
      BASE::solveSlqRiccatiEquationsWorker(workerIndex, i, BASE::SmFinalStock_[i], BASE::SvFinalStock_[i], BASE::sFinalStock_[i],
                                           BASE::SveFinalStock_[i]);

      // set the final value for next Riccati equation
      if (i > BASE::initActivePartition_) {
        BASE::SmFinalStock_[i - 1] = BASE::SmTrajectoryStock_[i].front();
        BASE::SvFinalStock_[i - 1] = BASE::SvTrajectoryStock_[i].front();
        BASE::SveFinalStock_[i - 1] = BASE::SveTrajectoryStock_[i].front();
        BASE::sFinalStock_[i - 1] = BASE::sTrajectoryStock_[i].front();
        BASE::xFinalStock_[i - 1] = BASE::nominalStateTrajectoriesStock_[i].front();
      }
    }
  }
  // solve it in parallel if useParallelRiccatiSolverFromInitItr_ is true
  else {
    if (BASE::ddpSettings_.debugPrintMT_) {
      BASE::printString("[MT]: Waking up workers to do RiccatiSolver Task.");
    }

    workerTask_ = SOLVE_RICCATI;
    std::unique_lock<std::mutex> lock(workerWakeUpMutex_);
    workerWakeUpCondition_.notify_all();
    lock.unlock();

    if (BASE::ddpSettings_.debugPrintMT_) {
      BASE::printString("[MT]: Will wait now until workers have done RiccatiSolver Task.");
    }

    std::unique_lock<std::mutex> waitLock(riccatiSolverBarrierMutex_);
    while (numSubsystemsProcessed_.load() < BASE::numPartitions_) {
      riccatiSolverCompletedCondition_.wait(waitLock);
    }
    waitLock.unlock();

    workerTask_ = IDLE;
  }

  if (BASE::ddpSettings_.debugPrintMT_) {
    BASE::printString("[MT]: Iteration: " + std::to_string(BASE::iteration_) + " done.");
    BASE::printString("----------------------------------");
    BASE::printString("----------------------------------");
  }

  // total number of call
  size_t numSteps = 0;
  for (size_t i = BASE::initActivePartition_; i <= BASE::finalActivePartition_; i++) {
    numSteps += BASE::SsTimeTrajectoryStock_[i].size();
  }

  // average time step
  return (BASE::finalTime_ - BASE::initTime_) / numSteps;
}

/******************************************************************************************************/
/******************************************************************************************************/
/***************************************************************************************************** */
template <size_t STATE_DIM, size_t INPUT_DIM>
void SLQ_MP<STATE_DIM, INPUT_DIM>::executeRiccatiSolver(size_t threadId) {
  for (int i = endingIndicesRiccatiWorker_[threadId]; i >= startingIndicesRiccatiWorker_[threadId]; i--) {
    if (BASE::ddpSettings_.debugPrintMT_) {
      BASE::printString("[MT]: Thread " + std::to_string(threadId) + " processing subsystem " + std::to_string(i));
    }

    // for inactive subsystems
    if (i < BASE::initActivePartition_ || i > BASE::finalActivePartition_) {
      BASE::SsTimeTrajectoryStock_[i].clear();
      BASE::SmTrajectoryStock_[i].clear();
      BASE::SvTrajectoryStock_[i].clear();
      BASE::SveTrajectoryStock_[i].clear();
      BASE::sTrajectoryStock_[i].clear();

      // lock data
      std::unique_lock<std::mutex> dataWriteLock(riccatiSolverDataMutex_);

      BASE::SmFinalStock_[i].setZero();
      BASE::SvFinalStock_[i].setZero();
      BASE::SveFinalStock_[i].setZero();
      BASE::sFinalStock_[i].setZero();
      BASE::xFinalStock_[i].setZero();

      // unlock data
      dataWriteLock.unlock();

      numSubsystemsProcessed_++;

      continue;
    }

    // lock data
    std::unique_lock<std::mutex> dataReadLock(riccatiSolverDataMutex_);

    state_matrix_t SmFinal = BASE::SmFinalStock_[i];
    state_vector_t SvFinal = BASE::SvFinalStock_[i];
    state_vector_t SveFinal = BASE::SveFinalStock_[i];
    eigen_scalar_t sFinal = BASE::sFinalStock_[i];
    state_vector_t xFinal = BASE::xFinalStock_[i];

    // unlock data
    dataReadLock.unlock();

    // modify the end subsystem final values based on the cached values for asynchronous run
    if (i == endingIndicesRiccatiWorker_[threadId] && i < BASE::finalActivePartition_) {
      const state_vector_t& x = BASE::nominalStateTrajectoriesStock_[i + 1].front();
      SvFinal += SmFinal * (x - xFinal);
      // TODO for sFinal
    }

    // solve the backward pass
    BASE::solveSlqRiccatiEquationsWorker(threadId, i, SmFinal, SvFinal, sFinal, SveFinal);

    // lock data
    std::unique_lock<std::mutex> dataWriteLock(riccatiSolverDataMutex_);

    // set the final value for next Riccati equation
    if (i > BASE::initActivePartition_) {
      BASE::SmFinalStock_[i - 1] = BASE::SmTrajectoryStock_[i].front();
      BASE::SvFinalStock_[i - 1] = BASE::SvTrajectoryStock_[i].front();
      BASE::SveFinalStock_[i - 1] = BASE::SveTrajectoryStock_[i].front();
      BASE::sFinalStock_[i - 1] = BASE::sTrajectoryStock_[i].front();
      BASE::xFinalStock_[i - 1] = BASE::nominalStateTrajectoriesStock_[i].front();
    }

    // unlock data
    dataWriteLock.unlock();

    numSubsystemsProcessed_++;
  }

  // notify the main thread so that it stops waiting
  //	std::unique_lock<std::mutex> lock(riccatiSolverBarrierNotifyMutex_);
  std::unique_lock<std::mutex> lock(riccatiSolverBarrierMutex_);
  riccatiSolverCompletedCondition_.notify_one();
  lock.unlock();
}

/******************************************************************************************************/
/******************************************************************************************************/
/***************************************************************************************************** */
template <size_t STATE_DIM, size_t INPUT_DIM>
void SLQ_MP<STATE_DIM, INPUT_DIM>::distributeWork() {
  const int N = BASE::ddpSettings_.nThreads_;
  startingIndicesRiccatiWorker_.resize(N);
  endingIndicesRiccatiWorker_.resize(N);

  //	if (BASE::numPartitions_ < N)
  //		throw std::runtime_error("Number of threads is bigger than number of subsystems");

  int subsystemsPerThread = (BASE::finalActivePartition_ - BASE::initActivePartition_ + 1) / N;
  int remainingSubsystems = (BASE::finalActivePartition_ - BASE::initActivePartition_ + 1) % N;

  int startingId, endingId = BASE::finalActivePartition_;
  for (size_t i = 0; i < N; i++) {
    endingIndicesRiccatiWorker_[i] = endingId;
    if (remainingSubsystems > 0) {
      startingId = endingId - subsystemsPerThread;
      remainingSubsystems--;
    } else {
      startingId = endingId - subsystemsPerThread + 1;
    }
    startingIndicesRiccatiWorker_[i] = startingId;
    endingId = startingId - 1;
  }

  // adding the inactive subsystems
  endingIndicesRiccatiWorker_.front() = BASE::numPartitions_ - 1;
  startingIndicesRiccatiWorker_.back() = 0;

  if (BASE::ddpSettings_.displayInfo_) {
    std::cerr << "Initial Active Subsystem: " << BASE::initActivePartition_ << std::endl;
    std::cerr << "Final Active Subsystem:   " << BASE::finalActivePartition_ << std::endl;
    std::cerr << "Backward path work distribution:" << std::endl;
    for (size_t i = 0; i < N; i++) {
      std::cerr << "start: " << startingIndicesRiccatiWorker_[i] << "\t";
      std::cerr << "end: " << endingIndicesRiccatiWorker_[i] << "\t";
      std::cerr << "num: " << endingIndicesRiccatiWorker_[i] - startingIndicesRiccatiWorker_[i] + 1 << std::endl;
      ;
    }
    std::cerr << std::endl;
  }
}

/******************************************************************************************************/
/******************************************************************************************************/
/***************************************************************************************************** */
template <size_t STATE_DIM, size_t INPUT_DIM>
void SLQ_MP<STATE_DIM, INPUT_DIM>::runInit() {
  // disable Eigen multi-threading
  Eigen::setNbThreads(1);

  // distribute work
  distributeWork();

  // run BASE routine
  BASE::runInit();

  // restore default Eigen thread number
  Eigen::setNbThreads(0);
}

/******************************************************************************************************/
/******************************************************************************************************/
/***************************************************************************************************** */
template <size_t STATE_DIM, size_t INPUT_DIM>
void SLQ_MP<STATE_DIM, INPUT_DIM>::runIteration() {
  // disable Eigen multi-threading
  Eigen::setNbThreads(1);

  // run BASE routine
  BASE::runIteration();

  // restore default Eigen thread number
  Eigen::setNbThreads(0);
}

/******************************************************************************************************/
/******************************************************************************************************/
/***************************************************************************************************** */
template <size_t STATE_DIM, size_t INPUT_DIM>
void SLQ_MP<STATE_DIM, INPUT_DIM>::runExit() {
  // disable Eigen multi-threading
  Eigen::setNbThreads(1);

  // run BASE routine
  BASE::runExit();

  // restore default Eigen thread number
  Eigen::setNbThreads(0);
}

}  // namespace ocs2<|MERGE_RESOLUTION|>--- conflicted
+++ resolved
@@ -476,179 +476,6 @@
 /******************************************************************************************************/
 /***************************************************************************************************** */
 template <size_t STATE_DIM, size_t INPUT_DIM>
-<<<<<<< HEAD
-void SLQ_MP<STATE_DIM, INPUT_DIM>::executeLineSearchWorker(size_t threadId)
-{
-	if(BASE::ddpSettings_.debugPrintMT_) {
-		BASE::printString("[MT]: [Thread " + std::to_string(threadId) + "]: Starting executeLineSearchWorker. ");
-}
-
-	// local search forward simulation's variables
-	scalar_t lsTotalCost;
-	scalar_t lsConstraint1ISE, lsConstraint2ISE, lsInequalityConstraintPenalty, lsInequalityConstraintISE;
-	scalar_t lsConstraint1MaxNorm, lsConstraint2MaxNorm;
-	linear_controller_array_t lsControllersStock(BASE::numPartitions_);
-	scalar_array2_t lsTimeTrajectoriesStock(BASE::numPartitions_);
-	size_array2_t   lsEventsPastTheEndIndecesStock(BASE::numPartitions_);
-	state_vector_array2_t lsStateTrajectoriesStock(BASE::numPartitions_);
-	input_vector_array2_t lsInputTrajectoriesStock(BASE::numPartitions_);
-
-	while(true)  {
-
-		size_t alphaExp = alphaTaken_++;
-		scalar_t learningRate = BASE::maxLearningRate_ * std::pow(BASE::ddpSettings_.lineSearchContractionRate_, alphaExp);
-
-		// break condition
-		if (learningRate<BASE::ddpSettings_.minLearningRate_ || alphaBestFound_.load()) {
-
-			// display
-			if(BASE::ddpSettings_.debugPrintMT_)  {
-				if (alphaBestFound_.load()) {
-					BASE::printString("[MT]: [Thread " + std::to_string(threadId)
-						+ "]: Leaving executeLineSearchWorker because best alpha is found OR no improvement for any alpha");
-				} else {
-					BASE::printString("[MT]: [Thread "+ std::to_string(threadId)
-						+ "]: Leaving executeLineSearchWorker because learningRate is less than BASE::ddpSettings_.minLearningRate_");
-				}
-			}
-
-			break;
-		}
-
-		// display
-		if(BASE::ddpSettings_.debugPrintMT_) {
-			BASE::printString("[MT]: [Thread " + std::to_string(threadId) + "]: Trying learningRate " + std::to_string(learningRate));
-		}
-
-		// do a line search
-		lsControllersStock = BASE::initLScontrollersStock_;
-		BASE::lineSearchWorker(threadId, learningRate,
-				lsTotalCost,
-				lsConstraint1ISE, lsConstraint1MaxNorm,
-				lsConstraint2ISE, lsConstraint2MaxNorm,
-				lsInequalityConstraintPenalty, lsInequalityConstraintISE,
-				lsControllersStock,
-				lsTimeTrajectoriesStock, lsEventsPastTheEndIndecesStock,
-				lsStateTrajectoriesStock, lsInputTrajectoriesStock);
-
-		// break condition: make sure we do not alter an existing result
-		if (alphaBestFound_.load())  {
-			// display
-			if(BASE::ddpSettings_.debugPrintMT_) {
-				BASE::printString("[MT]: [Thread " + std::to_string(threadId)
-					+ "]: Leaving executeLineSearchWorker because best alpha already found by another thread.");
-			}
-
-			break;
-		}
-
-
-		lineSearchResultMutex_.lock();
-
-		// Based on the LS policy check whether the best solution should be updated with these results.
-		bool updatePolicy = false;
-		if (BASE::ddpSettings_.lsStepsizeGreedy_)  {
-
-			/*
-			 * Use stepsize greedy where cost should be better than the last iteration but learning rate
-			 * should be as high as possible. This is equivalent to a single core lineSearch.
-			 */
-
-			if(lsTotalCost<(baselineTotalCost_*(1-1e-3*learningRate)) && learningRate>BASE::learningRateStar_)  {
-				updatePolicy = true;
-				// display
-				if(BASE::ddpSettings_.debugPrintMT_) {
-					BASE::printString("[MT]: [LS, Thread " + std::to_string(threadId) + "]: stepsize-greedy mode: better stepsize and cost found: "
-							+ std::to_string(lsTotalCost) + " at learningRate: " + std::to_string(learningRate));
-				}
-			} else {
-				// display
-				if(BASE::ddpSettings_.debugPrintMT_) {
-					BASE::printString("[MT]: [LS, Thread " + std::to_string(threadId) + "]: stepsize-greedy mode: no better combination found, cost "
-							+ std::to_string(lsTotalCost) + " at learningRate: " + std::to_string(learningRate));
-				}
-			}
-
-		} else {
-
-			/*
-			 * line search acts cost greedy which minimize cost as much as possible
-			 */
-
-			if(lsTotalCost < (BASE::nominalTotalCost_*(1-1e-3*learningRate)))  {
-				updatePolicy = true;
-				if(BASE::ddpSettings_.debugPrintMT_){
-					BASE::printString("[MT]: [LS, Thread " + std::to_string(threadId) + "]: cost-greedy mode : better cost found: "
-							+ std::to_string(lsTotalCost) + " at learningRate: " + std::to_string(learningRate));
-				}
-			} else {
-				if(BASE::ddpSettings_.debugPrintMT_){
-					BASE::printString("[MT]: [LS, Thread " + std::to_string(threadId) + "]: cost-greedy mode : no better cost found, cost "
-							+ std::to_string(lsTotalCost) + " at learningRate: " + std::to_string(learningRate) + ". Best cost was "
-							+ std::to_string(BASE::nominalTotalCost_));
-				}
-			}
-		}
-
-
-		if (updatePolicy) {
-			alphaExpBest_ = alphaExp;
-			BASE::nominalTotalCost_ = lsTotalCost;
-			BASE::learningRateStar_ = learningRate;
-			BASE::nominalConstraint1ISE_ = lsConstraint1ISE;
-			BASE::nominalConstraint1MaxNorm_ = lsConstraint1MaxNorm;
-			BASE::nominalConstraint2ISE_ = lsConstraint2ISE;
-			BASE::nominalConstraint2MaxNorm_ = lsConstraint2MaxNorm;
-			BASE::nominalInequalityConstraintPenalty_ = lsInequalityConstraintPenalty;
-			BASE::nominalInequalityConstraintISE_ = lsInequalityConstraintISE;
-
-			BASE::nominalControllersStock_.swap(lsControllersStock);
-			BASE::nominalTimeTrajectoriesStock_.swap(lsTimeTrajectoriesStock);
-			BASE::nominalEventsPastTheEndIndecesStock_.swap(lsEventsPastTheEndIndecesStock);
-			BASE::nominalStateTrajectoriesStock_.swap(lsStateTrajectoriesStock);
-			BASE::nominalInputTrajectoriesStock_.swap(lsInputTrajectoriesStock);
-		}
-
-		alphaProcessed_[alphaExp] = true;
-
-		// we now check if all alphas prior to the best have been processed, this also covers the case that there is no better alpha
-		bool allPreviousAlphasProcessed = true;
-		for (size_t i=0; i<alphaExpBest_; i++) {
-			if (!alphaProcessed_[i]) {
-				allPreviousAlphasProcessed = false;
-				break;
-			}
-		}
-
-		if (allPreviousAlphasProcessed)  {
-			alphaBestFound_ = true;
-			// event_handler_t::activateKillIntegration();	// kill all integrators
-			// if (BASE::ddpSettings_.displayInfo_) {
-			// 	BASE::printString("\t LS: terminate other rollouts with different alphas. alpha_best found or terminating without improvement.");
-			// }
-		}
-
-		lineSearchResultMutex_.unlock();
-
-	}  // end of while loop
-
-	// add to the number of threads that finished their tasks
-	lsWorkerCompleted_++;
-
-	if(BASE::ddpSettings_.debugPrintMT_) {
-		BASE::printString("[MT]: [Thread " + std::to_string(threadId) + "]: Leaving executeLineSearchWorker ");
-	}
-
-	if (lsWorkerCompleted_.load() >= BASE::ddpSettings_.nThreads_)  {
-		std::unique_lock<std::mutex> lock (alphaBestFoundMutex_);
-		alphaBestFoundCondition_.notify_all();
-		lock.unlock();
-
-		if(BASE::ddpSettings_.debugPrintMT_) {
-			BASE::printString("[MT]: NOTIFYING LS WORKERs since all workers are now done.");
-		}
-	}
-=======
 void SLQ_MP<STATE_DIM, INPUT_DIM>::executeLineSearchWorker(size_t threadId) {
   if (BASE::ddpSettings_.debugPrintMT_) {
     BASE::printString("[MT]: [Thread " + std::to_string(threadId) + "]: Starting executeLineSearchWorker. ");
@@ -809,7 +636,6 @@
       BASE::printString("[MT]: NOTIFYING LS WORKERs since all workers are now done.");
     }
   }
->>>>>>> e4470217
 }
 
 /******************************************************************************************************/
