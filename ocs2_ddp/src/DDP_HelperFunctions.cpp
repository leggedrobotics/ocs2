--- conflicted
+++ resolved
@@ -95,26 +95,15 @@
   // - Final: state cost, state soft-constraints
   // - PreJumps: state cost, state soft-constraints
   // - Intermediates: state/state-input cost, state/state-input soft-constraints
-<<<<<<< HEAD
-  performanceIndex.totalCost = problemMetrics.final.cost;
-
-  std::for_each(problemMetrics.preJumps.begin(), problemMetrics.preJumps.end(),
-                [&](const MetricsCollection& m) { performanceIndex.totalCost += m.cost; });
+  performanceIndex.cost = problemMetrics.final.cost;
+
+  std::for_each(problemMetrics.preJumps.begin(), problemMetrics.preJumps.end(),
+                [&](const MetricsCollection& m) { performanceIndex.cost += m.cost; });
 
   scalar_array_t costTrajectory(timeTrajectory.size());
   std::transform(problemMetrics.intermediates.begin(), problemMetrics.intermediates.end(), costTrajectory.begin(),
                  [](const MetricsCollection& m) { return m.cost; });
-  performanceIndex.totalCost += trapezoidalIntegration(timeTrajectory, costTrajectory);
-=======
-  performanceIndex.cost = metrics.final.cost;
-
-  std::for_each(metrics.preJumps.begin(), metrics.preJumps.end(), [&](const Metrics& m) { return performanceIndex.cost + m.cost; });
-
-  scalar_array_t costTrajectory(timeTrajectory.size());
-  std::transform(metrics.intermediates.begin(), metrics.intermediates.end(), costTrajectory.begin(),
-                 [](const Metrics& m) { return m.cost; });
   performanceIndex.cost += trapezoidalIntegration(timeTrajectory, costTrajectory);
->>>>>>> 0d999edf
 
   // Dynamics violation:
   performanceIndex.dynamicsViolationSSE = 0.0;
@@ -137,53 +126,29 @@
   // - Final: state equality Lagrangians
   // - PreJumps: state equality Lagrangians
   // - Intermediates: state/state-input equality Lagrangians
-<<<<<<< HEAD
-  performanceIndex.equalityLagrangiansPenalty = sum(problemMetrics.final.stateEqLagrangian);
-
-  std::for_each(problemMetrics.preJumps.begin(), problemMetrics.preJumps.end(),
-                [&](const MetricsCollection& m) { performanceIndex.equalityLagrangiansPenalty += sum(m.stateEqLagrangian); });
+  performanceIndex.equalityLagrangian = sum(problemMetrics.final.stateEqLagrangian);
+
+  std::for_each(problemMetrics.preJumps.begin(), problemMetrics.preJumps.end(),
+                [&](const MetricsCollection& m) { performanceIndex.equalityLagrangian += sum(m.stateEqLagrangian); });
 
   scalar_array_t equalityPenaltyTrajectory(timeTrajectory.size());
   std::transform(problemMetrics.intermediates.begin(), problemMetrics.intermediates.end(), equalityPenaltyTrajectory.begin(),
                  [&](const MetricsCollection& m) { return sum(m.stateEqLagrangian) + sum(m.stateInputEqLagrangian); });
-  performanceIndex.equalityLagrangiansPenalty += trapezoidalIntegration(timeTrajectory, equalityPenaltyTrajectory);
-=======
-  performanceIndex.equalityLagrangian = metrics.final.stateEqLagrangian;
-
-  std::for_each(metrics.preJumps.begin(), metrics.preJumps.end(),
-                [&](const Metrics& m) { return performanceIndex.equalityLagrangian + m.stateEqLagrangian; });
-
-  scalar_array_t equalityPenaltyTrajectory(timeTrajectory.size());
-  std::transform(metrics.intermediates.begin(), metrics.intermediates.end(), equalityPenaltyTrajectory.begin(),
-                 [&](const Metrics& m) { return m.stateEqLagrangian + m.stateInputEqLagrangian; });
   performanceIndex.equalityLagrangian += trapezoidalIntegration(timeTrajectory, equalityPenaltyTrajectory);
->>>>>>> 0d999edf
 
   // Inequality Lagrangians penalty
   // - Final: state inequality Lagrangians
   // - PreJumps: state inequality Lagrangians
   // - Intermediates: state/state-input inequality Lagrangians
-<<<<<<< HEAD
-  performanceIndex.inequalityLagrangiansPenalty = sum(problemMetrics.final.stateIneqLagrangian);
-
-  std::for_each(problemMetrics.preJumps.begin(), problemMetrics.preJumps.end(),
-                [&](const MetricsCollection& m) { performanceIndex.inequalityLagrangiansPenalty += sum(m.stateIneqLagrangian); });
+  performanceIndex.inequalityLagrangian = sum(problemMetrics.final.stateIneqLagrangian);
+
+  std::for_each(problemMetrics.preJumps.begin(), problemMetrics.preJumps.end(),
+                [&](const MetricsCollection& m) { performanceIndex.inequalityLagrangian += sum(m.stateIneqLagrangian); });
 
   scalar_array_t inequalityPenaltyTrajectory(timeTrajectory.size());
   std::transform(problemMetrics.intermediates.begin(), problemMetrics.intermediates.end(), inequalityPenaltyTrajectory.begin(),
                  [&](const MetricsCollection& m) { return sum(m.stateIneqLagrangian) + sum(m.stateInputIneqLagrangian); });
-  performanceIndex.inequalityLagrangiansPenalty += trapezoidalIntegration(timeTrajectory, inequalityPenaltyTrajectory);
-=======
-  performanceIndex.inequalityLagrangian = metrics.final.stateIneqLagrangian;
-
-  std::for_each(metrics.preJumps.begin(), metrics.preJumps.end(),
-                [&](const Metrics& m) { return performanceIndex.inequalityLagrangian + m.stateIneqLagrangian; });
-
-  scalar_array_t inequalityPenaltyTrajectory(timeTrajectory.size());
-  std::transform(metrics.intermediates.begin(), metrics.intermediates.end(), inequalityPenaltyTrajectory.begin(),
-                 [&](const Metrics& m) { return m.stateIneqLagrangian + m.stateInputIneqLagrangian; });
   performanceIndex.inequalityLagrangian += trapezoidalIntegration(timeTrajectory, inequalityPenaltyTrajectory);
->>>>>>> 0d999edf
 
   return performanceIndex;
 }
