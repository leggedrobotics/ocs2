/******************************************************************************
Copyright (c) 2020, Farbod Farshidian. All rights reserved.

Redistribution and use in source and binary forms, with or without
modification, are permitted provided that the following conditions are met:

* Redistributions of source code must retain the above copyright notice, this
  list of conditions and the following disclaimer.

* Redistributions in binary form must reproduce the above copyright notice,
  this list of conditions and the following disclaimer in the documentation
  and/or other materials provided with the distribution.

* Neither the name of the copyright holder nor the names of its
  contributors may be used to endorse or promote products derived from
  this software without specific prior written permission.

THIS SOFTWARE IS PROVIDED BY THE COPYRIGHT HOLDERS AND CONTRIBUTORS "AS IS"
AND ANY EXPRESS OR IMPLIED WARRANTIES, INCLUDING, BUT NOT LIMITED TO, THE
IMPLIED WARRANTIES OF MERCHANTABILITY AND FITNESS FOR A PARTICULAR PURPOSE ARE
DISCLAIMED. IN NO EVENT SHALL THE COPYRIGHT HOLDER OR CONTRIBUTORS BE LIABLE
FOR ANY DIRECT, INDIRECT, INCIDENTAL, SPECIAL, EXEMPLARY, OR CONSEQUENTIAL
DAMAGES (INCLUDING, BUT NOT LIMITED TO, PROCUREMENT OF SUBSTITUTE GOODS OR
SERVICES; LOSS OF USE, DATA, OR PROFITS; OR BUSINESS INTERRUPTION) HOWEVER
CAUSED AND ON ANY THEORY OF LIABILITY, WHETHER IN CONTRACT, STRICT LIABILITY,
OR TORT (INCLUDING NEGLIGENCE OR OTHERWISE) ARISING IN ANY WAY OUT OF THE USE
OF THIS SOFTWARE, EVEN IF ADVISED OF THE POSSIBILITY OF SUCH DAMAGE.
******************************************************************************/

#include "ocs2_ddp/GaussNewtonDDP.h"

#include <algorithm>
#include <numeric>

#include <ocs2_core/constraint/RelaxedBarrierPenalty.h>
#include <ocs2_core/control/FeedforwardController.h>
#include <ocs2_core/integration/TrapezoidalIntegration.h>
#include <ocs2_core/misc/LinearAlgebra.h>
#include <ocs2_core/misc/Lookup.h>

#include <ocs2_oc/approximate_model/ChangeOfInputVariables.h>

#include <ocs2_ddp/HessianCorrection.h>
#include <ocs2_ddp/riccati_equations/RiccatiModificationInterpolation.h>
#include <ocs2_ddp/search_strategy/LevenbergMarquardtStrategy.h>
#include <ocs2_ddp/search_strategy/LineSearchStrategy.h>

namespace ocs2 {

/******************************************************************************************************/
/******************************************************************************************************/
/******************************************************************************************************/
GaussNewtonDDP::GaussNewtonDDP(const RolloutBase* rolloutPtr, const SystemDynamicsBase* systemDynamicsPtr,
                               const ConstraintBase* systemConstraintsPtr, const CostFunctionBase* costFunctionPtr,
                               const SystemOperatingTrajectoriesBase* operatingTrajectoriesPtr, ddp::Settings ddpSettings,
                               const CostFunctionBase* heuristicsFunctionPtr)
    : SolverBase(), ddpSettings_(std::move(ddpSettings)) {
  // thread-pool
  threadPoolPtr_.reset(new ThreadPool(ddpSettings_.nThreads_, ddpSettings_.threadPriority_));

  // Dynamics, Constraints, derivatives, and cost
  linearQuadraticApproximatorPtrStock_.clear();
  linearQuadraticApproximatorPtrStock_.reserve(ddpSettings_.nThreads_);
  heuristicsFunctionsPtrStock_.clear();
  heuristicsFunctionsPtrStock_.reserve(ddpSettings_.nThreads_);
  dynamicsForwardRolloutPtrStock_.clear();
  dynamicsForwardRolloutPtrStock_.reserve(ddpSettings_.nThreads_);
  operatingTrajectoriesRolloutPtrStock_.clear();
  operatingTrajectoriesRolloutPtrStock_.reserve(ddpSettings_.nThreads_);

  // initialize all subsystems, etc.
  for (size_t i = 0; i < ddpSettings_.nThreads_; i++) {
    // initialize rollout
    dynamicsForwardRolloutPtrStock_.emplace_back(rolloutPtr->clone());

    // initialize operating points
    operatingTrajectoriesRolloutPtrStock_.emplace_back(new OperatingTrajectoriesRollout(*operatingTrajectoriesPtr, rolloutPtr->settings()));

    // initialize LQ approximator
    linearQuadraticApproximatorPtrStock_.emplace_back(new LinearQuadraticApproximator(
        *systemDynamicsPtr, *systemConstraintsPtr, *costFunctionPtr, ddpSettings_.checkNumericalStability_));

    // initialize heuristics functions
    if (heuristicsFunctionPtr != nullptr) {
      heuristicsFunctionsPtrStock_.emplace_back(heuristicsFunctionPtr->clone());
    } else {  // use the cost function if no heuristics function is defined
      heuristicsFunctionsPtrStock_.emplace_back(costFunctionPtr->clone());
    }
  }  // end of i loop

  // initialize penalty functions
  penaltyPtr_.reset(new RelaxedBarrierPenalty(ddpSettings_.inequalityConstraintMu_, ddpSettings_.inequalityConstraintDelta_));

  // initialize Augmented Lagrangian parameters
  initializeConstraintPenalties();

  // search strategy method
  const auto basicStrategySettings = [&]() {
    search_strategy::Settings s;
    s.displayInfo = ddpSettings_.displayInfo_;
    s.debugPrintRollout = ddpSettings_.debugPrintRollout_;
    s.minRelCost = ddpSettings_.minRelCost_;
    s.constraintTolerance = ddpSettings_.constraintTolerance_;
    return s;
  }();
  switch (ddpSettings_.strategy_) {
    case search_strategy::Type::LINE_SEARCH: {
      std::vector<std::reference_wrapper<RolloutBase>> rolloutRefStock;
      std::vector<std::reference_wrapper<ConstraintBase>> constraintsRefStock;
      std::vector<std::reference_wrapper<CostFunctionBase>> costFunctionRefStock;
      std::vector<std::reference_wrapper<CostFunctionBase>> heuristicsFunctionsRefStock;
      for (size_t i = 0; i < ddpSettings_.nThreads_; i++) {
        rolloutRefStock.emplace_back(*dynamicsForwardRolloutPtrStock_[i]);
        constraintsRefStock.emplace_back(linearQuadraticApproximatorPtrStock_[i]->systemConstraints());
        costFunctionRefStock.emplace_back(linearQuadraticApproximatorPtrStock_[i]->costFunction());
        heuristicsFunctionsRefStock.emplace_back(*heuristicsFunctionsPtrStock_[i]);
      }  // end of i loop
      searchStrategyPtr_.reset(new LineSearchStrategy(basicStrategySettings, ddpSettings_.lineSearch_, *threadPoolPtr_,
                                                      std::move(rolloutRefStock), std::move(constraintsRefStock),
                                                      std::move(costFunctionRefStock), std::move(heuristicsFunctionsRefStock), *penaltyPtr_,
                                                      [this](const PerformanceIndex& p) { return calculateRolloutMerit(p); }));
      break;
    }
    case search_strategy::Type::LEVENBERG_MARQUARDT: {
      constexpr size_t threadID = 0;
      searchStrategyPtr_.reset(new LevenbergMarquardtStrategy(
          basicStrategySettings, ddpSettings_.levenbergMarquardt_, *dynamicsForwardRolloutPtrStock_[threadID],
          linearQuadraticApproximatorPtrStock_[threadID]->systemConstraints(),
          linearQuadraticApproximatorPtrStock_[threadID]->costFunction(), *heuristicsFunctionsPtrStock_[threadID], *penaltyPtr_,
          [this](const PerformanceIndex& p) { return calculateRolloutMerit(p); }));
      break;
    }
  }  // end of switch-case
}

/******************************************************************************************************/
/******************************************************************************************************/
/******************************************************************************************************/
GaussNewtonDDP::~GaussNewtonDDP() {
  if (ddpSettings_.displayInfo_ || ddpSettings_.displayShortSummary_) {
    std::cerr << getBenchmarkingInfo() << std::endl;
  }
}

/******************************************************************************************************/
/******************************************************************************************************/
/******************************************************************************************************/
std::string GaussNewtonDDP::getBenchmarkingInfo() const {
  const auto initializationTotal = initializationTimer_.getTotalInMilliseconds();
  const auto linearQuadraticApproximationTotal = linearQuadraticApproximationTimer_.getTotalInMilliseconds();
  const auto backwardPassTotal = backwardPassTimer_.getTotalInMilliseconds();
  const auto computeControllerTotal = computeControllerTimer_.getTotalInMilliseconds();
  const auto searchStrategyTotal = searchStrategyTimer_.getTotalInMilliseconds();

  const auto benchmarkTotal =
      initializationTotal + linearQuadraticApproximationTotal + backwardPassTotal + computeControllerTotal + searchStrategyTotal;

  std::stringstream infoStream;
  if (benchmarkTotal > 0.0) {
    infoStream << "\n########################################################################\n";
    infoStream << "The benchmarking is computed over " << totalNumIterations_ << " iterations. \n";
    infoStream << "DDP Benchmarking\t   :\tAverage time [ms]   (% of total runtime)\n";
    infoStream << "\tInitialization     :\t" << initializationTimer_.getAverageInMilliseconds() << " [ms] \t\t("
               << initializationTotal / benchmarkTotal * 100 << "%)\n";
    infoStream << "\tLQ Approximation   :\t" << linearQuadraticApproximationTimer_.getAverageInMilliseconds() << " [ms] \t\t("
               << linearQuadraticApproximationTotal / benchmarkTotal * 100 << "%)\n";
    infoStream << "\tBackward Pass      :\t" << backwardPassTimer_.getAverageInMilliseconds() << " [ms] \t\t("
               << backwardPassTotal / benchmarkTotal * 100 << "%)\n";
    infoStream << "\tCompute Controller :\t" << computeControllerTimer_.getAverageInMilliseconds() << " [ms] \t\t("
               << computeControllerTotal / benchmarkTotal * 100 << "%)\n";
    infoStream << "\tSearch Strategy    :\t" << searchStrategyTimer_.getAverageInMilliseconds() << " [ms] \t\t("
               << searchStrategyTotal / benchmarkTotal * 100 << "%)";
  }
  return infoStream.str();
}

/******************************************************************************************************/
/******************************************************************************************************/
/******************************************************************************************************/
void GaussNewtonDDP::reset() {
  rewindCounter_ = 0;
  totalNumIterations_ = 0;

  performanceIndexHistory_.clear();

  avgTimeStepFP_ = 0.0;
  avgTimeStepBP_ = 0.0;

  // reset search strategy
  searchStrategyPtr_->reset();

  // initialize Augmented Lagrangian parameters
  initializeConstraintPenalties();

  for (size_t i = 0; i < numPartitions_; i++) {
    // very important, these are variables that are carried in between iterations
    nominalControllersStock_[i].clear();
    nominalTimeTrajectoriesStock_[i].clear();
    nominalPostEventIndicesStock_[i].clear();
    nominalStateTrajectoriesStock_[i].clear();
    nominalInputTrajectoriesStock_[i].clear();

    cachedControllersStock_[i].clear();
    cachedTimeTrajectoriesStock_[i].clear();
    cachedPostEventIndicesStock_[i].clear();
    cachedStateTrajectoriesStock_[i].clear();
    cachedInputTrajectoriesStock_[i].clear();
    cachedModelDataTrajectoriesStock_[i].clear();
    cachedModelDataEventTimesStock_[i].clear();
    cachedProjectedModelDataTrajectoriesStock_[i].clear();
    cachedRiccatiModificationTrajectoriesStock_[i].clear();
  }  // end of i loop

  // reset timers
  initializationTimer_.reset();
  linearQuadraticApproximationTimer_.reset();
  backwardPassTimer_.reset();
  computeControllerTimer_.reset();
  searchStrategyTimer_.reset();
}

/******************************************************************************************************/
/******************************************************************************************************/
/******************************************************************************************************/
size_t GaussNewtonDDP::getNumIterations() const {
  return totalNumIterations_;
}

/******************************************************************************************************/
/******************************************************************************************************/
/******************************************************************************************************/
scalar_t GaussNewtonDDP::getFinalTime() const {
  return finalTime_;
}

/******************************************************************************************************/
/******************************************************************************************************/
/******************************************************************************************************/
const scalar_array_t& GaussNewtonDDP::getPartitioningTimes() const {
  return partitioningTimes_;
}

/******************************************************************************************************/
/******************************************************************************************************/
/******************************************************************************************************/
const PerformanceIndex& GaussNewtonDDP::getPerformanceIndeces() const {
  return performanceIndex_;
}

/******************************************************************************************************/
/******************************************************************************************************/
/******************************************************************************************************/
const std::vector<PerformanceIndex>& GaussNewtonDDP::getIterationsLog() const {
  return performanceIndexHistory_;
}

/******************************************************************************************************/
/******************************************************************************************************/
/******************************************************************************************************/
void GaussNewtonDDP::getPrimalSolution(scalar_t finalTime, PrimalSolution* primalSolutionPtr) const {
  // total number of nodes
  int N = 0;
  for (const scalar_array_t& timeTrajectory_i : nominalTimeTrajectoriesStock_) {
    N += timeTrajectory_i.size();
  }

  auto upperBound = [](const scalar_array_t& array, scalar_t value) {
    auto firstLargerValueIterator = std::upper_bound(array.begin(), array.end(), value);
    return static_cast<int>(firstLargerValueIterator - array.begin());
  };

  // fill trajectories
  primalSolutionPtr->timeTrajectory_.clear();
  primalSolutionPtr->timeTrajectory_.reserve(N);
  primalSolutionPtr->stateTrajectory_.clear();
  primalSolutionPtr->stateTrajectory_.reserve(N);
  primalSolutionPtr->inputTrajectory_.clear();
  primalSolutionPtr->inputTrajectory_.reserve(N);
  for (size_t i = initActivePartition_; i <= finalActivePartition_; i++) {
    // break if the start time of the partition is greater than the final time
    if (nominalTimeTrajectoriesStock_[i].front() > finalTime) {
      break;
    }
    // length of the copy
    const int length = upperBound(nominalTimeTrajectoriesStock_[i], finalTime);

    primalSolutionPtr->timeTrajectory_.insert(primalSolutionPtr->timeTrajectory_.end(), nominalTimeTrajectoriesStock_[i].begin(),
                                              nominalTimeTrajectoriesStock_[i].begin() + length);
    primalSolutionPtr->stateTrajectory_.insert(primalSolutionPtr->stateTrajectory_.end(), nominalStateTrajectoriesStock_[i].begin(),
                                               nominalStateTrajectoriesStock_[i].begin() + length);
    primalSolutionPtr->inputTrajectory_.insert(primalSolutionPtr->inputTrajectory_.end(), nominalInputTrajectoriesStock_[i].begin(),
                                               nominalInputTrajectoriesStock_[i].begin() + length);
  }

  // fill controller
  if (ddpSettings_.useFeedbackPolicy_) {
    primalSolutionPtr->controllerPtr_.reset(new LinearController);
    // concatenate controller stock into a single controller
    for (size_t i = initActivePartition_; i <= finalActivePartition_; i++) {
      // break if the start time of the partition is greater than the final time
      if (nominalControllersStock_[i].timeStamp_.front() > finalTime) {
        break;
      }
      // length of the copy
      const int length = upperBound(nominalControllersStock_[i].timeStamp_, finalTime);
      primalSolutionPtr->controllerPtr_->concatenate(&(nominalControllersStock_[i]), 0, length);
    }
  } else {
    primalSolutionPtr->controllerPtr_.reset(
        new FeedforwardController(primalSolutionPtr->timeTrajectory_, primalSolutionPtr->inputTrajectory_));
  }

  // fill mode schedule
  primalSolutionPtr->modeSchedule_ = this->getModeSchedule();
}

/******************************************************************************************************/
/******************************************************************************************************/
/******************************************************************************************************/
ScalarFunctionQuadraticApproximation GaussNewtonDDP::getValueFunction(scalar_t time, const vector_t& state) const {
  size_t partition = lookup::findBoundedActiveIntervalInTimeArray(partitioningTimes_, time);
  partition = std::max(partition, initActivePartition_);
  partition = std::min(partition, finalActivePartition_);

  // Interpolate value function trajectory
  ScalarFunctionQuadraticApproximation valueFunction;
  const auto indexAlpha = LinearInterpolation::timeSegment(time, SsTimeTrajectoryStock_[partition]);
  valueFunction.dfdxx = LinearInterpolation::interpolate(indexAlpha, SmTrajectoryStock_[partition]);
  valueFunction.dfdx = LinearInterpolation::interpolate(indexAlpha, SvTrajectoryStock_[partition]);
  valueFunction.f = LinearInterpolation::interpolate(indexAlpha, sTrajectoryStock_[partition]);

  // Re-center around query state
  const vector_t xNominal =
      LinearInterpolation::interpolate(time, cachedTimeTrajectoriesStock_[partition], cachedStateTrajectoriesStock_[partition]);
  const vector_t deltaX = state - xNominal;
  const vector_t SmDeltaX = valueFunction.dfdxx * deltaX;
  valueFunction.f += deltaX.dot(0.5 * SmDeltaX + valueFunction.dfdx);
  valueFunction.dfdx += SmDeltaX;  // Adapt dfdx after f!

  return valueFunction;
}

/******************************************************************************************************/
/******************************************************************************************************/
/******************************************************************************************************/
vector_t GaussNewtonDDP::getStateInputEqualityConstraintLagrangian(scalar_t time, const vector_t& state) const {
  size_t activeSubsystem = lookup::findBoundedActiveIntervalInTimeArray(partitioningTimes_, time);
  activeSubsystem = std::max(activeSubsystem, initActivePartition_);
  activeSubsystem = std::min(activeSubsystem, finalActivePartition_);

  const auto indexAlpha = LinearInterpolation::timeSegment(time, cachedTimeTrajectoriesStock_[activeSubsystem]);
  const vector_t xNominal = LinearInterpolation::interpolate(indexAlpha, cachedStateTrajectoriesStock_[activeSubsystem]);

  const matrix_t Bm =
      LinearInterpolation::interpolate(indexAlpha, cachedModelDataTrajectoriesStock_[activeSubsystem], model_data::dynamics_dfdu);
  const matrix_t Pm =
      LinearInterpolation::interpolate(indexAlpha, cachedModelDataTrajectoriesStock_[activeSubsystem], model_data::cost_dfdux);
  const vector_t Rv =
      LinearInterpolation::interpolate(indexAlpha, cachedModelDataTrajectoriesStock_[activeSubsystem], model_data::cost_dfdu);

  const vector_t EvProjected = LinearInterpolation::interpolate(indexAlpha, cachedProjectedModelDataTrajectoriesStock_[activeSubsystem],
                                                                model_data::stateInputEqConstr_f);
  const matrix_t CmProjected = LinearInterpolation::interpolate(indexAlpha, cachedProjectedModelDataTrajectoriesStock_[activeSubsystem],
                                                                model_data::stateInputEqConstr_dfdx);
  const matrix_t Hm = LinearInterpolation::interpolate(indexAlpha, cachedRiccatiModificationTrajectoriesStock_[activeSubsystem],
                                                       riccati_modification::hamiltonianHessian);
  const matrix_t DmDagger = LinearInterpolation::interpolate(indexAlpha, cachedRiccatiModificationTrajectoriesStock_[activeSubsystem],
                                                             riccati_modification::constraintRangeProjector);

  const vector_t deltaX = state - xNominal;
  const vector_t costate = getValueFunction(time, state).dfdx;

  vector_t err = -EvProjected;
  err.noalias() -= CmProjected * deltaX;

  vector_t temp = -Rv;
  temp.noalias() -= Pm * deltaX;
  temp.noalias() -= Bm.transpose() * costate;
  temp.noalias() += Hm * err;

  const vector_t nu = DmDagger.transpose() * temp;

  return nu;
}

/******************************************************************************************************/
/******************************************************************************************************/
/******************************************************************************************************/
void GaussNewtonDDP::rewindOptimizer(size_t firstIndex) {
  // No rewind is needed
  if (firstIndex == 0) {
    return;
  }

  // increment rewindCounter_
  rewindCounter_ += firstIndex;

  if (firstIndex > numPartitions_) {
    throw std::runtime_error("Index for rewinding is greater than the current size.");
  }

  const size_t preservedLength = numPartitions_ - firstIndex;
  for (size_t i = 0; i < numPartitions_; i++) {
    if (i < preservedLength) {
      swap(nominalControllersStock_[i], nominalControllersStock_[firstIndex + i]);
      SmFinalStock_[i] = SmFinalStock_[firstIndex + i];
      SvFinalStock_[i] = SvFinalStock_[firstIndex + i];
      sFinalStock_[i] = sFinalStock_[firstIndex + i];
      xFinalStock_[i] = xFinalStock_[firstIndex + i];
    } else {
      nominalControllersStock_[i].clear();
      SmFinalStock_[i].setZero(0, 0);
      SvFinalStock_[i].setZero(0);
      sFinalStock_[i] = 0.0;
      xFinalStock_[i].setZero(0);
    }
  }
}

/******************************************************************************************************/
/******************************************************************************************************/
/******************************************************************************************************/
void GaussNewtonDDP::computeNormalizedTime(const scalar_array_t& timeTrajectory, const size_array_t& postEventIndices,
                                           scalar_array_t& normalizedTimeTrajectory, size_array_t& normalizedPostEventIndices) {
  const int N = timeTrajectory.size();
  const int NE = postEventIndices.size();

  // normalized time
  normalizedTimeTrajectory.resize(N);
  for (int k = 0; k < N; k++) {
    normalizedTimeTrajectory[N - 1 - k] = -timeTrajectory[k];
  }

  // normalized event past the index
  normalizedPostEventIndices.resize(NE);
  for (int k = 0; k < NE; k++) {
    normalizedPostEventIndices[NE - 1 - k] = N - postEventIndices[k];
  }
}

/******************************************************************************************************/
/******************************************************************************************************/
/******************************************************************************************************/
void GaussNewtonDDP::adjustController(const scalar_array_t& newEventTimes, const scalar_array_t& controllerEventTimes) {
  // adjust the nominal controllerStock using trajectory spreading
  if (!nominalControllersStock_.empty()) {
    trajectorySpreadingController_.adjustController(newEventTimes, controllerEventTimes, nominalControllersStock_);
  }
}

/******************************************************************************************************/
/******************************************************************************************************/
/******************************************************************************************************/
void GaussNewtonDDP::setupOptimizer(size_t numPartitions) {
  if (numPartitions == 0) {
    throw std::runtime_error("Number of partitions cannot be zero!");
  }

  /*
   * nominal trajectories
   */
  nominalControllersStock_.resize(numPartitions);

  nominalTimeTrajectoriesStock_.resize(numPartitions);
  nominalPostEventIndicesStock_.resize(numPartitions);
  nominalStateTrajectoriesStock_.resize(numPartitions);
  nominalInputTrajectoriesStock_.resize(numPartitions);

  cachedControllersStock_.resize(numPartitions);
  cachedTimeTrajectoriesStock_.resize(numPartitions);
  cachedPostEventIndicesStock_.resize(numPartitions);
  cachedStateTrajectoriesStock_.resize(numPartitions);
  cachedInputTrajectoriesStock_.resize(numPartitions);

  /*
   * Riccati solver variables and controller update
   */
  SmFinalStock_ = matrix_array_t(numPartitions);
  SvFinalStock_ = vector_array_t(numPartitions);
  sFinalStock_ = scalar_array_t(numPartitions);
  xFinalStock_ = vector_array_t(numPartitions);

  SsTimeTrajectoryStock_.resize(numPartitions);
  SsNormalizedTimeTrajectoryStock_.resize(numPartitions);
  SsNormalizedEventsPastTheEndIndecesStock_.resize(numPartitions);
  sTrajectoryStock_.resize(numPartitions);
  SvTrajectoryStock_.resize(numPartitions);
  SmTrajectoryStock_.resize(numPartitions);

  /*
   * intermediate model data
   */
  modelDataTrajectoriesStock_.resize(numPartitions);
  cachedModelDataTrajectoriesStock_.resize(numPartitions);

  /*
   * event times model data
   */
  modelDataEventTimesStock_.resize(numPartitions);
  cachedModelDataEventTimesStock_.resize(numPartitions);

  /*
   * projected intermediate model data
   */
  projectedModelDataTrajectoriesStock_.resize(numPartitions);
  cachedProjectedModelDataTrajectoriesStock_.resize(numPartitions);

  /*
   * Riccati solver related variables
   */
  riccatiModificationTrajectoriesStock_.resize(numPartitions);
  cachedRiccatiModificationTrajectoriesStock_.resize(numPartitions);
}

/******************************************************************************************************/
/******************************************************************************************************/
/******************************************************************************************************/
std::vector<std::pair<int, int>> GaussNewtonDDP::distributeWork(int numWorkers) const {
  const int subsystemsPerThread = (finalActivePartition_ - initActivePartition_ + 1) / numWorkers;
  int remainingSubsystems = (finalActivePartition_ - initActivePartition_ + 1) % numWorkers;

  int startingId, endingId = finalActivePartition_;
  std::vector<std::pair<int, int>> indexPeriodArray;
  for (size_t i = 0; i < numWorkers; i++) {
    if (remainingSubsystems > 0) {
      startingId = endingId - subsystemsPerThread;
      remainingSubsystems--;
    } else {
      startingId = endingId - subsystemsPerThread + 1;
    }
    if (startingId <= endingId) {
      indexPeriodArray.emplace_back(startingId, endingId);
    }
    endingId = startingId - 1;
  }

  if (ddpSettings_.displayInfo_) {
    std::cerr << "Initial Active Subsystem: " << initActivePartition_ << "\n";
    std::cerr << "Final Active Subsystem:   " << finalActivePartition_ << "\n";
    std::cerr << "Backward path work distribution:\n";
    for (size_t i = 0; i < numWorkers; i++) {
      std::cerr << "start: " << indexPeriodArray[i].first << "\t";
      std::cerr << "end: " << indexPeriodArray[i].second << "\t";
      std::cerr << "num: " << indexPeriodArray[i].second - indexPeriodArray[i].first + 1 << "\n";
    }
    std::cerr << "\n";
  }

  return indexPeriodArray;
}

/******************************************************************************************************/
/******************************************************************************************************/
/******************************************************************************************************/
void GaussNewtonDDP::runParallel(std::function<void(void)> taskFunction, size_t N) {
  threadPoolPtr_->runParallel([&](int) { taskFunction(); }, N);
}

/******************************************************************************************************/
/******************************************************************************************************/
/******************************************************************************************************/
scalar_t GaussNewtonDDP::rolloutInitialTrajectory(std::vector<LinearController>& controllersStock, scalar_array2_t& timeTrajectoriesStock,
                                                  size_array2_t& postEventIndicesStock, vector_array2_t& stateTrajectoriesStock,
                                                  vector_array2_t& inputTrajectoriesStock,
                                                  std::vector<std::vector<ModelData>>& modelDataTrajectoriesStock,
                                                  std::vector<std::vector<ModelData>>& modelDataEventTimesStock,
                                                  size_t workerIndex /*= 0*/) {
  const scalar_array_t& eventTimes = this->getModeSchedule().eventTimes;

  if (controllersStock.size() != numPartitions_) {
    throw std::runtime_error("controllersStock has less controllers then the number of subsystems");
  }

  // Prepare outputs
  timeTrajectoriesStock.resize(numPartitions_);
  postEventIndicesStock.resize(numPartitions_);
  stateTrajectoriesStock.resize(numPartitions_);
  inputTrajectoriesStock.resize(numPartitions_);
  modelDataTrajectoriesStock.resize(numPartitions_);
  modelDataEventTimesStock.resize(numPartitions_);
  for (size_t i = 0; i < numPartitions_; i++) {
    timeTrajectoriesStock[i].clear();
    postEventIndicesStock[i].clear();
    stateTrajectoriesStock[i].clear();
    inputTrajectoriesStock[i].clear();
    modelDataTrajectoriesStock[i].clear();
    modelDataEventTimesStock[i].clear();
  }

  // Find until where we have a controller available for the rollout
  scalar_t controllerAvailableTill = initTime_;
  size_t partitionOfLastController = initActivePartition_;
  for (size_t i = initActivePartition_; i < finalActivePartition_ + 1; i++) {
    if (!controllersStock[i].empty()) {
      controllerAvailableTill = controllersStock[i].timeStamp_.back();
      partitionOfLastController = i;
    } else {
      break;  // break on the first empty controller (cannot have gaps in the controllers)
    }
  }

  /*
   * Define till where we use the controller
   * - If the first controller is empty, don't use a controller at all
   * - If we have a controller and no events, use the controller till the final time
   * - Otherwise, use the controller until the first event time after the controller has reached it's end.
   */
  scalar_t useControllerTill = initTime_;
  if (!controllersStock[initActivePartition_].empty()) {
    useControllerTill = finalTime_;
    for (const auto eventTime : eventTimes) {
      if (eventTime >= controllerAvailableTill) {
        useControllerTill = std::min(eventTime, finalTime_);
        break;
      }
    }
  }

  if (ddpSettings_.debugPrintRollout_) {
    std::cerr << "[GaussNewtonDDP::rolloutInitialTrajectory] for t = [" << initTime_ << ", " << finalTime_ << "]\n"
              << "\tcontroller available till t = " << controllerAvailableTill << "\n"
              << "\twill use controller until t = " << useControllerTill << "\n";
  }

  size_t numSteps = 0;
  vector_t xCurrent = initState_;
  for (size_t i = initActivePartition_; i < finalActivePartition_ + 1; i++) {
    // Start and end of rollout segment
    const scalar_t t0 = (i == initActivePartition_) ? initTime_ : partitioningTimes_[i];
    const scalar_t tf = (i == finalActivePartition_) ? finalTime_ : partitioningTimes_[i + 1];

    // Divide the rollout segment in controller rollout and operating points
    const std::pair<scalar_t, scalar_t> controllerRolloutFromTo{t0, std::max(t0, std::min(useControllerTill, tf))};
    std::pair<scalar_t, scalar_t> operatingPointsFromTo{controllerRolloutFromTo.second, tf};

    if (ddpSettings_.debugPrintRollout_) {
      std::cerr << "[GaussNewtonDDP::rolloutInitialTrajectory] partition " << i << " for t = [" << t0 << ", " << tf << "]\n";
      if (controllerRolloutFromTo.first < controllerRolloutFromTo.second) {
        std::cerr << "\twill use controller for t = [" << controllerRolloutFromTo.first << ", " << controllerRolloutFromTo.second << "]\n";
      }
      if (operatingPointsFromTo.first < operatingPointsFromTo.second) {
        std::cerr << "\twill use operating points for t = [" << operatingPointsFromTo.first << ", " << operatingPointsFromTo.second
                  << "]\n";
      }
    }

    // Rollout with controller
    if (controllerRolloutFromTo.first < controllerRolloutFromTo.second) {
      auto controllerPtr = &controllersStock[std::min(i, partitionOfLastController)];
      xCurrent = dynamicsForwardRolloutPtrStock_[workerIndex]->run(
          controllerRolloutFromTo.first, xCurrent, controllerRolloutFromTo.second, controllerPtr, eventTimes, timeTrajectoriesStock[i],
          postEventIndicesStock[i], stateTrajectoriesStock[i], inputTrajectoriesStock[i]);
    }

    // Finish rollout with operating points
    if (operatingPointsFromTo.first < operatingPointsFromTo.second) {
      // Remove last point of the controller rollout if it is directly past an event. Here where we want to use the operating point
      // instead. However, we do start the integration at the state after the event. i.e. the jump map remains applied.
      if (!postEventIndicesStock[i].empty() && postEventIndicesStock[i].back() == (timeTrajectoriesStock[i].size() - 1)) {
        // Start new integration at the time point after the event to remain consistent with added epsilons in the rollout. The operating
        // point rollout does not add this epsilon because it does not know about this event.
        operatingPointsFromTo.first = timeTrajectoriesStock[i].back();
        timeTrajectoriesStock[i].pop_back();
        stateTrajectoriesStock[i].pop_back();
        inputTrajectoriesStock[i].pop_back();
        // eventsPastTheEndIndeces is not removed because we need to mark the start of the operatingPointTrajectory as being after an event.
      }

      scalar_array_t timeTrajectoryTail;
      size_array_t eventsPastTheEndIndecesTail;
      vector_array_t stateTrajectoryTail;
      vector_array_t inputTrajectoryTail;
      xCurrent = operatingTrajectoriesRolloutPtrStock_[workerIndex]->run(
          operatingPointsFromTo.first, xCurrent, operatingPointsFromTo.second, nullptr, eventTimes, timeTrajectoryTail,
          eventsPastTheEndIndecesTail, stateTrajectoryTail, inputTrajectoryTail);

      // Add controller rollout length to event past the indeces
      for (auto& eventIndex : eventsPastTheEndIndecesTail) {
        eventIndex += stateTrajectoriesStock[i].size();  // This size of this trajectory part was missing when counting events in the tail
      }

      // Concatenate the operating points to the rollout
      timeTrajectoriesStock[i].insert(timeTrajectoriesStock[i].end(), timeTrajectoryTail.begin(), timeTrajectoryTail.end());
      postEventIndicesStock[i].insert(postEventIndicesStock[i].end(), eventsPastTheEndIndecesTail.begin(),
                                      eventsPastTheEndIndecesTail.end());
      stateTrajectoriesStock[i].insert(stateTrajectoriesStock[i].end(), stateTrajectoryTail.begin(), stateTrajectoryTail.end());
      inputTrajectoriesStock[i].insert(inputTrajectoriesStock[i].end(), inputTrajectoryTail.begin(), inputTrajectoryTail.end());
    }

    // update model data trajectory
    modelDataTrajectoriesStock[i].resize(timeTrajectoriesStock[i].size());
    for (size_t k = 0; k < timeTrajectoriesStock[i].size(); k++) {
      modelDataTrajectoriesStock[i][k].time_ = timeTrajectoriesStock[i][k];
      modelDataTrajectoriesStock[i][k].stateDim_ = stateTrajectoriesStock[i][k].size();
      modelDataTrajectoriesStock[i][k].inputDim_ = inputTrajectoriesStock[i][k].size();
      modelDataTrajectoriesStock[i][k].dynamicsBias_.setZero(stateTrajectoriesStock[i][k].size());
    }

    // update model data at event times
    modelDataEventTimesStock[i].resize(postEventIndicesStock[i].size());
    for (size_t ke = 0; ke < postEventIndicesStock[i].size(); ke++) {
      const auto index = postEventIndicesStock[i][ke] - 1;
      modelDataEventTimesStock[i][ke].time_ = timeTrajectoriesStock[i][index];
      modelDataEventTimesStock[i][ke].stateDim_ = stateTrajectoriesStock[i][index].size();
      modelDataEventTimesStock[i][ke].inputDim_ = inputTrajectoriesStock[i][index].size();
      modelDataEventTimesStock[i][ke].dynamicsBias_.setZero(stateTrajectoriesStock[i][index].size());
    }

    // total number of steps
    numSteps += timeTrajectoriesStock[i].size();
  }  // end of i loop

  if (!xCurrent.allFinite()) {
    throw std::runtime_error("System became unstable during the rollout.");
  }

  // debug print
  if (ddpSettings_.debugPrintRollout_) {
    for (size_t i = 0; i < numPartitions_; i++) {
      std::cerr << "\n++++++++++++++++++++++++++++++\n";
      std::cerr << "Partition: " << i;
      std::cerr << "\n++++++++++++++++++++++++++++++\n";
      RolloutBase::display(timeTrajectoriesStock[i], postEventIndicesStock[i], stateTrajectoriesStock[i], &inputTrajectoriesStock[i]);
    }
  }
  // average time step
  return (finalTime_ - initTime_) / numSteps;
}

/******************************************************************************************************/
/******************************************************************************************************/
/******************************************************************************************************/
void GaussNewtonDDP::printRolloutInfo() const {
  std::cerr << performanceIndex_ << '\n';
  std::cerr << "forward pass average time step:  " << avgTimeStepFP_ * 1e+3 << " [ms].\n";
  std::cerr << "backward pass average time step: " << avgTimeStepBP_ * 1e+3 << " [ms].\n";
}

/******************************************************************************************************/
/******************************************************************************************************/
/******************************************************************************************************/
scalar_t GaussNewtonDDP::calculateRolloutMerit(const PerformanceIndex& performanceIndex) const {
  // total cost
  scalar_t merit = performanceIndex.totalCost;

  // intermediate state-only equality constraints
  merit += constraintPenaltyCoefficients_.stateEqConstrPenaltyCoeff * performanceIndex.stateEqConstraintISE;

  // final state-only equality constraints
  merit += constraintPenaltyCoefficients_.stateFinalEqConstrPenaltyCoeff * performanceIndex.stateEqFinalConstraintSSE;

  // intermediate state-input equality constraints
  merit += constraintPenaltyCoefficients_.stateInputEqConstrPenaltyCoeff * std::sqrt(performanceIndex.stateInputEqConstraintISE);

  // intermediate inequality constraints
  merit += performanceIndex.inequalityConstraintPenalty;

  return merit;
}

/******************************************************************************************************/
/******************************************************************************************************/
/******************************************************************************************************/
scalar_t GaussNewtonDDP::solveSequentialRiccatiEquationsImpl(const matrix_t& SmFinal, const vector_t& SvFinal, const scalar_t& sFinal) {
  // clear partitions
  for (size_t i = 0; i < numPartitions_; i++) {
    SsTimeTrajectoryStock_[i].clear();
    SsNormalizedTimeTrajectoryStock_[i].clear();
    SsNormalizedEventsPastTheEndIndecesStock_[i].clear();
    SmTrajectoryStock_[i].clear();
    SvTrajectoryStock_[i].clear();
    sTrajectoryStock_[i].clear();
  }  // end of i loop

  // solve it sequentially for the first iteration
  if (totalNumIterations_ == 0) {
    std::pair<int, int> indexPeriod{initActivePartition_, finalActivePartition_};
    solveRiccatiEquationsForPartitions(0, indexPeriod, SmFinal, SvFinal, sFinal);

  } else {  // solve it in parallel
    // distribution of the sequential tasks (e.g. Riccati solver) in between threads
    const std::vector<std::pair<int, int>> indexPeriodArray = distributeWork(ddpSettings_.nThreads_);

    // correct the end of parrtition's final values based on the cached values
    SmFinalStock_[finalActivePartition_] = SmFinal;
    SvFinalStock_[finalActivePartition_] = SvFinal;
    sFinalStock_[finalActivePartition_] = sFinal;
    xFinalStock_[finalActivePartition_] = nominalStateTrajectoriesStock_[finalActivePartition_].back();
    for (size_t i = initActivePartition_; i < finalActivePartition_; i++) {
      const vector_t& xFinalUpdated = nominalStateTrajectoriesStock_[i + 1].front();
      const vector_t deltaState = xFinalUpdated - xFinalStock_[i];
      const vector_t SmFinalDeltaState = SmFinalStock_[i] * deltaState;
      sFinalStock_[i] += deltaState.dot(0.5 * SmFinalDeltaState + SvFinalStock_[i]);
      SvFinalStock_[i] += SmFinalDeltaState;
    }  // end of loop

    nextTaskId_ = 0;
    std::function<void(void)> task = [&] {
      const size_t taskId = nextTaskId_++;  // assign task ID (atomic)
      const auto& indexPeriod = indexPeriodArray[taskId];
      solveRiccatiEquationsForPartitions(taskId, indexPeriod, SmFinalStock_[indexPeriod.second], SvFinalStock_[indexPeriod.second],
                                         sFinalStock_[indexPeriod.second]);
    };
    runParallel(task, indexPeriodArray.size());
  }

  // update the final values for the next iteration
  SmFinalStock_[finalActivePartition_] = SmFinal;
  SvFinalStock_[finalActivePartition_] = SvFinal;
  sFinalStock_[finalActivePartition_] = sFinal;
  xFinalStock_[finalActivePartition_] = nominalStateTrajectoriesStock_[finalActivePartition_].back();
  for (size_t i = initActivePartition_; i < finalActivePartition_; i++) {
    SmFinalStock_[i] = SmTrajectoryStock_[i + 1].front();
    SvFinalStock_[i] = SvTrajectoryStock_[i + 1].front();
    sFinalStock_[i] = sTrajectoryStock_[i + 1].front();
    xFinalStock_[i] = nominalStateTrajectoriesStock_[i + 1].front();
  }  // end of i loop

  // testing the numerical stability of the Riccati equations
  if (ddpSettings_.checkNumericalStability_) {
    for (size_t i = 0; i < numPartitions_; i++) {
      int N = SsTimeTrajectoryStock_[i].size();
      for (int k = N - 1; k >= 0; k--) {
        try {
          if (!SmTrajectoryStock_[i][k].allFinite()) {
            throw std::runtime_error("Sm is unstable.");
          }
          if (LinearAlgebra::eigenvalues(SmTrajectoryStock_[i][k]).real().minCoeff() < -Eigen::NumTraits<scalar_t>::epsilon()) {
            throw std::runtime_error("Sm matrix is not positive semi-definite. It's smallest eigenvalue is " +
                                     std::to_string(LinearAlgebra::eigenvalues(SmTrajectoryStock_[i][k]).real().minCoeff()) + ".");
          }
          if (!SvTrajectoryStock_[i][k].allFinite()) {
            throw std::runtime_error("Sv is unstable.");
          }
          if (sTrajectoryStock_[i][k] != sTrajectoryStock_[i][k]) {
            throw std::runtime_error("s is unstable");
          }
        } catch (const std::exception& error) {
          std::cerr << "what(): " << error.what() << " at time " << SsTimeTrajectoryStock_[i][k] << " [sec].\n";
          for (int kp = k; kp < k + 10; kp++) {
            if (kp >= N) {
              continue;
            }
            std::cerr << "Sm[" << SsTimeTrajectoryStock_[i][kp] << "]:\n" << SmTrajectoryStock_[i][kp].norm() << "\n";
            std::cerr << "Sv[" << SsTimeTrajectoryStock_[i][kp] << "]:\t" << SvTrajectoryStock_[i][kp].transpose().norm() << "\n";
            std::cerr << "s[" << SsTimeTrajectoryStock_[i][kp] << "]:\t" << sTrajectoryStock_[i][kp] << "\n";
          }
          throw;
        }
      }  // end of k loop
    }    // end of i loop
  }

  // total number of call
  size_t numSteps = 0;
  for (size_t i = initActivePartition_; i <= finalActivePartition_; i++) {
    numSteps += SsTimeTrajectoryStock_[i].size();
  }

  // average time step
  return (finalTime_ - initTime_) / numSteps;
}

/******************************************************************************************************/
/******************************************************************************************************/
/******************************************************************************************************/
void GaussNewtonDDP::solveRiccatiEquationsForPartitions(size_t taskId, const std::pair<int, int>& indexPeriod, matrix_t SmFinal,
                                                        vector_t SvFinal, scalar_t sFinal) {
  for (int i = indexPeriod.second; i >= indexPeriod.first; i--) {
    assert(initActivePartition_ <= i && i <= finalActivePartition_);

    // solve the backward pass
    riccatiEquationsWorker(taskId, i, SmFinal, SvFinal, sFinal);

    // set the final value for next Riccati equation
    SmFinal = SmTrajectoryStock_[i].front();
    SvFinal = SvTrajectoryStock_[i].front();
    sFinal = sTrajectoryStock_[i].front();
  }  // end of i loop
}

/******************************************************************************************************/
/******************************************************************************************************/
/******************************************************************************************************/
void GaussNewtonDDP::calculateController() {
  for (size_t i = 0; i < numPartitions_; i++) {
    if (i < initActivePartition_ || i > finalActivePartition_) {
      nominalControllersStock_[i].clear();
      continue;
    }

    const auto N = SsTimeTrajectoryStock_[i].size();

    nominalControllersStock_[i].timeStamp_ = SsTimeTrajectoryStock_[i];
    nominalControllersStock_[i].gainArray_.resize(N);
    nominalControllersStock_[i].biasArray_.resize(N);
    nominalControllersStock_[i].deltaBiasArray_.resize(N);

    // if the partition is not active
    if (N == 0) {
      continue;
    }

    // perform the calculateControllerWorker for partition i
    nextTimeIndex_ = 0;
    nextTaskId_ = 0;
    std::function<void(void)> task = [this, i] {
      int N = SsTimeTrajectoryStock_[i].size();
      int timeIndex;
      size_t taskId = nextTaskId_++;  // assign task ID (atomic)

      // get next time index (atomic)
      while ((timeIndex = nextTimeIndex_++) < N) {
        calculateControllerWorker(taskId, i, timeIndex);
      }
    };
    runParallel(task, ddpSettings_.nThreads_);

  }  // end of i loop
}

/******************************************************************************************************/
/******************************************************************************************************/
/******************************************************************************************************/
void GaussNewtonDDP::calculateControllerUpdateMaxNorm(scalar_t& maxDeltaUffNorm, scalar_t& maxDeltaUeeNorm) const {
  maxDeltaUffNorm = 0.0;
  maxDeltaUeeNorm = 0.0;
  for (size_t i = initActivePartition_; i <= finalActivePartition_; i++) {
    for (size_t k = 0; k < nominalControllersStock_[i].timeStamp_.size(); k++) {
      maxDeltaUffNorm = std::max(maxDeltaUffNorm, nominalControllersStock_[i].deltaBiasArray_[k].norm());

      const auto& time = nominalControllersStock_[i].timeStamp_[k];
      const auto indexAlpha = LinearInterpolation::timeSegment(time, nominalTimeTrajectoriesStock_[i]);
      const vector_t nominalState = LinearInterpolation::interpolate(indexAlpha, nominalStateTrajectoriesStock_[i]);
      const vector_t nominalInput = LinearInterpolation::interpolate(indexAlpha, nominalInputTrajectoriesStock_[i]);
      const vector_t deltaUee =
          nominalInput - nominalControllersStock_[i].gainArray_[k] * nominalState - nominalControllersStock_[i].biasArray_[k];
      maxDeltaUeeNorm = std::max(maxDeltaUeeNorm, deltaUee.norm());

    }  // end of k loop
  }    // end of i loop
}

/******************************************************************************************************/
/******************************************************************************************************/
/******************************************************************************************************/
void GaussNewtonDDP::approximateOptimalControlProblem() {
  for (size_t i = 0; i < numPartitions_; i++) {
    /*
     * compute and augment the LQ approximation of intermediate times for the partition i
     */
    if (!nominalTimeTrajectoriesStock_[i].empty()) {
      // perform the LQ approximation for intermediate times at partition i
      approximateIntermediateLQ(nominalTimeTrajectoriesStock_[i], nominalPostEventIndicesStock_[i], nominalStateTrajectoriesStock_[i],
                                nominalInputTrajectoriesStock_[i], modelDataTrajectoriesStock_[i]);

      // augment the intermediate cost by performing augmentCostWorker for the partition i
      nextTimeIndex_ = 0;
      nextTaskId_ = 0;
      std::function<void(void)> task = [this, i] {
        size_t timeIndex;
        size_t taskId = nextTaskId_++;  // assign task ID (atomic)

        // get next time index is atomic
        while ((timeIndex = nextTimeIndex_++) < nominalTimeTrajectoriesStock_[i].size()) {
          // augment cost
          augmentCostWorker(taskId, constraintPenaltyCoefficients_.stateEqConstrPenaltyCoeff, 0.0,
                            modelDataTrajectoriesStock_[i][timeIndex]);
        }
      };
      runParallel(task, ddpSettings_.nThreads_);
    }

    /*
     * compute and augment the LQ approximation of the event times for the partition i.
     * also call shiftHessian on the event time's cost 2nd order derivative.
     */
    const size_t NE = nominalPostEventIndicesStock_[i].size();
    if (NE > 0) {
      // perform the approximateEventsLQWorker for partition i
      nextTimeIndex_ = 0;
      nextTaskId_ = 0;
      std::function<void(void)> task = [this, i] {
        int timeIndex;
        size_t taskId = nextTaskId_++;  // assign task ID (atomic)

        // get next time index is atomic
        while ((timeIndex = nextTimeIndex_++) < nominalPostEventIndicesStock_[i].size()) {
          // execute approximateLQ for the given partition and event time index
          const size_t k = nominalPostEventIndicesStock_[i][timeIndex] - 1;
          linearQuadraticApproximatorPtrStock_[taskId]->approximateLQProblemAtEventTime(
              nominalTimeTrajectoriesStock_[i][k], nominalStateTrajectoriesStock_[i][k], nominalInputTrajectoriesStock_[i][k],
              modelDataEventTimesStock_[i][timeIndex]);
          // augment cost
          augmentCostWorker(taskId, constraintPenaltyCoefficients_.stateFinalEqConstrPenaltyCoeff, 0.0,
                            modelDataEventTimesStock_[i][timeIndex]);
          // shift Hessian for event times
          if (ddpSettings_.strategy_ == search_strategy::Type::LINE_SEARCH) {
            hessian_correction::shiftHessian(ddpSettings_.lineSearch_.hessianCorrectionStrategy_,
                                             modelDataEventTimesStock_[i][timeIndex].cost_.dfdxx,
                                             ddpSettings_.lineSearch_.hessianCorrectionMultiple_);
          }
        }
      };
      runParallel(task, ddpSettings_.nThreads_);
    }

  }  // end of i loop

  /*
   * compute the Heuristics function at the final time. Also call shiftHessian on the Heuristics 2nd order derivative.
   */
  heuristics_ = heuristicsFunctionsPtrStock_[0]->finalCostQuadraticApproximation(
      nominalTimeTrajectoriesStock_[finalActivePartition_].back(), nominalStateTrajectoriesStock_[finalActivePartition_].back());

  // shift Hessian for final time
  if (ddpSettings_.strategy_ == search_strategy::Type::LINE_SEARCH) {
    hessian_correction::shiftHessian(ddpSettings_.lineSearch_.hessianCorrectionStrategy_, heuristics_.dfdxx,
                                     ddpSettings_.lineSearch_.hessianCorrectionMultiple_);
  }
}

/******************************************************************************************************/
/******************************************************************************************************/
/******************************************************************************************************/
void GaussNewtonDDP::computeProjectionAndRiccatiModification(const ModelData& modelData, const matrix_t& Sm, ModelData& projectedModelData,
                                                             riccati_modification::Data& riccatiModification) const {
  // compute the Hamiltonian's Hessian
  riccatiModification.time_ = modelData.time_;
  riccatiModification.hamiltonianHessian_ = computeHamiltonianHessian(modelData, Sm);

  // compute projectors
  computeProjections(riccatiModification.hamiltonianHessian_, modelData.stateInputEqConstr_.dfdu,
                     riccatiModification.constraintRangeProjector_, riccatiModification.constraintNullProjector_);

  // project LQ
  projectLQ(modelData, riccatiModification.constraintRangeProjector_, riccatiModification.constraintNullProjector_, projectedModelData);

  // compute deltaQm, deltaGv, deltaGm
  searchStrategyPtr_->computeRiccatiModification(projectedModelData, riccatiModification.deltaQm_, riccatiModification.deltaGv_,
                                                 riccatiModification.deltaGm_);
}

/******************************************************************************************************/
/******************************************************************************************************/
/******************************************************************************************************/
void GaussNewtonDDP::computeProjections(const matrix_t& Hm, const matrix_t& Dm, matrix_t& constraintRangeProjector,
                                        matrix_t& constraintNullProjector) const {
  // UUT decomposition of inv(Hm)
  matrix_t HmInvUmUmT;
  LinearAlgebra::computeInverseMatrixUUT(Hm, HmInvUmUmT);

  // compute DmDagger, DmDaggerTHmDmDaggerUUT, HmInverseConstrainedLowRank
  if (Dm.rows() == 0) {
    constraintRangeProjector.setZero(Dm.cols(), 0);
    constraintNullProjector = HmInvUmUmT;

  } else {
    // check numerics
    if (ddpSettings_.checkNumericalStability_) {
      if (LinearAlgebra::rank(Dm) != Dm.rows()) {
        std::string msg = ">>> WARNING: The state-input constraints are rank deficient!";
        this->printString(msg);
      }
    }
    // constraint projectors are obtained at once
    matrix_t DmDaggerTHmDmDaggerUUT;
    ocs2::LinearAlgebra::computeConstraintProjection(Dm, HmInvUmUmT, constraintRangeProjector, DmDaggerTHmDmDaggerUUT,
                                                     constraintNullProjector);
  }

  // check
  if (ddpSettings_.checkNumericalStability_) {
    matrix_t HmProjected = constraintNullProjector.transpose() * Hm * constraintNullProjector;
    const int nullSpaceDim = Hm.rows() - Dm.rows();
    if (!HmProjected.isApprox(matrix_t::Identity(nullSpaceDim, nullSpaceDim))) {
      std::cerr << "HmProjected:\n" << HmProjected << "\n";
      throw std::runtime_error("HmProjected should be identity!");
    }
  }
}

/******************************************************************************************************/
/******************************************************************************************************/
/******************************************************************************************************/
void GaussNewtonDDP::projectLQ(const ModelData& modelData, const matrix_t& constraintRangeProjector,
                               const matrix_t& constraintNullProjector, ModelData& projectedModelData) const {
  // dimensions and time
  projectedModelData.time_ = modelData.time_;
  projectedModelData.stateDim_ = modelData.stateDim_;
  projectedModelData.inputDim_ = modelData.inputDim_ - modelData.stateInputEqConstr_.f.rows();

  // unhandled constraints
  projectedModelData.ineqConstr_.f.setZero(0);
  projectedModelData.stateEqConstr_.f.setZero(0);

  if (modelData.stateInputEqConstr_.f.rows() == 0) {
    // Change of variables u = Pu * tilde{u}
    // Pu = constraintNullProjector;

    // projected state-input equality constraints
    projectedModelData.stateInputEqConstr_.f.setZero(projectedModelData.inputDim_);
    projectedModelData.stateInputEqConstr_.dfdx.setZero(projectedModelData.inputDim_, projectedModelData.stateDim_);
<<<<<<< HEAD
    projectedModelData.stateInputEqConstr_.dfdu = matrix_t();

    // dynamics
    projectedModelData.dynamics_ = modelData.dynamics_;
    changeOfInputVariables(projectedModelData.dynamics_, constraintNullProjector);

=======
    projectedModelData.stateInputEqConstr_.dfdu.setZero(modelData.inputDim_, modelData.inputDim_);

    // dynamics
    projectedModelData.dynamics_ = modelData.dynamics_;
    changeOfInputVariables(projectedModelData.dynamics_, constraintNullProjector);

>>>>>>> a95877c7
    // dynamics bias
    projectedModelData.dynamicsBias_ = modelData.dynamicsBias_;

    // cost
    projectedModelData.cost_ = modelData.cost_;
    changeOfInputVariables(projectedModelData.cost_, constraintNullProjector);
  } else {
    // Change of variables u = Pu * tilde{u} + Px * x + u0
    // Pu = constraintNullProjector;
<<<<<<< HEAD
    // Px (= CmProjected) = -constraintRangeProjector * C
    // u0 (= EvProjected) = -constraintRangeProjector * e

    /* projected state-input equality constraints */
    projectedModelData.stateInputEqConstr_.f.noalias() = -constraintRangeProjector * modelData.stateInputEqConstr_.f;
    projectedModelData.stateInputEqConstr_.dfdx.noalias() = -constraintRangeProjector * modelData.stateInputEqConstr_.dfdx;
    projectedModelData.stateInputEqConstr_.dfdu = matrix_t();

    // dynamics
    projectedModelData.dynamics_ = modelData.dynamics_;
    changeOfInputVariables(projectedModelData.dynamics_, constraintNullProjector, projectedModelData.stateInputEqConstr_.dfdx,
                           projectedModelData.stateInputEqConstr_.f);
=======
    // Px (= -CmProjected) = -constraintRangeProjector * C
    // u0 (= -EvProjected) = -constraintRangeProjector * e

    /* projected state-input equality constraints */
    projectedModelData.stateInputEqConstr_.f.noalias() = constraintRangeProjector * modelData.stateInputEqConstr_.f;
    projectedModelData.stateInputEqConstr_.dfdx.noalias() = constraintRangeProjector * modelData.stateInputEqConstr_.dfdx;
    projectedModelData.stateInputEqConstr_.dfdu.noalias() = constraintRangeProjector * modelData.stateInputEqConstr_.dfdu;

    // Change of variable matrices
    const auto& Pu = constraintNullProjector;
    const matrix_t Px = -projectedModelData.stateInputEqConstr_.dfdx;
    const matrix_t u0 = -projectedModelData.stateInputEqConstr_.f;

    // dynamics
    projectedModelData.dynamics_ = modelData.dynamics_;
    changeOfInputVariables(projectedModelData.dynamics_, Pu, Px, u0);
>>>>>>> a95877c7

    // dynamics bias
    projectedModelData.dynamicsBias_ = modelData.dynamicsBias_;
    projectedModelData.dynamicsBias_.noalias() += modelData.dynamics_.dfdu * projectedModelData.stateInputEqConstr_.f;

    // cost
    projectedModelData.cost_ = modelData.cost_;
<<<<<<< HEAD
    changeOfInputVariables(projectedModelData.cost_, constraintNullProjector, projectedModelData.stateInputEqConstr_.dfdx,
                           projectedModelData.stateInputEqConstr_.f);
=======
    changeOfInputVariables(projectedModelData.cost_, Pu, Px, u0);
>>>>>>> a95877c7
  }
}

/******************************************************************************************************/
/******************************************************************************************************/
/******************************************************************************************************/
void GaussNewtonDDP::augmentCostWorker(size_t workerIndex, scalar_t stateEqConstrPenaltyCoeff, scalar_t stateInputEqConstrPenaltyCoeff,
                                       ModelData& modelData) const {
  // state equality constraint (type 2) coefficients
  if (modelData.stateEqConstr_.f.rows() > 0) {
    const vector_t& Hv = modelData.stateEqConstr_.f;
    const matrix_t& Fm = modelData.stateEqConstr_.dfdx;
    modelData.cost_.f += 0.5 * stateEqConstrPenaltyCoeff * Hv.dot(Hv);
    modelData.cost_.dfdx.noalias() += stateEqConstrPenaltyCoeff * Fm.transpose() * Hv;
    modelData.cost_.dfdxx.noalias() += stateEqConstrPenaltyCoeff * Fm.transpose() * Fm;
  }

  // state-input equality constraint (type 1) coefficients
  if (modelData.stateInputEqConstr_.f.rows() > 0 && !numerics::almost_eq(stateInputEqConstrPenaltyCoeff, 0.0)) {
    const vector_t& Ev = modelData.stateInputEqConstr_.f;
    const matrix_t& Cm = modelData.stateInputEqConstr_.dfdx;
    const matrix_t& Dm = modelData.stateInputEqConstr_.dfdu;
    modelData.cost_.f += 0.5 * stateInputEqConstrPenaltyCoeff * Ev.dot(Ev);
    modelData.cost_.dfdx.noalias() += stateInputEqConstrPenaltyCoeff * Cm.transpose() * Ev;
    modelData.cost_.dfdu.noalias() += stateInputEqConstrPenaltyCoeff * Dm.transpose() * Ev;
    modelData.cost_.dfdxx.noalias() += stateInputEqConstrPenaltyCoeff * Cm.transpose() * Cm;
    modelData.cost_.dfduu.noalias() += stateInputEqConstrPenaltyCoeff * Dm.transpose() * Dm;
    modelData.cost_.dfdux.noalias() += stateInputEqConstrPenaltyCoeff * Dm.transpose() * Cm;
  }

  // inequality constraints
  if (modelData.ineqConstr_.f.rows() > 0) {
    modelData.cost_ += penaltyPtr_->penaltyCostQuadraticApproximation(modelData.ineqConstr_);

    // checking the numerical stability again
    if (ddpSettings_.checkNumericalStability_) {
      auto errorDescription = modelData.checkCostProperties();
      if (!errorDescription.empty()) {
        throw std::runtime_error(errorDescription);
      }
    }
  }
}

/******************************************************************************************************/
/******************************************************************************************************/
/******************************************************************************************************/
void GaussNewtonDDP::initializeConstraintPenalties() {
  assert(ddpSettings_.constraintPenaltyInitialValue_ > 1.0);
  assert(ddpSettings_.constraintPenaltyIncreaseRate_ > 1.0);

  // state-only equality
  constraintPenaltyCoefficients_.stateEqConstrPenaltyCoeff = ddpSettings_.constraintPenaltyInitialValue_;
  constraintPenaltyCoefficients_.stateEqConstrPenaltyTol = ddpSettings_.constraintTolerance_;

  // final state-only equality
  constraintPenaltyCoefficients_.stateFinalEqConstrPenaltyCoeff = ddpSettings_.constraintPenaltyInitialValue_;
  constraintPenaltyCoefficients_.stateFinalEqConstrPenaltyTol = ddpSettings_.constraintTolerance_;

  // state-input equality
  constraintPenaltyCoefficients_.stateInputEqConstrPenaltyCoeff = ddpSettings_.constraintPenaltyInitialValue_;
  constraintPenaltyCoefficients_.stateInputEqConstrPenaltyTol =
      1.0 / std::pow(constraintPenaltyCoefficients_.stateInputEqConstrPenaltyCoeff, 0.1);
}

/******************************************************************************************************/
/******************************************************************************************************/
/******************************************************************************************************/
void GaussNewtonDDP::runSearchStrategy(scalar_t expectedCost) {
  auto performanceIndex = performanceIndex_;
  scalar_array2_t timeTrajectoriesStock(numPartitions_);
  size_array2_t postEventIndicesStock(numPartitions_);
  vector_array2_t stateTrajectoriesStock(numPartitions_);
  vector_array2_t inputTrajectoriesStock(numPartitions_);
  std::vector<std::vector<ModelData>> modelDataTrajectoriesStock(numPartitions_);
  std::vector<std::vector<ModelData>> modelDataEventTimesStock(numPartitions_);

  bool success = searchStrategyPtr_->run(expectedCost, this->getModeSchedule(), nominalControllersStock_, performanceIndex,
                                         timeTrajectoriesStock, postEventIndicesStock, stateTrajectoriesStock, inputTrajectoriesStock,
                                         modelDataTrajectoriesStock, modelDataEventTimesStock, avgTimeStepFP_);

  // accept or reject the search
  if (success) {
    // update nominal trajectories
    performanceIndex_ = performanceIndex;
    nominalTimeTrajectoriesStock_.swap(timeTrajectoriesStock);
    nominalPostEventIndicesStock_.swap(postEventIndicesStock);
    nominalStateTrajectoriesStock_.swap(stateTrajectoriesStock);
    nominalInputTrajectoriesStock_.swap(inputTrajectoriesStock);
    modelDataTrajectoriesStock_.swap(modelDataTrajectoriesStock);
    modelDataEventTimesStock_.swap(modelDataEventTimesStock);
    // clear the feedforward increments
    for (auto& controller : nominalControllersStock_) {
      controller.deltaBiasArray_.clear();
    }

  } else {
    // swap back the cached nominal trajectories
    swapDataToCache();
    // replace the cached controller as the nominal
    nominalControllersStock_.swap(cachedControllersStock_);
  }
}

/******************************************************************************************************/
/******************************************************************************************************/
/******************************************************************************************************/
void GaussNewtonDDP::updateConstraintPenalties(scalar_t stateEqConstraintISE, scalar_t stateEqFinalConstraintSSE,
                                               scalar_t stateInputEqConstraintISE) {
  // state-only equality penalty
  if (stateEqConstraintISE > ddpSettings_.constraintTolerance_) {
    constraintPenaltyCoefficients_.stateEqConstrPenaltyCoeff *= ddpSettings_.constraintPenaltyIncreaseRate_;
    constraintPenaltyCoefficients_.stateEqConstrPenaltyTol = ddpSettings_.constraintTolerance_;
  }

  // final state-only equality
  if (stateEqFinalConstraintSSE > ddpSettings_.constraintTolerance_) {
    constraintPenaltyCoefficients_.stateFinalEqConstrPenaltyCoeff *= ddpSettings_.constraintPenaltyIncreaseRate_;
    constraintPenaltyCoefficients_.stateFinalEqConstrPenaltyTol = ddpSettings_.constraintTolerance_;
  }

  // state-input equality penalty
  if (stateInputEqConstraintISE < constraintPenaltyCoefficients_.stateInputEqConstrPenaltyTol) {
    // tighten tolerance
    constraintPenaltyCoefficients_.stateInputEqConstrPenaltyTol /=
        std::pow(constraintPenaltyCoefficients_.stateInputEqConstrPenaltyCoeff, 0.9);
  } else {
    // tighten tolerance & increase penalty
    constraintPenaltyCoefficients_.stateInputEqConstrPenaltyCoeff *= ddpSettings_.constraintPenaltyIncreaseRate_;
    constraintPenaltyCoefficients_.stateInputEqConstrPenaltyTol /=
        std::pow(constraintPenaltyCoefficients_.stateInputEqConstrPenaltyCoeff, 0.1);
  }
  constraintPenaltyCoefficients_.stateInputEqConstrPenaltyTol =
      std::max(constraintPenaltyCoefficients_.stateInputEqConstrPenaltyTol, ddpSettings_.constraintTolerance_);

  // display
  if (ddpSettings_.displayInfo_) {
    std::string displayText = "Augmented Lagrangian Penalty Parameters:\n";

    displayText += "    State Equality:      ";
    displayText += "    Penalty Tolerance: " + std::to_string(constraintPenaltyCoefficients_.stateEqConstrPenaltyTol);
    displayText += "    Penalty Coefficient: " + std::to_string(constraintPenaltyCoefficients_.stateEqConstrPenaltyCoeff) + '\n';

    displayText += "    Final State Equality:";
    displayText += "    Penalty Tolerance: " + std::to_string(constraintPenaltyCoefficients_.stateFinalEqConstrPenaltyTol);
    displayText += "    Penalty Coefficient: " + std::to_string(constraintPenaltyCoefficients_.stateFinalEqConstrPenaltyCoeff) + '\n';

    displayText += "    State-Input Equality:";
    displayText += "    Penalty Tolerance: " + std::to_string(constraintPenaltyCoefficients_.stateInputEqConstrPenaltyTol);
    displayText += "    Penalty Coefficient: " + std::to_string(constraintPenaltyCoefficients_.stateInputEqConstrPenaltyCoeff) + ".\n";
    this->printString(displayText);
  }
}

/******************************************************************************************************/
/******************************************************************************************************/
/******************************************************************************************************/
void GaussNewtonDDP::swapDataToCache() {
  cachedTimeTrajectoriesStock_.swap(nominalTimeTrajectoriesStock_);
  cachedPostEventIndicesStock_.swap(nominalPostEventIndicesStock_);
  cachedStateTrajectoriesStock_.swap(nominalStateTrajectoriesStock_);
  cachedInputTrajectoriesStock_.swap(nominalInputTrajectoriesStock_);
  cachedModelDataTrajectoriesStock_.swap(modelDataTrajectoriesStock_);
  cachedModelDataEventTimesStock_.swap(modelDataEventTimesStock_);
  cachedProjectedModelDataTrajectoriesStock_.swap(projectedModelDataTrajectoriesStock_);
  cachedRiccatiModificationTrajectoriesStock_.swap(riccatiModificationTrajectoriesStock_);
}

/******************************************************************************************************/
/******************************************************************************************************/
/******************************************************************************************************/
void GaussNewtonDDP::correctInitcachedNominalTrajectories() {
  // for each partition
  for (size_t i = initActivePartition_; i <= finalActivePartition_; i++) {
    if (cachedTimeTrajectoriesStock_[i].empty()) {
      cachedPostEventIndicesStock_[i] = nominalPostEventIndicesStock_[i];
      cachedTimeTrajectoriesStock_[i] = nominalTimeTrajectoriesStock_[i];
      cachedStateTrajectoriesStock_[i] = nominalStateTrajectoriesStock_[i];
      cachedInputTrajectoriesStock_[i] = nominalInputTrajectoriesStock_[i];

    } else if (cachedTimeTrajectoriesStock_[i].back() < nominalTimeTrajectoriesStock_[i].back()) {
      // find the time segment
      const scalar_t finalTime = cachedTimeTrajectoriesStock_[i].back() + OCS2NumericTraits<scalar_t>::weakEpsilon();
      const auto timeSegment = LinearInterpolation::timeSegment(finalTime, nominalTimeTrajectoriesStock_[i]);

      // post event index
      const int sizeBeforeCorrection = cachedTimeTrajectoriesStock_[i].size();
      for (auto ind : nominalPostEventIndicesStock_[i]) {
        if (ind > timeSegment.first) {
          cachedPostEventIndicesStock_[i].push_back(ind - timeSegment.first + sizeBeforeCorrection);
        }
      }

      // time
      correctcachedTrajectoryTail(timeSegment, nominalTimeTrajectoriesStock_[i], cachedTimeTrajectoriesStock_[i]);
      // state
      correctcachedTrajectoryTail(timeSegment, nominalStateTrajectoriesStock_[i], cachedStateTrajectoriesStock_[i]);
      // input
      correctcachedTrajectoryTail(timeSegment, nominalInputTrajectoriesStock_[i], cachedInputTrajectoriesStock_[i]);

      // debugging checks for the added tail
      if (ddpSettings_.debugCaching_) {
        for (int k = timeSegment.first + 1; k < nominalTimeTrajectoriesStock_[i].size(); k++) {
          const auto indexAlpha = LinearInterpolation::timeSegment(nominalTimeTrajectoriesStock_[i][k], cachedTimeTrajectoriesStock_[i]);

          const vector_t stateCached = LinearInterpolation::interpolate(indexAlpha, cachedStateTrajectoriesStock_[i]);
          if (!stateCached.isApprox(nominalStateTrajectoriesStock_[i][k])) {
            throw std::runtime_error("The tail of the cached state trajectory is not correctly set.");
          }

          const vector_t inputCached = LinearInterpolation::interpolate(indexAlpha, cachedInputTrajectoriesStock_[i]);
          if (!inputCached.isApprox(nominalInputTrajectoriesStock_[i][k])) {
            throw std::runtime_error("The tail of the cached input trajectory is not correctly set.");
          }
        }  // end of k loop
      }
    }

    // check for the event time indices
    if (ddpSettings_.debugCaching_) {
      auto postEvent = nominalPostEventIndicesStock_[i].rbegin();
      auto cachedPostEvent = cachedPostEventIndicesStock_[i].rbegin();
      for (; postEvent != nominalPostEventIndicesStock_[i].rend(); ++postEvent) {
        // nominal trajectory should have less event since it spans a shorter time period
        if (nominalTimeTrajectoriesStock_[i][*postEvent] != cachedTimeTrajectoriesStock_[i][*cachedPostEvent]) {
          throw std::runtime_error("Cached post event indexes are in correct.");
        }
        // check for the repeated time
        if (nominalTimeTrajectoriesStock_[i][*postEvent - 1] != cachedTimeTrajectoriesStock_[i][*cachedPostEvent - 1]) {
          throw std::runtime_error("Cached post event indexes are biased by -1.");
        }
        ++cachedPostEvent;
      }  // end of postEvent loop
    }

  }  // end of i loop
}

/******************************************************************************************************/
/******************************************************************************************************/
/******************************************************************************************************/
void GaussNewtonDDP::runInit() {
  // disable Eigen multi-threading
  Eigen::setNbThreads(1);

  // initial controller rollout
  initializationTimer_.startTimer();
  try {
    constexpr size_t taskId = 0;
    constexpr scalar_t stepLength = 0.0;
    // perform a rollout
    const auto avgTimeStep = rolloutInitialTrajectory(
        nominalControllersStock_, nominalTimeTrajectoriesStock_, nominalPostEventIndicesStock_, nominalStateTrajectoriesStock_,
        nominalInputTrajectoriesStock_, modelDataTrajectoriesStock_, modelDataEventTimesStock_, taskId);
    scalar_t heuristicsValue = 0.0;
    searchStrategyPtr_->rolloutCostAndConstraints(
        linearQuadraticApproximatorPtrStock_[taskId]->systemConstraints(), linearQuadraticApproximatorPtrStock_[taskId]->costFunction(),
        *heuristicsFunctionsPtrStock_[taskId], nominalTimeTrajectoriesStock_, nominalPostEventIndicesStock_, nominalStateTrajectoriesStock_,
        nominalInputTrajectoriesStock_, modelDataTrajectoriesStock_, modelDataEventTimesStock_, heuristicsValue);

    // This is necessary for:
    // + The moving horizon (MPC) application
    // + The very first call of the algorithm where there is no previous nominal trajectories.
    correctInitcachedNominalTrajectories();

    performanceIndex_ = searchStrategyPtr_->calculateRolloutPerformanceIndex(
        *penaltyPtr_, nominalTimeTrajectoriesStock_, modelDataTrajectoriesStock_, modelDataEventTimesStock_, heuristicsValue);
    // calculates rollout merit
    performanceIndex_.merit = calculateRolloutMerit(performanceIndex_);

    // display
    if (ddpSettings_.displayInfo_) {
      std::stringstream infoDisplay;
      infoDisplay << "    [Thread " << taskId << "] - step length " << stepLength << '\n';
      infoDisplay << std::setw(4) << performanceIndex_ << '\n';
      printString(infoDisplay.str());
    }

  } catch (const std::exception& error) {
    std::string msg = "Initial controller does not generate a stable rollout.\n";
    throw std::runtime_error(msg + error.what());
  }
  initializationTimer_.endTimer();

  // update the constraint penalty coefficients
  updateConstraintPenalties(0.0, 0.0, 0.0);

  // linearizing the dynamics and quadratizing the cost function along nominal trajectories
  linearQuadraticApproximationTimer_.startTimer();
  approximateOptimalControlProblem();
  linearQuadraticApproximationTimer_.endTimer();

  // solve Riccati equations
  backwardPassTimer_.startTimer();
  avgTimeStepBP_ = solveSequentialRiccatiEquations(heuristics_.dfdxx, heuristics_.dfdx, heuristics_.f);
  backwardPassTimer_.endTimer();

  // calculate controller
  computeControllerTimer_.startTimer();
  // cache controller
  cachedControllersStock_.swap(nominalControllersStock_);
  // update nominal controller
  calculateController();
  computeControllerTimer_.endTimer();

  // display
  if (ddpSettings_.displayInfo_) {
    printRolloutInfo();
  }

  // TODO(mspieler): this is not exception safe
  // restore default Eigen thread number
  Eigen::setNbThreads(0);
}

/******************************************************************************************************/
/******************************************************************************************************/
/******************************************************************************************************/
void GaussNewtonDDP::runIteration(bool unreliableControllerIncrement) {
  // disable Eigen multi-threading
  Eigen::setNbThreads(1);

  // finding the optimal stepLength
  searchStrategyTimer_.startTimer();
  // the controller which is designed solely based on operation trajectories possibly has invalid feedforward.
  // Therefore the expected cost/merit (calculated by the Riccati solution) is not reliable as well.
  scalar_t expectedCost = unreliableControllerIncrement ? performanceIndex_.merit : sTrajectoryStock_[initActivePartition_].front();
  runSearchStrategy(expectedCost);
  searchStrategyTimer_.endTimer();

  // update the constraint penalty coefficients
  updateConstraintPenalties(performanceIndex_.stateEqConstraintISE, performanceIndex_.stateEqFinalConstraintSSE,
                            performanceIndex_.stateInputEqConstraintISE);

  // linearizing the dynamics and quadratizing the cost function along nominal trajectories
  linearQuadraticApproximationTimer_.startTimer();
  approximateOptimalControlProblem();
  linearQuadraticApproximationTimer_.endTimer();

  // solve Riccati equations
  backwardPassTimer_.startTimer();
  avgTimeStepBP_ = solveSequentialRiccatiEquations(heuristics_.dfdxx, heuristics_.dfdx, heuristics_.f);
  backwardPassTimer_.endTimer();

  // calculate controller
  computeControllerTimer_.startTimer();
  // cache controller
  cachedControllersStock_.swap(nominalControllersStock_);
  // update nominal controller
  calculateController();
  computeControllerTimer_.endTimer();

  // display
  if (ddpSettings_.displayInfo_) {
    printRolloutInfo();
  }

  // TODO(mspieler): this is not exception safe
  // restore default Eigen thread number
  Eigen::setNbThreads(0);
}

/******************************************************************************************************/
/******************************************************************************************************/
/******************************************************************************************************/
void GaussNewtonDDP::runImpl(scalar_t initTime, const vector_t& initState, scalar_t finalTime, const scalar_array_t& partitioningTimes) {
  const size_t numPartitions = partitioningTimes.size() - 1;

  std::vector<LinearController> noInitialController(numPartitions);
  std::vector<ControllerBase*> noInitialControllerPtrArray(numPartitions);
  for (size_t i = 0; i < numPartitions; i++) {
    noInitialControllerPtrArray[i] = &noInitialController[i];
  }

  // call the "run" method which uses the internal controllers stock (i.e. nominalControllersStock_)
  runImpl(initTime, initState, finalTime, partitioningTimes, noInitialControllerPtrArray);
}

/******************************************************************************************************/
/******************************************************************************************************/
/******************************************************************************************************/
void GaussNewtonDDP::runImpl(scalar_t initTime, const vector_t& initState, scalar_t finalTime, const scalar_array_t& partitioningTimes,
                             const std::vector<ControllerBase*>& controllersPtrStock) {
  if (ddpSettings_.displayInfo_) {
    std::cerr << "\n++++++++++++++++++++++++++++++++++++++++++++++++++++++";
    std::cerr << "\n+++++++++++++ " + ddp::toAlgorithmName(ddpSettings_.algorithm_) + " solver is initialized ++++++++++++++";
    std::cerr << "\n++++++++++++++++++++++++++++++++++++++++++++++++++++++\n";
  }

  // infeasible learning rate adjustment scheme
  if (!numerics::almost_ge(ddpSettings_.lineSearch_.maxStepLength_, ddpSettings_.lineSearch_.minStepLength_)) {
    throw std::runtime_error("The maximum learning rate is smaller than the minimum learning rate.");
  }

  if (partitioningTimes.empty()) {
    throw std::runtime_error("There should be at least one time partition.");
  }

  if (!initState.allFinite()) {
    throw std::runtime_error("DDP: Initial state is not finite (time: " + std::to_string(initTime) + " [sec]).");
  }

  // update numPartitions_ if it has been changed
  if (numPartitions_ != partitioningTimes.size() - 1) {
    numPartitions_ = partitioningTimes.size() - 1;
    setupOptimizer(numPartitions_);
  }

  // update partitioningTimes_
  partitioningTimes_ = partitioningTimes;
  initActivePartition_ = lookup::findBoundedActiveIntervalInTimeArray(partitioningTimes, initTime);
  finalActivePartition_ = lookup::findBoundedActiveIntervalInTimeArray(partitioningTimes, finalTime);

  // Use the input controller if it is not empty otherwise use the internal controller (nominalControllersStock_).
  // In the later case 2 scenarios are possible: either the internal controller is already set (such as the MPC case
  // where the warm starting option is set true) or the internal controller is empty in which instead of performing
  // a rollout the operating trajectories will be used.
  if (!controllersPtrStock.empty()) {
    if (controllersPtrStock.size() != numPartitions_) {
      throw std::runtime_error("controllersPtrStock has less controllers than the number of partitions.");
    }

    nominalControllersStock_.clear();
    nominalControllersStock_.reserve(numPartitions_);

    // ensure initial controllers are of the right type, then assign
    for (auto& controllersStock_i : controllersPtrStock) {
      auto linearCtrlPtr = dynamic_cast<LinearController*>(controllersStock_i);
      if (linearCtrlPtr == nullptr) {
        throw std::runtime_error("GaussNewtonDDP::run -- controller must be a LinearController.");
      }
      nominalControllersStock_.emplace_back(*linearCtrlPtr);
    }
  } else {
    if (nominalControllersStock_.size() != numPartitions_) {
      throw std::runtime_error("The internal controller is not compatible with the number of partitions.");
    }
  }

  // display
  if (ddpSettings_.displayInfo_) {
    std::cerr << "\nRewind Counter: " << rewindCounter_ << "\n";
    std::cerr << ddp::toAlgorithmName(ddpSettings_.algorithm_) + " solver starts from initial time " << initTime << " to final time "
              << finalTime << ".\n";
    std::cerr << this->getModeSchedule() << "\n";
  }

  initState_ = initState;
  initTime_ = initTime;
  finalTime_ = finalTime;
  const auto initIteration = totalNumIterations_;

  performanceIndexHistory_.clear();

  // check if after the truncation the internal controller is empty
  bool unreliableControllerIncrement = false;
  for (const auto& controller : nominalControllersStock_) {
    unreliableControllerIncrement = unreliableControllerIncrement || controller.empty();
  }

  // initialize the search strategy
  searchStrategyPtr_->initalize(initTime_, initState_, finalTime_, partitioningTimes_, initActivePartition_, finalActivePartition_);

  // set cost desired trajectories
  for (size_t i = 0; i < ddpSettings_.nThreads_; i++) {
    heuristicsFunctionsPtrStock_[i]->setCostDesiredTrajectoriesPtr(&this->getCostDesiredTrajectories());
    linearQuadraticApproximatorPtrStock_[i]->costFunction().setCostDesiredTrajectoriesPtr(&this->getCostDesiredTrajectories());
  }

  // display
  if (ddpSettings_.displayInfo_) {
    std::cerr << "\n###################";
    std::cerr << "\n#### Iteration " << (totalNumIterations_ - initIteration) << " (Dynamics might have been violated)";
    std::cerr << "\n###################\n";
  }

  // cache the nominal trajectories before the new rollout (time, state, input, ...)
  swapDataToCache();

  // run DDP initializer and update the member variables
  runInit();

  // increment iteration counter
  totalNumIterations_++;

  // convergence variables of the main loop
  bool isConverged = false;
  std::string convergenceInfo;

  // DDP main loop
  while (!isConverged && (totalNumIterations_ - initIteration) < ddpSettings_.maxNumIterations_) {
    // display the iteration's input update norm (before caching the old nominals)
    if (ddpSettings_.displayInfo_) {
      std::cerr << "\n###################";
      std::cerr << "\n#### Iteration " << (totalNumIterations_ - initIteration);
      std::cerr << "\n###################\n";

      scalar_t maxDeltaUffNorm, maxDeltaUeeNorm;
      calculateControllerUpdateMaxNorm(maxDeltaUffNorm, maxDeltaUeeNorm);
      std::cerr << "max feedforward norm: " << maxDeltaUffNorm << "\n";
    }

    // cache the nominal trajectories before the new rollout (time, state, input, ...)
    swapDataToCache();
    performanceIndexHistory_.push_back(performanceIndex_);

    // run the an iteration of the DDP algorithm and update the member variables
    runIteration(unreliableControllerIncrement);

    // increment iteration counter
    totalNumIterations_++;

    // check convergence
    std::tie(isConverged, convergenceInfo) =
        searchStrategyPtr_->checkConvergence(unreliableControllerIncrement, performanceIndexHistory_.back(), performanceIndex_);
    unreliableControllerIncrement = false;
  }  // end of while loop

  // display the final iteration's input update norm (before caching the old nominals)
  if (ddpSettings_.displayInfo_) {
    std::cerr << "\n###################";
    std::cerr << "\n#### Final Rollout";
    std::cerr << "\n###################\n";

    scalar_t maxDeltaUffNorm, maxDeltaUeeNorm;
    calculateControllerUpdateMaxNorm(maxDeltaUffNorm, maxDeltaUeeNorm);
    std::cerr << "max feedforward norm: " << maxDeltaUffNorm << "\n";
  }

  // cache the nominal trajectories before the new rollout (time, state, input, ...)
  swapDataToCache();
  performanceIndexHistory_.push_back(performanceIndex_);

  // finding the final optimal stepLength and getting the optimal trajectories and controller
  searchStrategyTimer_.startTimer();
  runSearchStrategy(sTrajectoryStock_[initActivePartition_].front());
  searchStrategyTimer_.endTimer();

  performanceIndexHistory_.push_back(performanceIndex_);

  // display
  if (ddpSettings_.displayInfo_ || ddpSettings_.displayShortSummary_) {
    std::cerr << "\n++++++++++++++++++++++++++++++++++++++++++++++++++++++";
    std::cerr << "\n++++++++++++++ " + ddp::toAlgorithmName(ddpSettings_.algorithm_) + " solver has terminated +++++++++++++";
    std::cerr << "\n++++++++++++++++++++++++++++++++++++++++++++++++++++++\n";
    std::cerr << "Time Period:          [" << initTime_ << " ," << finalTime_ << "]\n";
    std::cerr << "Number of Iterations: " << (totalNumIterations_ - initIteration) << " out of " << ddpSettings_.maxNumIterations_ << "\n";

    printRolloutInfo();

    if (isConverged) {
      std::cerr << convergenceInfo << std::endl;
    } else if (totalNumIterations_ - initIteration == ddpSettings_.maxNumIterations_) {
      std::cerr << "The algorithm has terminated as: \n";
      std::cerr << "    * The maximum number of iterations (i.e., " << ddpSettings_.maxNumIterations_ << ") has reached." << std::endl;
    } else {
      std::cerr << "The algorithm has terminated for an unknown reason!" << std::endl;
    }
  }
}

}  // namespace ocs2<|MERGE_RESOLUTION|>--- conflicted
+++ resolved
@@ -370,8 +370,8 @@
   const vector_t deltaX = state - xNominal;
   const vector_t costate = getValueFunction(time, state).dfdx;
 
-  vector_t err = -EvProjected;
-  err.noalias() -= CmProjected * deltaX;
+  vector_t err = EvProjected;
+  err.noalias() += CmProjected * deltaX;
 
   vector_t temp = -Rv;
   temp.noalias() -= Pm * deltaX;
@@ -1101,21 +1101,12 @@
     // projected state-input equality constraints
     projectedModelData.stateInputEqConstr_.f.setZero(projectedModelData.inputDim_);
     projectedModelData.stateInputEqConstr_.dfdx.setZero(projectedModelData.inputDim_, projectedModelData.stateDim_);
-<<<<<<< HEAD
-    projectedModelData.stateInputEqConstr_.dfdu = matrix_t();
+    projectedModelData.stateInputEqConstr_.dfdu.setZero(modelData.inputDim_, modelData.inputDim_);
 
     // dynamics
     projectedModelData.dynamics_ = modelData.dynamics_;
     changeOfInputVariables(projectedModelData.dynamics_, constraintNullProjector);
 
-=======
-    projectedModelData.stateInputEqConstr_.dfdu.setZero(modelData.inputDim_, modelData.inputDim_);
-
-    // dynamics
-    projectedModelData.dynamics_ = modelData.dynamics_;
-    changeOfInputVariables(projectedModelData.dynamics_, constraintNullProjector);
-
->>>>>>> a95877c7
     // dynamics bias
     projectedModelData.dynamicsBias_ = modelData.dynamicsBias_;
 
@@ -1125,20 +1116,6 @@
   } else {
     // Change of variables u = Pu * tilde{u} + Px * x + u0
     // Pu = constraintNullProjector;
-<<<<<<< HEAD
-    // Px (= CmProjected) = -constraintRangeProjector * C
-    // u0 (= EvProjected) = -constraintRangeProjector * e
-
-    /* projected state-input equality constraints */
-    projectedModelData.stateInputEqConstr_.f.noalias() = -constraintRangeProjector * modelData.stateInputEqConstr_.f;
-    projectedModelData.stateInputEqConstr_.dfdx.noalias() = -constraintRangeProjector * modelData.stateInputEqConstr_.dfdx;
-    projectedModelData.stateInputEqConstr_.dfdu = matrix_t();
-
-    // dynamics
-    projectedModelData.dynamics_ = modelData.dynamics_;
-    changeOfInputVariables(projectedModelData.dynamics_, constraintNullProjector, projectedModelData.stateInputEqConstr_.dfdx,
-                           projectedModelData.stateInputEqConstr_.f);
-=======
     // Px (= -CmProjected) = -constraintRangeProjector * C
     // u0 (= -EvProjected) = -constraintRangeProjector * e
 
@@ -1155,7 +1132,6 @@
     // dynamics
     projectedModelData.dynamics_ = modelData.dynamics_;
     changeOfInputVariables(projectedModelData.dynamics_, Pu, Px, u0);
->>>>>>> a95877c7
 
     // dynamics bias
     projectedModelData.dynamicsBias_ = modelData.dynamicsBias_;
@@ -1163,12 +1139,7 @@
 
     // cost
     projectedModelData.cost_ = modelData.cost_;
-<<<<<<< HEAD
-    changeOfInputVariables(projectedModelData.cost_, constraintNullProjector, projectedModelData.stateInputEqConstr_.dfdx,
-                           projectedModelData.stateInputEqConstr_.f);
-=======
     changeOfInputVariables(projectedModelData.cost_, Pu, Px, u0);
->>>>>>> a95877c7
   }
 }
 
