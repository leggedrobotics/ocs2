--- conflicted
+++ resolved
@@ -38,10 +38,7 @@
 
 #include <ocs2_oc/approximate_model/ChangeOfInputVariables.h>
 #include <ocs2_oc/rollout/InitializerRollout.h>
-<<<<<<< HEAD
-=======
 #include <ocs2_oc/trajectory_adjustment/TrajectorySpreadingHelperFunctions.h>
->>>>>>> 1c820fa6
 
 #include <ocs2_ddp/DDP_HelperFunctions.h>
 #include <ocs2_ddp/HessianCorrection.h>
@@ -377,33 +374,6 @@
 /******************************************************************************************************/
 /******************************************************************************************************/
 /******************************************************************************************************/
-<<<<<<< HEAD
-=======
-void GaussNewtonDDP::retrieveActiveNormalizedTime(const std::pair<int, int>& partitionInterval, const scalar_array_t& timeTrajectory,
-                                                  const size_array_t& postEventIndices, scalar_array_t& normalizedTimeTrajectory,
-                                                  size_array_t& normalizedPostEventIndices) {
-  // Although the rightmost point is excluded from the current interval, i.e. it won't be written into the dual solution array, we still
-  // the following two (+1) are essential to start the backward pass
-  auto firstTimeItr = timeTrajectory.begin() + partitionInterval.first;
-  auto lastTimeItr = timeTrajectory.begin() + partitionInterval.second + 1;
-  const int N = partitionInterval.second - partitionInterval.first + 1;
-  // normalized time
-  normalizedTimeTrajectory.resize(N);
-  std::transform(firstTimeItr, lastTimeItr, normalizedTimeTrajectory.rbegin(), [](scalar_t t) -> scalar_t { return -t; });
-
-  auto firstEventItr = std::upper_bound(postEventIndices.begin(), postEventIndices.end(), partitionInterval.first);
-  auto lastEventItr = std::upper_bound(postEventIndices.begin(), postEventIndices.end(), partitionInterval.second);
-  const int NE = std::distance(firstEventItr, lastEventItr);
-  // normalized event past the index
-  normalizedPostEventIndices.resize(NE);
-  std::transform(firstEventItr, lastEventItr, normalizedPostEventIndices.rbegin(),
-                 [N, &partitionInterval](size_t i) -> size_t { return N - i + partitionInterval.first; });
-}
-
-/******************************************************************************************************/
-/******************************************************************************************************/
-/******************************************************************************************************/
->>>>>>> 1c820fa6
 std::vector<std::pair<int, int>> GaussNewtonDDP::getPartitionIntervalsFromTimeTrajectory(const scalar_array_t& timeTrajectory,
                                                                                          int numWorkers) {
   scalar_array_t desiredPartitionPoints(numWorkers + 1);
@@ -1131,13 +1101,8 @@
 
   // adjust controller
   if (!optimizedPrimalData_.primalSolution.controllerPtr_->empty()) {
-<<<<<<< HEAD
-    adjustController(optimizedPrimalData_.primalSolution.modeSchedule_, getReferenceManager().getModeSchedule(),
-                     getLinearController(optimizedPrimalData_.primalSolution));
-=======
     std::ignore = trajectorySpread(optimizedPrimalData_.primalSolution.modeSchedule_, getReferenceManager().getModeSchedule(),
-                                   optimizedPrimalData_.getLinearController());
->>>>>>> 1c820fa6
+                                   getLinearController(optimizedPrimalData_.primalSolution));
   }
 
   // check if after the truncation the internal controller is empty
