--- conflicted
+++ resolved
@@ -54,19 +54,11 @@
 /******************************************************************************************************/
 GaussNewtonDDP::GaussNewtonDDP(const RolloutBase* rolloutPtr, const SystemDynamicsBase* systemDynamicsPtr,
                                const ConstraintBase* systemConstraintsPtr, const CostFunctionBase* costFunctionPtr,
-<<<<<<< HEAD
-                               const Initializer* initializerPtr, ddp::Settings ddpSettings, const CostFunctionBase* heuristicsFunctionPtr)
-    : SolverBase(), ddpSettings_(std::move(ddpSettings)) {
-  // thread-pool
-  threadPoolPtr_.reset(new ThreadPool(ddpSettings_.nThreads_, ddpSettings_.threadPriority_));
-
-=======
-                               const SystemOperatingTrajectoriesBase* operatingTrajectoriesPtr, ddp::Settings ddpSettings,
+                               const Initializer* initializerPtr, ddp::Settings ddpSettings,
                                const CostFunctionBase* heuristicsFunctionPtr)
     : SolverBase(),
       ddpSettings_(std::move(ddpSettings)),
       threadPool_(std::max(ddpSettings_.nThreads_, size_t(1)) - 1, ddpSettings_.threadPriority_) {
->>>>>>> 7a9f79d0
   // Dynamics, Constraints, derivatives, and cost
   linearQuadraticApproximatorPtrStock_.clear();
   linearQuadraticApproximatorPtrStock_.reserve(ddpSettings_.nThreads_);
