/******************************************************************************
Copyright (c) 2020, Farbod Farshidian. All rights reserved.

Redistribution and use in source and binary forms, with or without
modification, are permitted provided that the following conditions are met:

* Redistributions of source code must retain the above copyright notice, this
  list of conditions and the following disclaimer.

* Redistributions in binary form must reproduce the above copyright notice,
  this list of conditions and the following disclaimer in the documentation
  and/or other materials provided with the distribution.

* Neither the name of the copyright holder nor the names of its
  contributors may be used to endorse or promote products derived from
  this software without specific prior written permission.

THIS SOFTWARE IS PROVIDED BY THE COPYRIGHT HOLDERS AND CONTRIBUTORS "AS IS"
AND ANY EXPRESS OR IMPLIED WARRANTIES, INCLUDING, BUT NOT LIMITED TO, THE
IMPLIED WARRANTIES OF MERCHANTABILITY AND FITNESS FOR A PARTICULAR PURPOSE ARE
DISCLAIMED. IN NO EVENT SHALL THE COPYRIGHT HOLDER OR CONTRIBUTORS BE LIABLE
FOR ANY DIRECT, INDIRECT, INCIDENTAL, SPECIAL, EXEMPLARY, OR CONSEQUENTIAL
DAMAGES (INCLUDING, BUT NOT LIMITED TO, PROCUREMENT OF SUBSTITUTE GOODS OR
SERVICES; LOSS OF USE, DATA, OR PROFITS; OR BUSINESS INTERRUPTION) HOWEVER
CAUSED AND ON ANY THEORY OF LIABILITY, WHETHER IN CONTRACT, STRICT LIABILITY,
OR TORT (INCLUDING NEGLIGENCE OR OTHERWISE) ARISING IN ANY WAY OUT OF THE USE
OF THIS SOFTWARE, EVEN IF ADVISED OF THE POSSIBILITY OF SUCH DAMAGE.
******************************************************************************/

#include "ocs2_ddp/GaussNewtonDDP.h"

#include <algorithm>
#include <numeric>

#include <ocs2_core/control/FeedforwardController.h>
#include <ocs2_core/integration/TrapezoidalIntegration.h>
#include <ocs2_core/misc/LinearAlgebra.h>
#include <ocs2_core/misc/Lookup.h>

#include <ocs2_oc/approximate_model/ChangeOfInputVariables.h>
#include <ocs2_oc/oc_problem/OptimalControlProblemHelperFunction.h>
#include <ocs2_oc/rollout/InitializerRollout.h>
#include <ocs2_oc/trajectory_adjustment/TrajectorySpreadingHelperFunctions.h>

#include <ocs2_ddp/DDP_HelperFunctions.h>
#include <ocs2_ddp/HessianCorrection.h>
#include <ocs2_ddp/riccati_equations/RiccatiModificationInterpolation.h>
#include <ocs2_ddp/search_strategy/LevenbergMarquardtStrategy.h>
#include <ocs2_ddp/search_strategy/LineSearchStrategy.h>

namespace ocs2 {

/******************************************************************************************************/
/******************************************************************************************************/
/******************************************************************************************************/
GaussNewtonDDP::GaussNewtonDDP(ddp::Settings ddpSettings, const RolloutBase& rollout, const OptimalControlProblem& optimalControlProblem,
                               const Initializer& initializer)
    : ddpSettings_(std::move(ddpSettings)), threadPool_(std::max(ddpSettings_.nThreads_, size_t(1)) - 1, ddpSettings_.threadPriority_) {
  // check OCP
  if (!optimalControlProblem.stateEqualityConstraintPtr->empty()) {
    throw std::runtime_error(
        "[GaussNewtonDDP] DDP does not support intermediate state-only equality constraints (a.k.a. stateEqualityConstraintPtr), instead "
        "use the Lagrangian method!");
  }
  if (!optimalControlProblem.preJumpEqualityConstraintPtr->empty()) {
    throw std::runtime_error(
        "[GaussNewtonDDP] DDP does not support prejump equality constraints (a.k.a. preJumpEqualityConstraintPtr), instead use the "
        "Lagrangian method!");
  }
  if (!optimalControlProblem.finalEqualityConstraintPtr->empty()) {
    throw std::runtime_error(
        "[GaussNewtonDDP] DDP does not support final equality constraints (a.k.a. finalEqualityConstraintPtr), instead use the Lagrangian "
        "method!");
  }

  // Dynamics, Constraints, derivatives, and cost
  dynamicsForwardRolloutPtrStock_.reserve(ddpSettings_.nThreads_);
  initializerRolloutPtrStock_.reserve(ddpSettings_.nThreads_);
  optimalControlProblemStock_.reserve(ddpSettings_.nThreads_);

  // initialize all subsystems, etc.
  for (size_t i = 0; i < ddpSettings_.nThreads_; i++) {
    optimalControlProblemStock_.push_back(optimalControlProblem);

    // initialize rollout
    dynamicsForwardRolloutPtrStock_.emplace_back(rollout.clone());

    // initialize initializerRollout
    initializerRolloutPtrStock_.emplace_back(new InitializerRollout(initializer, rollout.settings()));
  }  // end of i loop

  // initialize Augmented Lagrangian parameters
  initializeConstraintPenalties();

  // search strategy method
  const auto basicStrategySettings = [&]() {
    search_strategy::Settings s;
    s.displayInfo = ddpSettings_.displayInfo_;
    s.debugPrintRollout = ddpSettings_.debugPrintRollout_;
    s.minRelCost = ddpSettings_.minRelCost_;
    s.constraintTolerance = ddpSettings_.constraintTolerance_;
    return s;
  }();
  auto meritFunc = [this](const PerformanceIndex& p) { return calculateRolloutMerit(p); };
  switch (ddpSettings_.strategy_) {
    case search_strategy::Type::LINE_SEARCH: {
      std::vector<std::reference_wrapper<RolloutBase>> rolloutRefStock;
      std::vector<std::reference_wrapper<OptimalControlProblem>> problemRefStock;
      for (size_t i = 0; i < ddpSettings_.nThreads_; i++) {
        rolloutRefStock.emplace_back(*dynamicsForwardRolloutPtrStock_[i]);
        problemRefStock.emplace_back(optimalControlProblemStock_[i]);
      }  // end of i loop
      searchStrategyPtr_.reset(new LineSearchStrategy(basicStrategySettings, ddpSettings_.lineSearch_, threadPool_,
                                                      std::move(rolloutRefStock), std::move(problemRefStock), meritFunc));
      break;
    }
    case search_strategy::Type::LEVENBERG_MARQUARDT: {
      constexpr size_t threadID = 0;
      searchStrategyPtr_.reset(new LevenbergMarquardtStrategy(basicStrategySettings, ddpSettings_.levenbergMarquardt_,
                                                              *dynamicsForwardRolloutPtrStock_[threadID],
                                                              optimalControlProblemStock_[threadID], meritFunc));
      break;
    }
  }  // end of switch-case

  // initialize controller
  nominalPrimalData_.primalSolution.controllerPtr_.reset(new LinearController);
  cachedPrimalData_.primalSolution.controllerPtr_.reset(new LinearController);
  optimizedPrimalData_.primalSolution.controllerPtr_.reset(new LinearController);
}

/******************************************************************************************************/
/******************************************************************************************************/
/******************************************************************************************************/
GaussNewtonDDP::~GaussNewtonDDP() {
  if (true || ddpSettings_.displayInfo_ || ddpSettings_.displayShortSummary_) {
    std::cerr << getBenchmarkingInfo() << std::endl;
  }
}

/******************************************************************************************************/
/******************************************************************************************************/
/******************************************************************************************************/
std::string GaussNewtonDDP::getBenchmarkingInfo() const {
  const auto initializationTotal = initializationTimer_.getTotalInMilliseconds();
  const auto linearQuadraticApproximationTotal = linearQuadraticApproximationTimer_.getTotalInMilliseconds();
  const auto backwardPassTotal = backwardPassTimer_.getTotalInMilliseconds();
  const auto computeControllerTotal = computeControllerTimer_.getTotalInMilliseconds();
  const auto searchStrategyTotal = searchStrategyTimer_.getTotalInMilliseconds();
  const auto totalMultiplierTotal = totalMultiplierTimer_.getTotalInMilliseconds();

  const auto benchmarkTotal =
      initializationTotal + linearQuadraticApproximationTotal + backwardPassTotal + computeControllerTotal + searchStrategyTotal;

  std::stringstream infoStream;
  if (benchmarkTotal > 0.0) {
    infoStream << "\n########################################################################\n";
    infoStream << "The benchmarking is computed over " << totalNumIterations_ << " iterations. \n";
    infoStream << "DDP Benchmarking\t   :\tAverage time [ms]   (% of total runtime)\n";
    infoStream << "\tInitialization     :\t" << initializationTimer_.getAverageInMilliseconds() << " [ms] \t\t("
               << initializationTotal / benchmarkTotal * 100 << "%)\n";
    infoStream << "\tLQ Approximation   :\t" << linearQuadraticApproximationTimer_.getAverageInMilliseconds() << " [ms] \t\t("
               << linearQuadraticApproximationTotal / benchmarkTotal * 100 << "%)\n";
    infoStream << "\tBackward Pass      :\t" << backwardPassTimer_.getAverageInMilliseconds() << " [ms] \t\t("
               << backwardPassTotal / benchmarkTotal * 100 << "%)\n";
    infoStream << "\tCompute Controller :\t" << computeControllerTimer_.getAverageInMilliseconds() << " [ms] \t\t("
               << computeControllerTotal / benchmarkTotal * 100 << "%)\n";
    infoStream << "\tSearch Strategy    :\t" << searchStrategyTimer_.getAverageInMilliseconds() << " [ms] \t\t("
               << searchStrategyTotal / benchmarkTotal * 100 << "%)\n";
    infoStream << "\tLagrangian         :\t" << totalMultiplierTimer_.getAverageInMilliseconds() << " [ms] \t\t("
               << totalMultiplierTotal / benchmarkTotal * 100 << "%)\n\n";

    infoStream << "\tFinal Lagrangian        :\t" << finalMultiplierTimer_.getAverageInMilliseconds() << " [ms] \t\t("
               << finalMultiplierTimer_.getTotalInMilliseconds() / totalMultiplierTotal * 100 << "%)\n";
    infoStream << "\tPreJump Lagrangian      :\t" << preJumpMultiplierTimer_.getAverageInMilliseconds() << " [ms] \t\t("
               << preJumpMultiplierTimer_.getTotalInMilliseconds() / totalMultiplierTotal * 100 << "%)\n";
    infoStream << "\tIntermediate Lagrangian :\t" << intermediateMultiplierTimer_.getAverageInMilliseconds() << " [ms] \t\t("
               << intermediateMultiplierTimer_.getTotalInMilliseconds() / totalMultiplierTotal * 100 << "%)\n";
  }
  return infoStream.str();
}

/******************************************************************************************************/
/******************************************************************************************************/
/******************************************************************************************************/
void GaussNewtonDDP::reset() {
  // search strategy
  searchStrategyPtr_->reset();

  // very important, these are variables that are carried in between iterations
  nominalPrimalData_.clear();
  optimizedPrimalData_.clear();
  cachedPrimalData_.clear();
  dualData_.clear();
  cachedDualData_.clear();

  // dual solution
  clear(nominalDualSolution_);
  clear(optimizedDualSolution_);

  // initialize Augmented Lagrangian parameters
  initializeConstraintPenalties();

  // performance measures
  avgTimeStepFP_ = 0.0;
  avgTimeStepBP_ = 0.0;
  totalNumIterations_ = 0;
  performanceIndexHistory_.clear();

  // benchmarking timers
  initializationTimer_.reset();
  linearQuadraticApproximationTimer_.reset();
  backwardPassTimer_.reset();
  computeControllerTimer_.reset();
  searchStrategyTimer_.reset();

  finalMultiplierTimer_.reset();
  preJumpMultiplierTimer_.reset();
  intermediateMultiplierTimer_.reset();
  totalMultiplierTimer_.reset();
}

/******************************************************************************************************/
/******************************************************************************************************/
/******************************************************************************************************/
void GaussNewtonDDP::getPrimalSolution(scalar_t finalTime, PrimalSolution* primalSolutionPtr) const {
  // total number of nodes
  const int N = optimizedPrimalData_.primalSolution.timeTrajectory_.size();

  auto getRequestedDataLength = [](const scalar_array_t& timeTrajectory, scalar_t time) {
    int index = std::distance(timeTrajectory.cbegin(), std::upper_bound(timeTrajectory.cbegin(), timeTrajectory.cend(), time));
    // fix solution time window to include 1 point beyond requested time
    index += (index != timeTrajectory.size()) ? 1 : 0;
    return index;
  };

  auto getRequestedEventDataLength = [](const size_array_t& postEventIndices, int finalIndex) {
    return std::distance(postEventIndices.cbegin(), std::upper_bound(postEventIndices.cbegin(), postEventIndices.cend(), finalIndex));
  };

  // length of trajectories
  const int length = getRequestedDataLength(optimizedPrimalData_.primalSolution.timeTrajectory_, finalTime);
  const int eventLenght = getRequestedEventDataLength(optimizedPrimalData_.primalSolution.postEventIndices_, length - 1);

  // fill trajectories
  primalSolutionPtr->timeTrajectory_.clear();
  primalSolutionPtr->timeTrajectory_.reserve(length);
  primalSolutionPtr->stateTrajectory_.clear();
  primalSolutionPtr->stateTrajectory_.reserve(length);
  primalSolutionPtr->inputTrajectory_.clear();
  primalSolutionPtr->inputTrajectory_.reserve(length);
  primalSolutionPtr->postEventIndices_.clear();
  primalSolutionPtr->postEventIndices_.reserve(eventLenght);

  primalSolutionPtr->timeTrajectory_.insert(primalSolutionPtr->timeTrajectory_.end(),
                                            optimizedPrimalData_.primalSolution.timeTrajectory_.begin(),
                                            optimizedPrimalData_.primalSolution.timeTrajectory_.begin() + length);
  primalSolutionPtr->stateTrajectory_.insert(primalSolutionPtr->stateTrajectory_.end(),
                                             optimizedPrimalData_.primalSolution.stateTrajectory_.begin(),
                                             optimizedPrimalData_.primalSolution.stateTrajectory_.begin() + length);
  primalSolutionPtr->inputTrajectory_.insert(primalSolutionPtr->inputTrajectory_.end(),
                                             optimizedPrimalData_.primalSolution.inputTrajectory_.begin(),
                                             optimizedPrimalData_.primalSolution.inputTrajectory_.begin() + length);
  primalSolutionPtr->postEventIndices_.insert(primalSolutionPtr->postEventIndices_.end(),
                                              optimizedPrimalData_.primalSolution.postEventIndices_.begin(),
                                              optimizedPrimalData_.primalSolution.postEventIndices_.begin() + eventLenght);

  // fill controller
  if (ddpSettings_.useFeedbackPolicy_) {
    primalSolutionPtr->controllerPtr_.reset(new LinearController);
    // length of the copy
    const int length = getRequestedDataLength(getLinearController(optimizedPrimalData_.primalSolution).timeStamp_, finalTime);
    primalSolutionPtr->controllerPtr_->concatenate(optimizedPrimalData_.primalSolution.controllerPtr_.get(), 0, length);

  } else {
    primalSolutionPtr->controllerPtr_.reset(
        new FeedforwardController(primalSolutionPtr->timeTrajectory_, primalSolutionPtr->inputTrajectory_));
  }

  // fill mode schedule
  primalSolutionPtr->modeSchedule_ = optimizedPrimalData_.primalSolution.modeSchedule_;
}

/******************************************************************************************************/
/******************************************************************************************************/
/******************************************************************************************************/
ScalarFunctionQuadraticApproximation GaussNewtonDDP::getValueFunctionImpl(
    const scalar_t time, const vector_t& state, const PrimalDataContainer& primalData,
    const std::vector<ScalarFunctionQuadraticApproximation>& valueFunctionTrajectory) const {
  // result
  ScalarFunctionQuadraticApproximation valueFunction;
  const auto indexAlpha = LinearInterpolation::timeSegment(time, primalData.primalSolution.timeTrajectory_);
  valueFunction.f = LinearInterpolation::interpolate(
      indexAlpha, valueFunctionTrajectory,
      +[](const std::vector<ocs2::ScalarFunctionQuadraticApproximation>& vec, size_t ind) -> const scalar_t& { return vec[ind].f; });
  valueFunction.dfdx = LinearInterpolation::interpolate(
      indexAlpha, valueFunctionTrajectory,
      +[](const std::vector<ocs2::ScalarFunctionQuadraticApproximation>& vec, size_t ind) -> const vector_t& { return vec[ind].dfdx; });
  valueFunction.dfdxx = LinearInterpolation::interpolate(
      indexAlpha, valueFunctionTrajectory,
      +[](const std::vector<ocs2::ScalarFunctionQuadraticApproximation>& vec, size_t ind) -> const matrix_t& { return vec[ind].dfdxx; });

  // Re-center around query state
  const vector_t xNominal = LinearInterpolation::interpolate(indexAlpha, primalData.primalSolution.stateTrajectory_);
  const vector_t deltaX = state - xNominal;
  const vector_t SmDeltaX = valueFunction.dfdxx * deltaX;
  valueFunction.f += deltaX.dot(0.5 * SmDeltaX + valueFunction.dfdx);
  valueFunction.dfdx += SmDeltaX;  // Adapt dfdx after f!

  return valueFunction;
}

/******************************************************************************************************/
/******************************************************************************************************/
/******************************************************************************************************/
ScalarFunctionQuadraticApproximation GaussNewtonDDP::getHamiltonian(scalar_t time, const vector_t& state, const vector_t& input) {
  // perform the LQ approximation of the OC problem
  // note that the cost already includes:
  // - state-input intermediate cost
  // - state-input soft constraint cost
  // - state-only intermediate cost
  // - state-only soft constraint cost
<<<<<<< HEAD
  const ModelData modelData = [&]() {
    ModelData md;
    const auto multipliers = getIntermediateDualSolutionAtTime(nominalDualSolution_, time);
    ocs2::approximateIntermediateLQ(optimalControlProblemStock_[0], time, state, input, multipliers, md);
    return md;
  }();
  checkSizes(modelData, state.rows(), input.rows());
=======
  const auto modelData = ocs2::approximateIntermediateLQ(optimalControlProblemStock_[0], time, state, input);

  // check sizes
  if (ddpSettings_.checkNumericalStability_) {
    const auto err = checkSize(modelData, state.rows(), input.rows());
    if (!err.empty()) {
      throw std::runtime_error("[GaussNewtonDDP::getHamiltonian] Mismatch in dimensions at time: " + std::to_string(time) + "\n" + err);
    }
  }
>>>>>>> 0d999edf

  // initialize the Hamiltonian with the augmented cost
  ScalarFunctionQuadraticApproximation hamiltonian(modelData.cost);

  // add the state-input equality constraint cost nu(x) * g(x,u) to the Hamiltonian
  // note that nu has no approximation and is used as a constant
  const vector_t nu = getStateInputEqualityConstraintLagrangian(time, state);
  hamiltonian.f += nu.dot(modelData.stateInputEqConstraint.f);
  hamiltonian.dfdx.noalias() += modelData.stateInputEqConstraint.dfdx.transpose() * nu;
  hamiltonian.dfdu.noalias() += modelData.stateInputEqConstraint.dfdu.transpose() * nu;
  // dfdxx is zero for the state-input equality constraint cost
  // dfdux is zero for the state-input equality constraint cost
  // dfduu is zero for the state-input equality constraint cost

  // add the "future cost" dVdx(x) * f(x,u) to the Hamiltonian
  const ScalarFunctionQuadraticApproximation V = getValueFunction(time, state);
  const matrix_t dVdxx_dfdx = V.dfdxx.transpose() * modelData.dynamics.dfdx;
  hamiltonian.f += V.dfdx.dot(modelData.dynamics.f);
  hamiltonian.dfdx.noalias() += V.dfdxx.transpose() * modelData.dynamics.f + modelData.dynamics.dfdx.transpose() * V.dfdx;
  hamiltonian.dfdu.noalias() += modelData.dynamics.dfdu.transpose() * V.dfdx;
  hamiltonian.dfdxx.noalias() += dVdxx_dfdx + dVdxx_dfdx.transpose();
  hamiltonian.dfdux.noalias() += modelData.dynamics.dfdu.transpose() * V.dfdxx;
  // dfduu is zero for the "future cost"

  return hamiltonian;
}

/******************************************************************************************************/
/******************************************************************************************************/
/******************************************************************************************************/
vector_t GaussNewtonDDP::getStateInputEqualityConstraintLagrangianImpl(scalar_t time, const vector_t& state,
                                                                       const PrimalDataContainer& primalData,
                                                                       const DualDataContainer& dualData) const {
  const auto indexAlpha = LinearInterpolation::timeSegment(time, primalData.primalSolution.timeTrajectory_);
  const vector_t xNominal = LinearInterpolation::interpolate(indexAlpha, primalData.primalSolution.stateTrajectory_);

  const matrix_t Bm = LinearInterpolation::interpolate(indexAlpha, primalData.modelDataTrajectory, model_data::dynamics_dfdu);
  const matrix_t Pm = LinearInterpolation::interpolate(indexAlpha, primalData.modelDataTrajectory, model_data::cost_dfdux);
  const vector_t Rv = LinearInterpolation::interpolate(indexAlpha, primalData.modelDataTrajectory, model_data::cost_dfdu);

  const vector_t EvProjected =
      LinearInterpolation::interpolate(indexAlpha, dualData.projectedModelDataTrajectory, model_data::stateInputEqConstraint_f);
  const matrix_t CmProjected =
      LinearInterpolation::interpolate(indexAlpha, dualData.projectedModelDataTrajectory, model_data::stateInputEqConstraint_dfdx);
  const matrix_t Hm =
      LinearInterpolation::interpolate(indexAlpha, dualData.riccatiModificationTrajectory, riccati_modification::hamiltonianHessian);
  const matrix_t DmDagger =
      LinearInterpolation::interpolate(indexAlpha, dualData.riccatiModificationTrajectory, riccati_modification::constraintRangeProjector);

  const vector_t deltaX = state - xNominal;
  const vector_t costate = getValueFunction(time, state).dfdx;

  vector_t err = EvProjected;
  err.noalias() += CmProjected * deltaX;

  vector_t temp = -Rv;
  temp.noalias() -= Pm * deltaX;
  temp.noalias() -= Bm.transpose() * costate;
  temp.noalias() += Hm * err;

  return DmDagger.transpose() * temp;
}

/******************************************************************************************************/
/******************************************************************************************************/
/******************************************************************************************************/
void GaussNewtonDDP::retrieveActiveNormalizedTime(const std::pair<int, int>& partitionInterval, const scalar_array_t& timeTrajectory,
                                                  const size_array_t& postEventIndices, scalar_array_t& normalizedTimeTrajectory,
                                                  size_array_t& normalizedPostEventIndices) {
  // Although the rightmost point is excluded from the current interval, i.e. it won't be written into the dual solution array, we still
  // the following two (+1) are essential to start the backward pass
  auto firstTimeItr = timeTrajectory.begin() + partitionInterval.first;
  auto lastTimeItr = timeTrajectory.begin() + partitionInterval.second + 1;
  const int N = partitionInterval.second - partitionInterval.first + 1;
  // normalized time
  normalizedTimeTrajectory.resize(N);
  std::transform(firstTimeItr, lastTimeItr, normalizedTimeTrajectory.rbegin(), [](scalar_t t) -> scalar_t { return -t; });

  auto firstEventItr = std::upper_bound(postEventIndices.begin(), postEventIndices.end(), partitionInterval.first);
  auto lastEventItr = std::upper_bound(postEventIndices.begin(), postEventIndices.end(), partitionInterval.second);
  const int NE = std::distance(firstEventItr, lastEventItr);
  // normalized event past the index
  normalizedPostEventIndices.resize(NE);
  std::transform(firstEventItr, lastEventItr, normalizedPostEventIndices.rbegin(),
                 [N, &partitionInterval](size_t i) -> size_t { return N - i + partitionInterval.first; });
}

/******************************************************************************************************/
/******************************************************************************************************/
/******************************************************************************************************/
std::vector<std::pair<int, int>> GaussNewtonDDP::getPartitionIntervalsFromTimeTrajectory(const scalar_array_t& timeTrajectory,
                                                                                         int numWorkers) {
  scalar_array_t desiredPartitionPoints(numWorkers + 1);
  desiredPartitionPoints.front() = timeTrajectory.front();

  const scalar_t increment = (timeTrajectory.back() - timeTrajectory.front()) / static_cast<scalar_t>(numWorkers);
  for (size_t i = 1u; i < desiredPartitionPoints.size() - 1; i++) {
    desiredPartitionPoints[i] = desiredPartitionPoints[i - 1] + increment;
  }
  desiredPartitionPoints.back() = timeTrajectory.back();

  std::vector<std::pair<int, int>> partitionIntervals;
  partitionIntervals.reserve(desiredPartitionPoints.size());

  int endPos, startPos = 0;
  for (size_t i = 1u; i < desiredPartitionPoints.size(); i++) {
    const scalar_t& time = desiredPartitionPoints[i];
    endPos = std::distance(timeTrajectory.begin(), std::lower_bound(timeTrajectory.begin(), timeTrajectory.end(), time));
    if (endPos != startPos) {
      partitionIntervals.emplace_back(startPos, endPos);
      startPos = endPos;
    }
  }

  return partitionIntervals;
}
/******************************************************************************************************/
/******************************************************************************************************/
/******************************************************************************************************/
void GaussNewtonDDP::runParallel(std::function<void(void)> taskFunction, size_t N) {
  threadPool_.runParallel([&](int) { taskFunction(); }, N);
}

/******************************************************************************************************/
/******************************************************************************************************/
/******************************************************************************************************/
scalar_t GaussNewtonDDP::rolloutInitialTrajectory(PrimalDataContainer& primalData, ControllerBase* controller, size_t workerIndex /*= 0*/) {
  assert(primalData.primalSolution.controllerPtr_.get() != controller);
  // clear output
  primalData.clear();
  // get event times
  const scalar_array_t& eventTimes = this->getReferenceManager().getModeSchedule().eventTimes;
  primalData.primalSolution.modeSchedule_ = this->getReferenceManager().getModeSchedule();

  // create alias
  auto& timeTrajectory = primalData.primalSolution.timeTrajectory_;
  auto& stateTrajectory = primalData.primalSolution.stateTrajectory_;
  auto& inputTrajectory = primalData.primalSolution.inputTrajectory_;
  auto& postEventIndices = primalData.primalSolution.postEventIndices_;

  // Find until where we have a controller available for the rollout
  scalar_t controllerAvailableTill = controller->empty() ? initTime_ : static_cast<LinearController*>(controller)->timeStamp_.back();

  if (ddpSettings_.debugPrintRollout_) {
    std::cerr << "[GaussNewtonDDP::rolloutInitialTrajectory] for t = [" << initTime_ << ", " << finalTime_ << "]\n"
              << "\tcontroller available till t = " << controllerAvailableTill << "\n";
  }

  vector_t xCurrent = initState_;
  // Start and end of rollout segment
  const scalar_t t0 = initTime_;
  const scalar_t tf = finalTime_;

  // Divide the rollout segment in controller rollout and operating points
  const std::pair<scalar_t, scalar_t> controllerRolloutFromTo{t0, std::max(t0, std::min(controllerAvailableTill, tf))};
  const std::pair<scalar_t, scalar_t> operatingPointsFromTo{controllerRolloutFromTo.second, tf};

  if (ddpSettings_.debugPrintRollout_) {
    std::cerr << "[GaussNewtonDDP::rolloutInitialTrajectory] for t = [" << t0 << ", " << tf << "]\n";
    if (controllerRolloutFromTo.first < controllerRolloutFromTo.second) {
      std::cerr << "\twill use controller for t = [" << controllerRolloutFromTo.first << ", " << controllerRolloutFromTo.second << "]\n";
    }
    if (operatingPointsFromTo.first < operatingPointsFromTo.second) {
      std::cerr << "\twill use operating points for t = [" << operatingPointsFromTo.first << ", " << operatingPointsFromTo.second << "]\n";
    }
  }

  // Rollout with controller
  if (controllerRolloutFromTo.first < controllerRolloutFromTo.second) {
    xCurrent = dynamicsForwardRolloutPtrStock_[workerIndex]->run(controllerRolloutFromTo.first, xCurrent, controllerRolloutFromTo.second,
                                                                 controller, eventTimes, timeTrajectory, postEventIndices, stateTrajectory,
                                                                 inputTrajectory);
  }

  // Finish rollout with operating points
  if (operatingPointsFromTo.first < operatingPointsFromTo.second) {
    // Remove last point of the controller rollout if it is directly past an event. Here where we want to use the initializer
    // instead. However, we do start the integration at the state after the event. i.e. the jump map remains applied.
    if (!postEventIndices.empty() && postEventIndices.back() == (timeTrajectory.size() - 1)) {
      // Start new integration at the time point after the event
      timeTrajectory.pop_back();
      stateTrajectory.pop_back();
      inputTrajectory.pop_back();
      // eventsPastTheEndIndeces is not removed because we need to mark the start of the operatingPointTrajectory as being after an event.
    }

    scalar_array_t timeTrajectoryTail;
    size_array_t eventsPastTheEndIndecesTail;
    vector_array_t stateTrajectoryTail;
    vector_array_t inputTrajectoryTail;
    xCurrent = initializerRolloutPtrStock_[workerIndex]->run(operatingPointsFromTo.first, xCurrent, operatingPointsFromTo.second, nullptr,
                                                             eventTimes, timeTrajectoryTail, eventsPastTheEndIndecesTail,
                                                             stateTrajectoryTail, inputTrajectoryTail);

    // Add controller rollout length to event past the indeces
    for (auto& eventIndex : eventsPastTheEndIndecesTail) {
      eventIndex += stateTrajectory.size();  // This size of this trajectory part was missing when counting events in the tail
    }

    // Concatenate the operating points to the rollout
    timeTrajectory.insert(timeTrajectory.end(), timeTrajectoryTail.begin(), timeTrajectoryTail.end());
    postEventIndices.insert(postEventIndices.end(), eventsPastTheEndIndecesTail.begin(), eventsPastTheEndIndecesTail.end());
    stateTrajectory.insert(stateTrajectory.end(), stateTrajectoryTail.begin(), stateTrajectoryTail.end());
    inputTrajectory.insert(inputTrajectory.end(), inputTrajectoryTail.begin(), inputTrajectoryTail.end());
  }

  if (!xCurrent.allFinite()) {
    throw std::runtime_error("System became unstable during the rollout.");
  }

  // debug print
  if (ddpSettings_.debugPrintRollout_) {
    std::cerr << "\n++++++++++++++++++++++++++++++\n";
    std::cerr << "[GaussNewtonDDP::rolloutInitialTrajectory] for t = [" << timeTrajectory.front() << ", " << timeTrajectory.back() << "]";
    std::cerr << "\n++++++++++++++++++++++++++++++\n";
    RolloutBase::display(timeTrajectory, postEventIndices, stateTrajectory, &inputTrajectory);
  }
  // average time step
  return (controllerAvailableTill - initTime_) / static_cast<scalar_t>(timeTrajectory.size());
}

/******************************************************************************************************/
/******************************************************************************************************/
/******************************************************************************************************/
void GaussNewtonDDP::printRolloutInfo() const {
  std::cerr << performanceIndex_ << '\n';
  std::cerr << "forward pass average time step:  " << avgTimeStepFP_ * 1e+3 << " [ms].\n";
  std::cerr << "backward pass average time step: " << avgTimeStepBP_ * 1e+3 << " [ms].\n";
}

/******************************************************************************************************/
/******************************************************************************************************/
/******************************************************************************************************/
scalar_t GaussNewtonDDP::calculateRolloutMerit(const PerformanceIndex& performanceIndex) const {
  // cost
  scalar_t merit = performanceIndex.cost;
  // state/state-input equality constraints
  merit += constraintPenaltyCoefficients_.penaltyCoeff * std::sqrt(performanceIndex.equalityConstraintsSSE);
  // state/state-input equality Lagrangian
  merit += performanceIndex.equalityLagrangian;
  // state/state-input inequality Lagrangian
  merit += performanceIndex.inequalityLagrangian;

  return merit;
}

/******************************************************************************************************/
/******************************************************************************************************/
/******************************************************************************************************/
scalar_t GaussNewtonDDP::solveSequentialRiccatiEquationsImpl(const ScalarFunctionQuadraticApproximation& finalValueFunction) {
  // pre-allocate memory for dual solution
  const size_t outputN = nominalPrimalData_.primalSolution.timeTrajectory_.size();
  dualData_.valueFunctionTrajectory.clear();
  dualData_.valueFunctionTrajectory.resize(outputN);

  // the last index of the partition is excluded, namely [first, last), so the value function approximation of the end point of the end
  // partition is filled manually.
  // For other partitions except the last one, the end points are filled in the solving stage of the next partition. For example,
  // [first1,last1), [first2(last1), last2).
  dualData_.valueFunctionTrajectory.back() = finalValueFunction;

  // solve it sequentially for the first iteration
  if (totalNumIterations_ == 0) {
    const std::pair<int, int> partitionInterval{0, outputN - 1};
    riccatiEquationsWorker(0, partitionInterval, finalValueFunction);
  } else {  // solve it in parallel
    // do equal-time partitions based on available thread resource
    std::vector<std::pair<int, int>> partitionIntervals =
        getPartitionIntervalsFromTimeTrajectory(nominalPrimalData_.primalSolution.timeTrajectory_, ddpSettings_.nThreads_);

    // hold the final value function of each partition
    std::vector<ScalarFunctionQuadraticApproximation> finalValueFunctionOfEachPartition(partitionIntervals.size());
    finalValueFunctionOfEachPartition.back() = finalValueFunction;
    for (size_t i = 0; i < partitionIntervals.size() - 1; i++) {
      const int startIndexOfNextPartition = partitionIntervals[i + 1].first;
      const vector_t& xFinalUpdated = nominalPrimalData_.primalSolution.stateTrajectory_[startIndexOfNextPartition];
      finalValueFunctionOfEachPartition[i] =
          getValueFunctionFromCache(nominalPrimalData_.primalSolution.timeTrajectory_[startIndexOfNextPartition], xFinalUpdated);
    }  // end of loop

    nextTaskId_ = 0;
    auto task = [this, &partitionIntervals, &finalValueFunctionOfEachPartition]() {
      const size_t taskId = nextTaskId_++;  // assign task ID (atomic)
      riccatiEquationsWorker(taskId, partitionIntervals[taskId], finalValueFunctionOfEachPartition[taskId]);
    };
    runParallel(task, partitionIntervals.size());
  }

  // testing the numerical stability of the Riccati equations
  if (ddpSettings_.checkNumericalStability_) {
    int N = nominalPrimalData_.primalSolution.timeTrajectory_.size();
    for (int k = N - 1; k >= 0; k--) {
      try {
        const auto& valueFunction = dualData_.valueFunctionTrajectory[k];
        if (!valueFunction.dfdxx.allFinite()) {
          throw std::runtime_error("Sm is unstable.");
        }
        if (LinearAlgebra::eigenvalues(valueFunction.dfdxx).real().minCoeff() < -Eigen::NumTraits<scalar_t>::epsilon()) {
          throw std::runtime_error("Sm matrix is not positive semi-definite. It's smallest eigenvalue is " +
                                   std::to_string(LinearAlgebra::eigenvalues(valueFunction.dfdxx).real().minCoeff()) + ".");
        }
        if (!valueFunction.dfdx.allFinite()) {
          throw std::runtime_error("Sv is unstable.");
        }
        if (std::isnan(valueFunction.f)) {
          throw std::runtime_error("s is unstable");
        }
      } catch (const std::exception& error) {
        std::cerr << "what(): " << error.what() << " at time " << nominalPrimalData_.primalSolution.timeTrajectory_[k] << " [sec].\n";
        for (int kp = k; kp < k + 10; kp++) {
          if (kp >= N) {
            continue;
          }
          std::cerr << "Sm[" << nominalPrimalData_.primalSolution.timeTrajectory_[kp] << "]:\n"
                    << dualData_.valueFunctionTrajectory[kp].dfdxx.norm() << "\n";
          std::cerr << "Sv[" << nominalPrimalData_.primalSolution.timeTrajectory_[kp] << "]:\t"
                    << dualData_.valueFunctionTrajectory[kp].dfdx.transpose().norm() << "\n";
          std::cerr << "s[" << nominalPrimalData_.primalSolution.timeTrajectory_[kp] << "]:\t" << dualData_.valueFunctionTrajectory[kp].f
                    << "\n";
        }
        throw;
      }
    }  // end of k loop
  }

  // average time step
  return (finalTime_ - initTime_) / static_cast<scalar_t>(outputN);
}

/******************************************************************************************************/
/******************************************************************************************************/
/******************************************************************************************************/
void GaussNewtonDDP::calculateController() {
  const size_t N = nominalPrimalData_.primalSolution.timeTrajectory_.size();

  unoptimizedController_.clear();
  unoptimizedController_.timeStamp_ = nominalPrimalData_.primalSolution.timeTrajectory_;
  unoptimizedController_.gainArray_.resize(N);
  unoptimizedController_.biasArray_.resize(N);
  unoptimizedController_.deltaBiasArray_.resize(N);

  nextTimeIndex_ = 0;
  auto task = [this, N] {
    int timeIndex;
    // get next time index (atomic)
    while ((timeIndex = nextTimeIndex_++) < N) {
      calculateControllerWorker(timeIndex, nominalPrimalData_, dualData_, unoptimizedController_);
    }
  };
  runParallel(task, ddpSettings_.nThreads_);

  // Since the controller for the last timestamp is invalid, if the last time is not the event time, use the control policy of the second to
  // last time for the last time
  const bool finalTimeIsNotAnEvent =
      nominalPrimalData_.primalSolution.postEventIndices_.empty() ||
      (nominalPrimalData_.primalSolution.postEventIndices_.back() != nominalPrimalData_.primalSolution.timeTrajectory_.size() - 1);
  // finalTimeIsNotAnEvent && there are at least two time stamps
  if (finalTimeIsNotAnEvent && unoptimizedController_.size() >= 2) {
    const size_t secondToLastIndex = unoptimizedController_.size() - 2u;
    unoptimizedController_.gainArray_.back() = unoptimizedController_.gainArray_[secondToLastIndex];
    unoptimizedController_.biasArray_.back() = unoptimizedController_.biasArray_[secondToLastIndex];
    unoptimizedController_.deltaBiasArray_.back() = unoptimizedController_.deltaBiasArray_[secondToLastIndex];
  }

  // checking the numerical stability of the controller parameters
  if (settings().checkNumericalStability_) {
    for (int timeIndex = 0; timeIndex < unoptimizedController_.size(); timeIndex++) {
      std::stringstream errorDescription;
      if (!unoptimizedController_.gainArray_[timeIndex].allFinite()) {
        errorDescription << "Feedback gains are unstable!\n";
      }
      if (!unoptimizedController_.deltaBiasArray_[timeIndex].allFinite()) {
        errorDescription << "Feedforward control is unstable!\n";
      }
      if (errorDescription.tellp() != 0) {
        std::stringstream errorMessage;
        errorMessage << "At time " << unoptimizedController_.timeStamp_[timeIndex] << " [sec].\n" << errorDescription.str();
        throw std::runtime_error(errorMessage.str());
      }
    }
  }
}

/******************************************************************************************************/
/******************************************************************************************************/
/******************************************************************************************************/
scalar_t GaussNewtonDDP::maxControllerUpdateNorm(const LinearController& controller) const {
  scalar_t maxDeltaUffNorm = 0.0;
  for (const auto& deltaBias : controller.deltaBiasArray_) {
    maxDeltaUffNorm = std::max(maxDeltaUffNorm, deltaBias.norm());
  }
  return maxDeltaUffNorm;
}

/******************************************************************************************************/
/******************************************************************************************************/
/******************************************************************************************************/
void GaussNewtonDDP::approximateOptimalControlProblem() {
  /*
   * compute and augment the LQ approximation of intermediate times
   */
  // perform the LQ approximation for intermediate times
  approximateIntermediateLQ(nominalDualSolution_, nominalPrimalData_);

  /*
   * compute and augment the LQ approximation of the event times.
   * also call shiftHessian on the event time's cost 2nd order derivative.
   */
  const size_t NE = nominalPrimalData_.primalSolution.postEventIndices_.size();
  nominalPrimalData_.modelDataEventTimes.clear();
  nominalPrimalData_.modelDataEventTimes.resize(NE);
  if (NE > 0) {
    nextTimeIndex_ = 0;
    nextTaskId_ = 0;
    auto task = [this, NE]() {
      const size_t taskId = nextTaskId_++;  // assign task ID (atomic)

      // timeIndex is atomic
      int timeIndex;
      while ((timeIndex = nextTimeIndex_++) < NE) {
        ModelData& modelData = nominalPrimalData_.modelDataEventTimes[timeIndex];
        const size_t preEventIndex = nominalPrimalData_.primalSolution.postEventIndices_[timeIndex] - 1;
        const auto& time = nominalPrimalData_.primalSolution.timeTrajectory_[preEventIndex];
        const auto& state = nominalPrimalData_.primalSolution.stateTrajectory_[preEventIndex];
        const auto& multiplier = nominalDualSolution_.preJumps[preEventIndex];

        // approximate LQ for the pre-event node
        ocs2::approximatePreJumpLQ(optimalControlProblemStock_[taskId], time, state, multiplier, modelData);

        // checking the numerical properties
        if (ddpSettings_.checkNumericalStability_) {
          const auto errSize = checkSize(modelData, state.rows(), 0);
          if (!errSize.empty()) {
            throw std::runtime_error("[GaussNewtonDDP::approximateOptimalControlProblem] Mismatch in dimensions at intermediate time: " +
                                     std::to_string(time) + "\n" + errSize);
          }
          const std::string errProperties =
              checkDynamicsProperties(modelData) + checkCostProperties(modelData) + checkConstraintProperties(modelData);
          if (!errProperties.empty()) {
            throw std::runtime_error("[GaussNewtonDDP::approximateOptimalControlProblem] Ill-posed problem at event time: " +
                                     std::to_string(time) + "\n" + errProperties);
          }
        }

        // shift Hessian
        if (ddpSettings_.strategy_ == search_strategy::Type::LINE_SEARCH) {
          hessian_correction::shiftHessian(ddpSettings_.lineSearch_.hessianCorrectionStrategy_, modelData.cost.dfdxx,
                                           ddpSettings_.lineSearch_.hessianCorrectionMultiple_);
        }
      }
    };
    runParallel(task, ddpSettings_.nThreads_);
  }

  /*
   * compute the Heuristics function at the final time. Also call shiftHessian on the Heuristics 2nd order derivative.
   */
  if (!nominalPrimalData_.primalSolution.timeTrajectory_.empty()) {
    const auto& time = nominalPrimalData_.primalSolution.timeTrajectory_.back();
    const auto& state = nominalPrimalData_.primalSolution.stateTrajectory_.back();
<<<<<<< HEAD
    const auto& multiplier = nominalDualSolution_.final;
    ocs2::approximateFinalLQ(optimalControlProblemStock_[0], time, state, multiplier, modelData);
=======
    auto modelData = ocs2::approximateFinalLQ(optimalControlProblemStock_[0], time, state);
>>>>>>> 0d999edf

    // checking the numerical properties
    if (ddpSettings_.checkNumericalStability_) {
      const std::string err = checkCostProperties(modelData) + checkConstraintProperties(modelData);
      if (!err.empty()) {
        throw std::runtime_error(
            "[GaussNewtonDDP::approximateOptimalControlProblem] Ill-posed problem at final time: " + std::to_string(time) + "\n" + err);
      }
    }

    heuristics_ = std::move(modelData.cost);

    // shift Hessian for final time
    if (ddpSettings_.strategy_ == search_strategy::Type::LINE_SEARCH) {
      hessian_correction::shiftHessian(ddpSettings_.lineSearch_.hessianCorrectionStrategy_, heuristics_.dfdxx,
                                       ddpSettings_.lineSearch_.hessianCorrectionMultiple_);
    }
  }
}

/******************************************************************************************************/
/******************************************************************************************************/
/******************************************************************************************************/
void GaussNewtonDDP::computeProjectionAndRiccatiModification(const ModelData& modelData, const matrix_t& Sm, ModelData& projectedModelData,
                                                             riccati_modification::Data& riccatiModification) const {
  // compute the Hamiltonian's Hessian
  riccatiModification.time_ = modelData.time;
  riccatiModification.hamiltonianHessian_ = computeHamiltonianHessian(modelData, Sm);

  // compute projectors
  computeProjections(riccatiModification.hamiltonianHessian_, modelData.stateInputEqConstraint.dfdu,
                     riccatiModification.constraintRangeProjector_, riccatiModification.constraintNullProjector_);

  // project LQ
  projectLQ(modelData, riccatiModification.constraintRangeProjector_, riccatiModification.constraintNullProjector_, projectedModelData);

  // compute deltaQm, deltaGv, deltaGm
  searchStrategyPtr_->computeRiccatiModification(projectedModelData, riccatiModification.deltaQm_, riccatiModification.deltaGv_,
                                                 riccatiModification.deltaGm_);
}

/******************************************************************************************************/
/******************************************************************************************************/
/******************************************************************************************************/
void GaussNewtonDDP::computeProjections(const matrix_t& Hm, const matrix_t& Dm, matrix_t& constraintRangeProjector,
                                        matrix_t& constraintNullProjector) const {
  // UUT decomposition of inv(Hm)
  matrix_t HmInvUmUmT;
  LinearAlgebra::computeInverseMatrixUUT(Hm, HmInvUmUmT);

  // compute DmDagger, DmDaggerTHmDmDaggerUUT, HmInverseConstrainedLowRank
  if (Dm.rows() == 0) {
    constraintRangeProjector.setZero(Dm.cols(), 0);
    constraintNullProjector = HmInvUmUmT;

  } else {
    // check numerics
    if (ddpSettings_.checkNumericalStability_) {
      if (LinearAlgebra::rank(Dm) != Dm.rows()) {
        std::string msg = ">>> WARNING: The state-input constraints are rank deficient!";
        this->printString(msg);
      }
    }
    // constraint projectors are obtained at once
    matrix_t DmDaggerTHmDmDaggerUUT;
    ocs2::LinearAlgebra::computeConstraintProjection(Dm, HmInvUmUmT, constraintRangeProjector, DmDaggerTHmDmDaggerUUT,
                                                     constraintNullProjector);
  }

  // check
  if (ddpSettings_.checkNumericalStability_) {
    matrix_t HmProjected = constraintNullProjector.transpose() * Hm * constraintNullProjector;
    const int nullSpaceDim = Hm.rows() - Dm.rows();
    if (!HmProjected.isApprox(matrix_t::Identity(nullSpaceDim, nullSpaceDim))) {
      std::cerr << "HmProjected:\n" << HmProjected << "\n";
      throw std::runtime_error("HmProjected should be identity!");
    }
  }
}

/******************************************************************************************************/
/******************************************************************************************************/
/******************************************************************************************************/
void GaussNewtonDDP::projectLQ(const ModelData& modelData, const matrix_t& constraintRangeProjector,
                               const matrix_t& constraintNullProjector, ModelData& projectedModelData) const {
  // dimensions and time
  projectedModelData.time = modelData.time;
  projectedModelData.stateDim = modelData.stateDim;
  projectedModelData.inputDim = modelData.inputDim - modelData.stateInputEqConstraint.f.rows();

  // unhandled constraints
  projectedModelData.stateEqConstraint.f = vector_t();

  if (modelData.stateInputEqConstraint.f.rows() == 0) {
    // Change of variables u = Pu * tilde{u}
    // Pu = constraintNullProjector;

    // projected state-input equality constraints
    projectedModelData.stateInputEqConstraint.f.setZero(projectedModelData.inputDim);
    projectedModelData.stateInputEqConstraint.dfdx.setZero(projectedModelData.inputDim, projectedModelData.stateDim);
    projectedModelData.stateInputEqConstraint.dfdu.setZero(modelData.inputDim, modelData.inputDim);

    // dynamics
    projectedModelData.dynamics = modelData.dynamics;
    changeOfInputVariables(projectedModelData.dynamics, constraintNullProjector);

    // dynamics bias
    projectedModelData.dynamicsBias = modelData.dynamicsBias;

    // cost
    projectedModelData.cost = modelData.cost;
    changeOfInputVariables(projectedModelData.cost, constraintNullProjector);

  } else {
    // Change of variables u = Pu * tilde{u} + Px * x + u0
    // Pu = constraintNullProjector;
    // Px (= -CmProjected) = -constraintRangeProjector * C
    // u0 (= -EvProjected) = -constraintRangeProjector * e

    /* projected state-input equality constraints */
    projectedModelData.stateInputEqConstraint.f.noalias() = constraintRangeProjector * modelData.stateInputEqConstraint.f;
    projectedModelData.stateInputEqConstraint.dfdx.noalias() = constraintRangeProjector * modelData.stateInputEqConstraint.dfdx;
    projectedModelData.stateInputEqConstraint.dfdu.noalias() = constraintRangeProjector * modelData.stateInputEqConstraint.dfdu;

    // Change of variable matrices
    const auto& Pu = constraintNullProjector;
    const matrix_t Px = -projectedModelData.stateInputEqConstraint.dfdx;
    const matrix_t u0 = -projectedModelData.stateInputEqConstraint.f;

    // dynamics
    projectedModelData.dynamics = modelData.dynamics;
    changeOfInputVariables(projectedModelData.dynamics, Pu, Px, u0);

    // dynamics bias
    projectedModelData.dynamicsBias = modelData.dynamicsBias;
    projectedModelData.dynamicsBias.noalias() += modelData.dynamics.dfdu * u0;

    // cost
    projectedModelData.cost = modelData.cost;
    changeOfInputVariables(projectedModelData.cost, Pu, Px, u0);
  }
}

/******************************************************************************************************/
/******************************************************************************************************/
/******************************************************************************************************/
void GaussNewtonDDP::initializeConstraintPenalties() {
  assert(ddpSettings_.constraintPenaltyInitialValue_ > 1.0);
  assert(ddpSettings_.constraintPenaltyIncreaseRate_ > 1.0);

  constraintPenaltyCoefficients_.penaltyCoeff = ddpSettings_.constraintPenaltyInitialValue_;
  constraintPenaltyCoefficients_.penaltyTol = 1.0 / std::pow(constraintPenaltyCoefficients_.penaltyCoeff, 0.1);
}

/******************************************************************************************************/
/******************************************************************************************************/
/******************************************************************************************************/
void GaussNewtonDDP::runSearchStrategy(scalar_t lqModelExpectedCost, const LinearController& unoptimizedController,
                                       DualSolution& dualSolution, PrimalDataContainer& primalData, PerformanceIndex& performanceIndex) {
  const auto& modeSchedule = this->getReferenceManager().getModeSchedule();

  // Primal solution controller is now optimized.
  scalar_t avgTimeStep;
  std::vector<MultiplierCollection> intermediateDualSolution;
  search_strategy::SolutionRef solution(primalData.primalSolution, performanceIndex, primalData.problemMetrics, intermediateDualSolution,
                                        avgTimeStep);
  const bool success = searchStrategyPtr_->run({initTime_, finalTime_}, initState_, lqModelExpectedCost, unoptimizedController,
                                               dualSolution, modeSchedule, solution);

  if (success) {
    dualSolution.intermediates.swap(intermediateDualSolution);
    dualSolution.timeTrajectory = primalData.primalSolution.timeTrajectory_;
    dualSolution.postEventIndices = primalData.primalSolution.postEventIndices_;

    avgTimeStepFP_ = 0.9 * avgTimeStepFP_ + 0.1 * avgTimeStep;

  } else {  // If fail, copy the entire cache back. To keep the consistency of cached data, all cache should be left untouched.
    primalData = cachedPrimalData_;
    performanceIndex = performanceIndexHistory_.back();
  }
}

/******************************************************************************************************/
/******************************************************************************************************/
/******************************************************************************************************/
void GaussNewtonDDP::updateConstraintPenalties(scalar_t equalityConstraintsSSE) {
  // state-input equality penalty
  if (equalityConstraintsSSE < constraintPenaltyCoefficients_.penaltyTol) {
    // tighten tolerance
    constraintPenaltyCoefficients_.penaltyTol /= std::pow(constraintPenaltyCoefficients_.penaltyCoeff, 0.9);
  } else {
    // tighten tolerance & increase penalty
    constraintPenaltyCoefficients_.penaltyCoeff *= ddpSettings_.constraintPenaltyIncreaseRate_;
    constraintPenaltyCoefficients_.penaltyTol /= std::pow(constraintPenaltyCoefficients_.penaltyCoeff, 0.1);
  }
  constraintPenaltyCoefficients_.penaltyTol = std::max(constraintPenaltyCoefficients_.penaltyTol, ddpSettings_.constraintTolerance_);

  // display
  if (ddpSettings_.displayInfo_) {
    std::string displayText = "Equality Constraints Penalty Parameters:\n";
    displayText += "    Penalty Tolerance: " + std::to_string(constraintPenaltyCoefficients_.penaltyTol);
    displayText += "    Penalty Coefficient: " + std::to_string(constraintPenaltyCoefficients_.penaltyCoeff) + ".\n";

    this->printString(displayText);
  }
}

/******************************************************************************************************/
/******************************************************************************************************/
/******************************************************************************************************/
void GaussNewtonDDP::swapDataToCache() {
  nominalPrimalData_.swap(cachedPrimalData_);
  dualData_.swap(cachedDualData_);
}

/******************************************************************************************************/
/******************************************************************************************************/
/******************************************************************************************************/
void GaussNewtonDDP::correctInitcachedNominalTrajectories() {
  // TODO: Cache Rectification Take care of the case where the end system of the cached trajectories is different from the system in the
  // partition points. Usually, the cached value used to start each partition are aligned with the partition points in time, so there won't
  // be problems. But sometimes, in MPC setup, horizon shifts a lot between consecutive solve that the end value of the cache is needed to
  // start the second to last partition. Here, the time is not aligned, and we have to rectify cache to match state, input dimensions.
}

/******************************************************************************************************/
/******************************************************************************************************/
/******************************************************************************************************/
void GaussNewtonDDP::initializeDualSolution(const DualSolution& cachedDualSolution, const PrimalSolution& primalSolution,
                                            DualSolution& dualSolution) {
  // find the time that until then we can interpolate the cached dual solution
  const auto interpolateTillTime = [&]() -> scalar_t {
    const auto& timeTrajectory = primalSolution.timeTrajectory_;
    const auto& cachedTimeTrajectory = cachedDualSolution.timeTrajectory;
    const auto& eventTimes = primalSolution.modeSchedule_.eventTimes;

    if (cachedTimeTrajectory.empty()) {
      return timeTrajectory.front() - 1e-4;  // no interpolation: a bit before initial time
    } else {
      const auto nextEventItr = std::lower_bound(eventTimes.cbegin(), eventTimes.cend(), cachedTimeTrajectory.back());
      return (nextEventItr != eventTimes.end()) ? std::min(*nextEventItr, timeTrajectory.back()) : timeTrajectory.back();
    }
  }();

  // resize
  clear(dualSolution);
  dualSolution.preJumps.resize(primalSolution.postEventIndices_.size());
  dualSolution.intermediates.resize(primalSolution.timeTrajectory_.size());

  intermediateMultiplierTimer_.startTimer();
  // intermediates
  nextTaskId_ = 0;
  nextTimeIndex_ = 0;
  auto intermediateTask = [&]() {
    const size_t taskId = nextTaskId_++;  // assign task ID (atomic)

    int timeIndex;  // timeIndex is assigned atomically
    while ((timeIndex = nextTimeIndex_++) < primalSolution.timeTrajectory_.size()) {
      const auto& time = primalSolution.timeTrajectory_[timeIndex];
      auto& multiplierCollection = dualSolution.intermediates[timeIndex];
      if (time <= interpolateTillTime) {
        multiplierCollection = getIntermediateDualSolutionAtTime(cachedDualSolution, time);
      } else {
        initializeIntermediateMultiplierCollection(optimalControlProblemStock_[taskId], time, multiplierCollection);
      }
    }
  };
  runParallel(intermediateTask, 1);
  intermediateMultiplierTimer_.endTimer();

  preJumpMultiplierTimer_.startTimer();
  // pre-jumps
  if (!primalSolution.postEventIndices_.empty()) {
    const auto firstEventTime = primalSolution.timeTrajectory_[primalSolution.postEventIndices_[0] - 1];
    const auto cacheEventIndexBias =
        getEventCounter(cachedDualSolution.timeTrajectory, cachedDualSolution.postEventIndices, firstEventTime);

    nextTaskId_ = 0;
    nextTimeIndex_ = 0;
    auto preJumpTask = [&]() {
      const size_t taskId = nextTaskId_++;  // assign task ID (atomic)

      int timeIndex;  // timeIndex is assigned atomically
      while ((timeIndex = nextTimeIndex_++) < primalSolution.postEventIndices_.size()) {
        const auto cachedTimeIndex = cacheEventIndexBias + timeIndex;
        const auto& time = primalSolution.timeTrajectory_[timeIndex];
        auto& multiplierCollection = dualSolution.preJumps[timeIndex];
        if (cachedTimeIndex < cachedDualSolution.preJumps.size()) {
          multiplierCollection = cachedDualSolution.preJumps[cachedTimeIndex];
        } else {
          initializePreJumpMultiplierCollection(optimalControlProblemStock_[taskId], time, multiplierCollection);
        }
      }
    };
    runParallel(preJumpTask, 1);
  }
  preJumpMultiplierTimer_.endTimer();

  finalMultiplierTimer_.startTimer();
  // final
  const bool interpolateTillFinalTime = numerics::almost_eq(interpolateTillTime, primalSolution.timeTrajectory_.back());
  if (interpolateTillFinalTime && !ocs2::empty(cachedDualSolution.final)) {
    dualSolution.final = cachedDualSolution.final;
  } else {
    initializeFinalMultiplierCollection(optimalControlProblemStock_[0], primalSolution.timeTrajectory_.back(), dualSolution.final);
  }

  // time
  dualSolution.timeTrajectory = primalSolution.timeTrajectory_;
  dualSolution.postEventIndices = primalSolution.postEventIndices_;
  finalMultiplierTimer_.endTimer();
}

/******************************************************************************************************/
/******************************************************************************************************/
/******************************************************************************************************/
void GaussNewtonDDP::updateDualSolution(const PrimalSolution& primalSolution, ProblemMetrics& problemMetrics,
                                        DualSolutionRef dualSolution) {
  // intermediates
  nextTaskId_ = 0;
  nextTimeIndex_ = 0;
  auto intermediateTask = [&]() {
    const size_t taskId = nextTaskId_++;  // assign task ID (atomic)
    const auto& optimalControlProblem = optimalControlProblemStock_[taskId];

    // timeIndex is atomic
    int timeIndex;
    while ((timeIndex = nextTimeIndex_++) < primalSolution.timeTrajectory_.size()) {
      const auto& time = primalSolution.timeTrajectory_[timeIndex];
      const auto& state = primalSolution.stateTrajectory_[timeIndex];
      const auto& input = primalSolution.inputTrajectory_[timeIndex];
      auto& metricsCollection = problemMetrics.intermediates[timeIndex];
      auto& multiplierCollection = dualSolution.intermediates[timeIndex];
      updateIntermediateMultiplierCollection(optimalControlProblem, time, state, input, metricsCollection, multiplierCollection);
    }
  };
  runParallel(intermediateTask, ddpSettings_.nThreads_);

  // preJump
  nextTaskId_ = 0;
  nextTimeIndex_ = 0;
  auto preJumpTask = [&]() {
    const size_t taskId = nextTaskId_++;  // assign task ID (atomic)
    const auto& optimalControlProblem = optimalControlProblemStock_[taskId];

    // timeIndex is atomic
    int eventIndex;
    while ((eventIndex = nextTimeIndex_++) < primalSolution.postEventIndices_.size()) {
      const auto timeIndex = primalSolution.postEventIndices_[eventIndex] - 1;
      const auto& time = primalSolution.timeTrajectory_[timeIndex];
      const auto& state = primalSolution.stateTrajectory_[timeIndex];
      auto& metricsCollection = problemMetrics.preJumps[eventIndex];
      auto& multiplierCollection = dualSolution.preJumps[eventIndex];

      updatePreJumpMultiplierCollection(optimalControlProblem, time, state, metricsCollection, multiplierCollection);
    }
  };
  runParallel(preJumpTask, ddpSettings_.nThreads_);

  // final
  const auto& time = primalSolution.timeTrajectory_.back();
  const auto& state = primalSolution.stateTrajectory_.back();
  auto& metricsCollection = problemMetrics.final;
  auto& multiplierCollection = dualSolution.final;
  updateFinalMultiplierCollection(optimalControlProblemStock_[0], time, state, metricsCollection, multiplierCollection);
}

/******************************************************************************************************/
/******************************************************************************************************/
/******************************************************************************************************/
void GaussNewtonDDP::runInit() {
  // disable Eigen multi-threading
  Eigen::setNbThreads(1);

  // initial controller rollout
  initializationTimer_.startTimer();
  try {
    constexpr size_t taskId = 0;
    constexpr scalar_t stepLength = 0.0;
    // perform a rollout
    // Nominal controller is stored in the optimized primal data as it is either the result of previous solve or it is provided by user and
    // copied to optimized data container manually at the beginning of runImpl
    const auto avgTimeStep = rolloutInitialTrajectory(nominalPrimalData_, optimizedPrimalData_.primalSolution.controllerPtr_.get(), taskId);
    // swap controller used to rollout the nominal trajectories back to nominal data container.
    nominalPrimalData_.primalSolution.controllerPtr_.swap(optimizedPrimalData_.primalSolution.controllerPtr_);

    totalMultiplierTimer_.startTimer();
    // adjust dual solution
    if (!optimizedDualSolution_.timeTrajectory.empty()) {
      const auto status = trajectorySpread(optimizedPrimalData_.primalSolution.modeSchedule_,
                                           nominalPrimalData_.primalSolution.modeSchedule_, optimizedDualSolution_);
    }

    // initialize dual solution
    initializeDualSolution(optimizedDualSolution_, nominalPrimalData_.primalSolution, nominalDualSolution_);
    totalMultiplierTimer_.endTimer();

    computeRolloutMetrics(optimalControlProblemStock_[taskId], nominalPrimalData_.primalSolution, nominalDualSolution_,
                          nominalPrimalData_.problemMetrics);

    // update dual
    //  updateDualSolution(nominalPrimalData_.primalSolution, problemMetrics_, nominalDualSolution_);

    // This is necessary for:
    // + The moving horizon (MPC) application
    // + The very first call of the algorithm where there is no previous nominal trajectories.
    correctInitcachedNominalTrajectories();

    // calculates rollout merit
    performanceIndex_ =
        computeRolloutPerformanceIndex(nominalPrimalData_.primalSolution.timeTrajectory_, nominalPrimalData_.problemMetrics);
    performanceIndex_.merit = calculateRolloutMerit(performanceIndex_);

    // display
    if (ddpSettings_.displayInfo_) {
      std::stringstream infoDisplay;
      infoDisplay << "    [Thread " << taskId << "] - step length " << stepLength << '\n';
      infoDisplay << std::setw(4) << performanceIndex_ << '\n';
      printString(infoDisplay.str());
    }

  } catch (const std::exception& error) {
    std::string msg = "Initial controller does not generate a stable rollout.\n";
    throw std::runtime_error(msg + error.what());
  }
  initializationTimer_.endTimer();

  // update the constraint penalty coefficients
  updateConstraintPenalties(0.0);

  // linearizing the dynamics and quadratizing the cost function along nominal trajectories
  linearQuadraticApproximationTimer_.startTimer();
  approximateOptimalControlProblem();
  linearQuadraticApproximationTimer_.endTimer();

  // solve Riccati equations
  backwardPassTimer_.startTimer();
  avgTimeStepBP_ = solveSequentialRiccatiEquations(heuristics_);
  backwardPassTimer_.endTimer();

  // calculate controller
  computeControllerTimer_.startTimer();
  // calculate controller. Result is stored in an intermediate variable. The optimized controller, the one after searching, will be
  // swapped back to corresponding primalDataContainer in the search stage
  calculateController();
  computeControllerTimer_.endTimer();

  // display
  if (ddpSettings_.displayInfo_) {
    printRolloutInfo();
  }

  // TODO(mspieler): this is not exception safe
  // restore default Eigen thread number
  Eigen::setNbThreads(0);
}

/******************************************************************************************************/
/******************************************************************************************************/
/******************************************************************************************************/
void GaussNewtonDDP::runIteration(scalar_t lqModelExpectedCost) {
  // disable Eigen multi-threading
  Eigen::setNbThreads(1);

  // finding the optimal stepLength
  searchStrategyTimer_.startTimer();
  runSearchStrategy(lqModelExpectedCost, unoptimizedController_, nominalDualSolution_, nominalPrimalData_, performanceIndex_);
  searchStrategyTimer_.endTimer();

  // update dual
  updateDualSolution(nominalPrimalData_.primalSolution, nominalPrimalData_.problemMetrics, nominalDualSolution_);
  performanceIndex_ = computeRolloutPerformanceIndex(nominalPrimalData_.primalSolution.timeTrajectory_, nominalPrimalData_.problemMetrics);
  performanceIndex_.merit = calculateRolloutMerit(performanceIndex_);

  // update the constraint penalty coefficients
  updateConstraintPenalties(performanceIndex_.equalityConstraintsSSE);

  // linearizing the dynamics and quadratizing the cost function along nominal trajectories
  linearQuadraticApproximationTimer_.startTimer();
  approximateOptimalControlProblem();
  linearQuadraticApproximationTimer_.endTimer();

  // solve Riccati equations
  backwardPassTimer_.startTimer();
  avgTimeStepBP_ = solveSequentialRiccatiEquations(heuristics_);
  backwardPassTimer_.endTimer();

  // calculate controller
  computeControllerTimer_.startTimer();
  // calculate controller. Result is stored in an intermediate variable. The optimized controller, the one after searching, will be
  // swapped back to corresponding primalDataContainer in the search stage
  calculateController();
  computeControllerTimer_.endTimer();

  // display
  if (ddpSettings_.displayInfo_) {
    printRolloutInfo();
  }

  // TODO(mspieler): this is not exception safe
  // restore default Eigen thread number
  Eigen::setNbThreads(0);
}

/******************************************************************************************************/
/******************************************************************************************************/
/******************************************************************************************************/
void GaussNewtonDDP::runImpl(scalar_t initTime, const vector_t& initState, scalar_t finalTime,
                             const ControllerBase* externalControllerPtr) {
  if (ddpSettings_.displayInfo_) {
    std::cerr << "\n++++++++++++++++++++++++++++++++++++++++++++++++++++++";
    std::cerr << "\n+++++++++++++ " + ddp::toAlgorithmName(ddpSettings_.algorithm_) + " solver is initialized ++++++++++++++";
    std::cerr << "\n++++++++++++++++++++++++++++++++++++++++++++++++++++++\n";
    std::cerr << "\nSolver starts from initial time " << initTime << " to final time " << finalTime << ".\n";
    std::cerr << this->getReferenceManager().getModeSchedule() << "\n";
  }

  // Use the input controller if it is not empty otherwise use the internal controller. In the later case two scenarios are
  // possible: either the internal controller is already set (such as the MPC case where the warm starting option is set true)
  // or the internal controller is empty in which instead of performing a rollout the operating trajectories will be used.
  if (externalControllerPtr != nullptr) {
    // ensure initial controllers are of the right type, then assign
    const LinearController* linearControllerPtr = dynamic_cast<const LinearController*>(externalControllerPtr);
    if (linearControllerPtr == nullptr) {
      throw std::runtime_error("[GaussNewtonDDP::run] controller must be a LinearController type!");
    }
    *optimizedPrimalData_.primalSolution.controllerPtr_ = *linearControllerPtr;
  }

  initState_ = initState;
  initTime_ = initTime;
  finalTime_ = finalTime;
  performanceIndexHistory_.clear();
  const auto initIteration = totalNumIterations_;

  // adjust controller
  if (!optimizedPrimalData_.primalSolution.controllerPtr_->empty()) {
    trajectorySpread(optimizedPrimalData_.primalSolution.modeSchedule_, getReferenceManager().getModeSchedule(),
                     getLinearController(optimizedPrimalData_.primalSolution));
  }

  // check if after the truncation the internal controller is empty
  bool unreliableControllerIncrement = optimizedPrimalData_.primalSolution.controllerPtr_->empty();

  // set cost desired trajectories
  for (size_t i = 0; i < ddpSettings_.nThreads_; i++) {
    const auto& targetTrajectories = this->getReferenceManager().getTargetTrajectories();
    optimalControlProblemStock_[i].targetTrajectoriesPtr = &targetTrajectories;
  }

  // display
  if (ddpSettings_.displayInfo_) {
    std::cerr << "\n###################";
    std::cerr << "\n#### Iteration " << (totalNumIterations_ - initIteration) << " (Dynamics might have been violated)";
    std::cerr << "\n###################\n";
  }

  // swap nominal trajectories (time, state, input, ...) to cache before new rollout
  swapDataToCache();
  // run DDP initializer and update the member variables
  runInit();

  // increment iteration counter
  totalNumIterations_++;

  // convergence variables of the main loop
  bool isConverged = false;
  std::string convergenceInfo;

  // DDP main loop
  while (!isConverged && (totalNumIterations_ - initIteration) < ddpSettings_.maxNumIterations_) {
    // display the iteration's input update norm (before caching the old nominals)
    if (ddpSettings_.displayInfo_) {
      std::cerr << "\n###################";
      std::cerr << "\n#### Iteration " << (totalNumIterations_ - initIteration);
      std::cerr << "\n###################\n";
      std::cerr << "max feedforward norm: " << maxControllerUpdateNorm(unoptimizedController_) << "\n";
    }

    performanceIndexHistory_.push_back(performanceIndex_);

    // run the an iteration of the DDP algorithm and update the member variables
    // the controller which is designed solely based on operation trajectories possibly has invalid feedforward.
    // Therefore the expected cost/merit (calculated by the Riccati solution) is not reliable as well.
    const scalar_t lqModelExpectedCost =
        unreliableControllerIncrement ? performanceIndex_.merit : dualData_.valueFunctionTrajectory.front().f;

    // cache the nominal trajectories before the new rollout (time, state, input, ...)
    swapDataToCache();
    runIteration(lqModelExpectedCost);

    // increment iteration counter
    totalNumIterations_++;

    // check convergence
    std::tie(isConverged, convergenceInfo) =
        searchStrategyPtr_->checkConvergence(unreliableControllerIncrement, performanceIndexHistory_.back(), performanceIndex_);
    unreliableControllerIncrement = false;
  }  // end of while loop

  // display the final iteration's input update norm (before caching the old nominals)
  if (ddpSettings_.displayInfo_) {
    std::cerr << "\n###################";
    std::cerr << "\n#### Final Rollout";
    std::cerr << "\n###################\n";
    std::cerr << "max feedforward norm: " << maxControllerUpdateNorm(unoptimizedController_) << "\n";
  }

  performanceIndexHistory_.push_back(performanceIndex_);

  // Initialize optimized DualSolution
  optimizedDualSolution_ = nominalDualSolution_;

  // finding the final optimal stepLength and getting the optimal trajectories and controller
  searchStrategyTimer_.startTimer();
  const scalar_t lqModelExpectedCost = dualData_.valueFunctionTrajectory.front().f;
  runSearchStrategy(lqModelExpectedCost, unoptimizedController_, optimizedDualSolution_, optimizedPrimalData_, performanceIndex_);
  searchStrategyTimer_.endTimer();

  // update dual
  updateDualSolution(optimizedPrimalData_.primalSolution, optimizedPrimalData_.problemMetrics, optimizedDualSolution_);
  performanceIndex_ =
      computeRolloutPerformanceIndex(optimizedPrimalData_.primalSolution.timeTrajectory_, optimizedPrimalData_.problemMetrics);
  performanceIndex_.merit = calculateRolloutMerit(performanceIndex_);

  performanceIndexHistory_.push_back(performanceIndex_);

  // display
  if (ddpSettings_.displayInfo_ || ddpSettings_.displayShortSummary_) {
    std::cerr << "\n++++++++++++++++++++++++++++++++++++++++++++++++++++++";
    std::cerr << "\n++++++++++++++ " + ddp::toAlgorithmName(ddpSettings_.algorithm_) + " solver has terminated +++++++++++++";
    std::cerr << "\n++++++++++++++++++++++++++++++++++++++++++++++++++++++\n";
    std::cerr << "Time Period:          [" << initTime_ << " ," << finalTime_ << "]\n";
    std::cerr << "Number of Iterations: " << (totalNumIterations_ - initIteration) << " out of " << ddpSettings_.maxNumIterations_ << "\n";

    printRolloutInfo();

    if (isConverged) {
      std::cerr << convergenceInfo << std::endl;
    } else if (totalNumIterations_ - initIteration == ddpSettings_.maxNumIterations_) {
      std::cerr << "The algorithm has terminated as: \n";
      std::cerr << "    * The maximum number of iterations (i.e., " << ddpSettings_.maxNumIterations_ << ") has reached." << std::endl;
    } else {
      std::cerr << "The algorithm has terminated for an unknown reason!" << std::endl;
    }
  }
}

}  // namespace ocs2<|MERGE_RESOLUTION|>--- conflicted
+++ resolved
@@ -320,16 +320,10 @@
   // - state-input soft constraint cost
   // - state-only intermediate cost
   // - state-only soft constraint cost
-<<<<<<< HEAD
   const ModelData modelData = [&]() {
-    ModelData md;
     const auto multipliers = getIntermediateDualSolutionAtTime(nominalDualSolution_, time);
-    ocs2::approximateIntermediateLQ(optimalControlProblemStock_[0], time, state, input, multipliers, md);
-    return md;
+    return ocs2::approximateIntermediateLQ(optimalControlProblemStock_[0], time, state, input, multipliers);
   }();
-  checkSizes(modelData, state.rows(), input.rows());
-=======
-  const auto modelData = ocs2::approximateIntermediateLQ(optimalControlProblemStock_[0], time, state, input);
 
   // check sizes
   if (ddpSettings_.checkNumericalStability_) {
@@ -338,7 +332,6 @@
       throw std::runtime_error("[GaussNewtonDDP::getHamiltonian] Mismatch in dimensions at time: " + std::to_string(time) + "\n" + err);
     }
   }
->>>>>>> 0d999edf
 
   // initialize the Hamiltonian with the augmented cost
   ScalarFunctionQuadraticApproximation hamiltonian(modelData.cost);
@@ -799,12 +792,8 @@
   if (!nominalPrimalData_.primalSolution.timeTrajectory_.empty()) {
     const auto& time = nominalPrimalData_.primalSolution.timeTrajectory_.back();
     const auto& state = nominalPrimalData_.primalSolution.stateTrajectory_.back();
-<<<<<<< HEAD
     const auto& multiplier = nominalDualSolution_.final;
-    ocs2::approximateFinalLQ(optimalControlProblemStock_[0], time, state, multiplier, modelData);
-=======
-    auto modelData = ocs2::approximateFinalLQ(optimalControlProblemStock_[0], time, state);
->>>>>>> 0d999edf
+    auto modelData = ocs2::approximateFinalLQ(optimalControlProblemStock_[0], time, state, multiplier);
 
     // checking the numerical properties
     if (ddpSettings_.checkNumericalStability_) {
