--- conflicted
+++ resolved
@@ -94,11 +94,7 @@
     finalTime = nominalTrajectory.timeTrajectory.back();
   }
 
-<<<<<<< HEAD
-  ocs2::ddp::Settings getSettings(ocs2::ddp::algorithm algorithmType, size_t numPartitions, ocs2::ddp_strategy::type strategy,
-=======
   ocs2::ddp::Settings getSettings(ocs2::ddp::Algorithm algorithmType, size_t numPartitions, ocs2::search_strategy::Type strategy,
->>>>>>> 9004f015
                                   bool display = false) const {
     ocs2::ddp::Settings ddpSettings;
     ddpSettings.algorithm_ = algorithmType;
