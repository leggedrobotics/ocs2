/******************************************************************************
Copyright (c) 2017, Farbod Farshidian. All rights reserved.

Redistribution and use in source and binary forms, with or without
modification, are permitted provided that the following conditions are met:

* Redistributions of source code must retain the above copyright notice, this
  list of conditions and the following disclaimer.

* Redistributions in binary form must reproduce the above copyright notice,
  this list of conditions and the following disclaimer in the documentation
  and/or other materials provided with the distribution.

* Neither the name of the copyright holder nor the names of its
  contributors may be used to endorse or promote products derived from
  this software without specific prior written permission.

THIS SOFTWARE IS PROVIDED BY THE COPYRIGHT HOLDERS AND CONTRIBUTORS "AS IS"
AND ANY EXPRESS OR IMPLIED WARRANTIES, INCLUDING, BUT NOT LIMITED TO, THE
IMPLIED WARRANTIES OF MERCHANTABILITY AND FITNESS FOR A PARTICULAR PURPOSE ARE
DISCLAIMED. IN NO EVENT SHALL THE COPYRIGHT HOLDER OR CONTRIBUTORS BE LIABLE
FOR ANY DIRECT, INDIRECT, INCIDENTAL, SPECIAL, EXEMPLARY, OR CONSEQUENTIAL
DAMAGES (INCLUDING, BUT NOT LIMITED TO, PROCUREMENT OF SUBSTITUTE GOODS OR
SERVICES; LOSS OF USE, DATA, OR PROFITS; OR BUSINESS INTERRUPTION) HOWEVER
CAUSED AND ON ANY THEORY OF LIABILITY, WHETHER IN CONTRACT, STRICT LIABILITY,
OR TORT (INCLUDING NEGLIGENCE OR OTHERWISE) ARISING IN ANY WAY OUT OF THE USE
OF THIS SOFTWARE, EVEN IF ADVISED OF THE POSSIBILITY OF SUCH DAMAGE.
******************************************************************************/

#include <gtest/gtest.h>

#include <iostream>

#include <ocs2_core/Types.h>
#include <ocs2_core/control/LinearController.h>
#include <ocs2_core/initialization/OperatingPoints.h>
#include <ocs2_ddp/SLQ.h>
#include <ocs2_oc/rollout/StateTriggeredRollout.h>

#include "ocs2_ddp/test/bouncingmass/OverallReference.h"
#include "ocs2_ddp/test/bouncingmass/SystemModel.h"

/*
 * Test for State-Triggered hybrid SLQ
 *
 * The system being tested is a system consisting of a mass and a wall
 * the mass bounces against the wall. The control objective is to follow a predefined
 * trajectory consisting of fifth order polynomial.
 *
 * The system is identical to the example presented in
 * [On Optimal Trajectory Tracking for Mechanical Systems with Unilateral Constraints
 * by M. Rijnen]
 *
 * Guard Surfaces are:    x[0] > 0
 *
 * Cost function is:      x(t)^T Q x(t) + u(t)^T R u(t) + x(t1)^T P x(t1)^T
 *                        Q = [50,   0;
 *                             0,  50];
 *                        P = [56.63, 7.07;
 *                             7.07, 8.01];
 *                        R = 1;
 *
 * Initial controller is: K = [25,10]
 *
 * The following tests are implemented and performed:
 * (1) No penetration of Guard Surfaces
 * (2) Check of cost function compared against cost calculated during trusted run of SLQ
 */
TEST(BouncingMassTest, state_triggered_hybrid_slq) {
  // Parameters
  constexpr bool outputSolution = false;
  const ocs2::scalar_t startTime = 0.0;
  const ocs2::scalar_t finalTime = 2.5;
  const ocs2::vector_t x0 = Eigen::Matrix<ocs2::scalar_t, 3, 1>(0.7, 0.5, 0);
  const ocs2::vector_t u0 = ocs2::vector_t::Zero(INPUT_DIM);

  const auto ddpSettings = [&]() {
    ocs2::ddp::Settings s;
    s.algorithm_ = ocs2::ddp::Algorithm::SLQ;
    s.displayInfo_ = false;
    s.displayShortSummary_ = true;
    s.maxNumIterations_ = 30;
    s.minRelCost_ = 1e-4;
    s.nThreads_ = 1;
    s.checkNumericalStability_ = true;
    s.absTolODE_ = 1e-10;
    s.relTolODE_ = 1e-7;
    s.maxNumStepsPerSecond_ = 10000;
    s.useFeedbackPolicy_ = true;
    s.debugPrintRollout_ = false;
    return s;
  }();

  const auto rolloutSettings = [&]() {
    ocs2::rollout::Settings s;
    s.absTolODE = 1e-10;
    s.relTolODE = 1e-7;
    s.timeStep = 1e-3;
    s.maxNumStepsPerSecond = 10000;
    s.maxSingleEventIterations = 5;
    s.useTrajectorySpreadingController = true;
    return s;
  }();

  // Generation of Reference Trajectory
  const ocs2::scalar_array_t trajTimes{0, 0.2, 0.8, 1.0, 1.2, 1.8, 2.0};
  const ocs2::vector_t state0 = (ocs2::vector_t(STATE_DIM) << 0.5, 0, 0).finished();  // Initial and final state
  const ocs2::vector_t state1 = (ocs2::vector_t(STATE_DIM) << 0, -5, 0).finished();   // Hard impact
  const ocs2::vector_t state2 = (ocs2::vector_t(STATE_DIM) << 0, -1, 0).finished();   // Soft impact
  const ocs2::vector_array_t trajStates{state0, state1, state2, state2, state1, state2, state0};

  OverallReference reference(trajTimes, trajStates);
  constexpr ocs2::scalar_t delta = 0.5;
  reference.extendref(delta);

  // OCP
  ocs2::OptimalControlProblem problem;

  // Dynamics, Constraints and derivative classes
  BouncingMassDynamics systemDynamics;
  problem.dynamicsPtr.reset(systemDynamics.clone());

  // Cost Function
<<<<<<< HEAD
  matrix_t Q(STATE_DIM, STATE_DIM);
  Q << 50.0, 0.0, 0.0, 0.0, 50.0, 0.0, 0.0, 0.0, 0.0;
  matrix_t R(INPUT_DIM, INPUT_DIM);
  R << 1.0;
  auto cost = std::make_unique<BouncingMassCost>(reference, Q, R);

  matrix_t Qf(STATE_DIM, STATE_DIM);
  Qf << 56.63, 7.07, 0.0, 7.07, 8.01, 0.0, 0.0, 0.0, 0.0;
  auto finalCost = std::make_unique<BouncingMassFinalCost>(reference, Qf, finalTime);
  auto preJumpCost = std::make_unique<BouncingMassFinalCost>(reference, Qf, finalTime);

  ocs2::OptimalControlProblem problem;
  problem.dynamicsPtr.reset(systemDynamics.clone());
  problem.costPtr->add("cost", std::move(cost));
  problem.preJumpCostPtr->add("preJumpCost", std::move(preJumpCost));
  problem.finalCostPtr->add("finalCost", std::move(finalCost));
=======
  const ocs2::matrix_t Q = (ocs2::matrix_t(STATE_DIM, STATE_DIM) << 50.0, 0.0, 0.0, 0.0, 50.0, 0.0, 0.0, 0.0, 0.0).finished();
  const ocs2::matrix_t R = (ocs2::matrix_t(INPUT_DIM, INPUT_DIM) << 1.0).finished();
  const ocs2::matrix_t Qf = (ocs2::matrix_t(STATE_DIM, STATE_DIM) << 56.63, 7.07, 0.0, 7.07, 8.01, 0.0, 0.0, 0.0, 0.0).finished();
  problem.costPtr->add("cost", std::unique_ptr<BouncingMassCost>(new BouncingMassCost(reference, Q, R)));
  problem.preJumpCostPtr->add("preJumpCost", std::unique_ptr<BouncingMassFinalCost>(new BouncingMassFinalCost(reference, Qf, finalTime)));
  problem.finalCostPtr->add("finalCost", std::unique_ptr<BouncingMassFinalCost>(new BouncingMassFinalCost(reference, Qf, finalTime)));
>>>>>>> 92b6fdb5

  // Rollout Class
  ocs2::StateTriggeredRollout stateTriggeredRollout(systemDynamics, rolloutSettings);

  // Initial Controller
  const auto initController = [&]() {
    ocs2::matrix_array_t controllerGainArray;
    ocs2::vector_array_t controllerBiasArray;
    ocs2::scalar_array_t timeStampArray;

    constexpr ocs2::scalar_t controllerDeltaTime = 1e-3;  // Time step for controller time array
    constexpr ocs2::scalar_t eps = ocs2::numeric_traits::weakEpsilon<ocs2::scalar_t>();
    ocs2::scalar_array_t controlTimes = trajTimes;
    controlTimes.push_back(finalTime);

    const ocs2::matrix_t controllerGain = (ocs2::matrix_t(INPUT_DIM, STATE_DIM) << 25, 10, 0).finished();
    for (int i = 0; i < controlTimes.size() - 1; i++) {
      const ocs2::scalar_t timeSteps = (controlTimes[i + 1] + eps - controlTimes[i]) / controllerDeltaTime;
      ocs2::scalar_t timeStamp = 0;
      for (int j = 0; j <= timeSteps; j++) {
        if (j == 0 && i < controlTimes.size() - 2) {
          timeStamp = controlTimes[i] + eps;
        } else {
          timeStamp = controlTimes[i] + j * controllerDeltaTime;
        }

        ocs2::vector_t refState = reference.getState(timeStamp);
        ocs2::vector_t refInput = reference.getInput(timeStamp);
        ocs2::vector_t controllerBias = controllerGain * refState + refInput;

        timeStampArray.push_back(timeStamp);
        controllerGainArray.push_back(-controllerGain);
        controllerBiasArray.push_back(controllerBias);
      }
    }

    return ocs2::LinearController(timeStampArray, controllerBiasArray, controllerGainArray);
  }();

  // operating point
  const ocs2::OperatingPoints operatingTrajectories(x0, u0);

  // SLQ
  ocs2::SLQ slq(ddpSettings, stateTriggeredRollout, problem, operatingTrajectories);
  slq.run(startTime, x0, finalTime, &initController);
  const auto solutionST = slq.primalSolution(finalTime);

  // Test 1: No penetration of Guard Surfaces
  for (int i = 0; i < solutionST.stateTrajectory_.size(); i++) {
    EXPECT_GT(solutionST.stateTrajectory_[i](0), -ddpSettings.absTolODE_);

    // Display output: format: idx;time;x[0];xref[0];x[1];xref[1];u;uref
    if (outputSolution) {
      const auto idx = static_cast<int>(solutionST.stateTrajectory_[i][2]);
      const auto uRef = reference.getInput(solutionST.timeTrajectory_[i]);
      const auto xRef = reference.getState(idx, solutionST.timeTrajectory_[i]);
      std::cerr << i << ";" << idx << ";";
      std::cerr << std::setprecision(25) << solutionST.timeTrajectory_[i];
      std::cerr << std::setprecision(6) << ";" << solutionST.stateTrajectory_[i](0) << ";" << xRef[0] << ";";
      std::cerr << solutionST.stateTrajectory_[i](1) << ";" << xRef[1] << ";";
      std::cerr << solutionST.inputTrajectory_[i](0) << ";" << uRef[0] << std::endl;
    }
  }  // end of i loop

  // Test 2: Check of cost function
  constexpr ocs2::scalar_t expectedCost = 7.15;
  const auto performanceIndeces = slq.getPerformanceIndeces();
  EXPECT_LE(performanceIndeces.cost, expectedCost);
}<|MERGE_RESOLUTION|>--- conflicted
+++ resolved
@@ -121,31 +121,12 @@
   problem.dynamicsPtr.reset(systemDynamics.clone());
 
   // Cost Function
-<<<<<<< HEAD
-  matrix_t Q(STATE_DIM, STATE_DIM);
-  Q << 50.0, 0.0, 0.0, 0.0, 50.0, 0.0, 0.0, 0.0, 0.0;
-  matrix_t R(INPUT_DIM, INPUT_DIM);
-  R << 1.0;
-  auto cost = std::make_unique<BouncingMassCost>(reference, Q, R);
-
-  matrix_t Qf(STATE_DIM, STATE_DIM);
-  Qf << 56.63, 7.07, 0.0, 7.07, 8.01, 0.0, 0.0, 0.0, 0.0;
-  auto finalCost = std::make_unique<BouncingMassFinalCost>(reference, Qf, finalTime);
-  auto preJumpCost = std::make_unique<BouncingMassFinalCost>(reference, Qf, finalTime);
-
-  ocs2::OptimalControlProblem problem;
-  problem.dynamicsPtr.reset(systemDynamics.clone());
-  problem.costPtr->add("cost", std::move(cost));
-  problem.preJumpCostPtr->add("preJumpCost", std::move(preJumpCost));
-  problem.finalCostPtr->add("finalCost", std::move(finalCost));
-=======
   const ocs2::matrix_t Q = (ocs2::matrix_t(STATE_DIM, STATE_DIM) << 50.0, 0.0, 0.0, 0.0, 50.0, 0.0, 0.0, 0.0, 0.0).finished();
   const ocs2::matrix_t R = (ocs2::matrix_t(INPUT_DIM, INPUT_DIM) << 1.0).finished();
   const ocs2::matrix_t Qf = (ocs2::matrix_t(STATE_DIM, STATE_DIM) << 56.63, 7.07, 0.0, 7.07, 8.01, 0.0, 0.0, 0.0, 0.0).finished();
-  problem.costPtr->add("cost", std::unique_ptr<BouncingMassCost>(new BouncingMassCost(reference, Q, R)));
-  problem.preJumpCostPtr->add("preJumpCost", std::unique_ptr<BouncingMassFinalCost>(new BouncingMassFinalCost(reference, Qf, finalTime)));
-  problem.finalCostPtr->add("finalCost", std::unique_ptr<BouncingMassFinalCost>(new BouncingMassFinalCost(reference, Qf, finalTime)));
->>>>>>> 92b6fdb5
+  problem.costPtr->add("cost", std::make_unique<BouncingMassCost>(reference, Q, R));
+  problem.preJumpCostPtr->add("preJumpCost", std::make_unique<BouncingMassFinalCost>(reference, Qf, finalTime));
+  problem.finalCostPtr->add("finalCost", std::make_unique<BouncingMassFinalCost>(reference, Qf, finalTime));
 
   // Rollout Class
   ocs2::StateTriggeredRollout stateTriggeredRollout(systemDynamics, rolloutSettings);
