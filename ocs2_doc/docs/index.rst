--- conflicted
+++ resolved
@@ -11,11 +11,8 @@
    robotic_examples.rst
    from_urdf_to_ocp.rst
    profiling.rst
-<<<<<<< HEAD
    mpcnet.rst
-=======
    faq.rst
->>>>>>> 064b95ac
 
 .. rubric:: Reference and Index:
 
