/******************************************************************************
Copyright (c) 2020, Farbod Farshidian. All rights reserved.

Redistribution and use in source and binary forms, with or without
modification, are permitted provided that the following conditions are met:

* Redistributions of source code must retain the above copyright notice, this
  list of conditions and the following disclaimer.

* Redistributions in binary form must reproduce the above copyright notice,
  this list of conditions and the following disclaimer in the documentation
  and/or other materials provided with the distribution.

* Neither the name of the copyright holder nor the names of its
  contributors may be used to endorse or promote products derived from
  this software without specific prior written permission.

THIS SOFTWARE IS PROVIDED BY THE COPYRIGHT HOLDERS AND CONTRIBUTORS "AS IS"
AND ANY EXPRESS OR IMPLIED WARRANTIES, INCLUDING, BUT NOT LIMITED TO, THE
IMPLIED WARRANTIES OF MERCHANTABILITY AND FITNESS FOR A PARTICULAR PURPOSE ARE
DISCLAIMED. IN NO EVENT SHALL THE COPYRIGHT HOLDER OR CONTRIBUTORS BE LIABLE
FOR ANY DIRECT, INDIRECT, INCIDENTAL, SPECIAL, EXEMPLARY, OR CONSEQUENTIAL
DAMAGES (INCLUDING, BUT NOT LIMITED TO, PROCUREMENT OF SUBSTITUTE GOODS OR
SERVICES; LOSS OF USE, DATA, OR PROFITS; OR BUSINESS INTERRUPTION) HOWEVER
CAUSED AND ON ANY THEORY OF LIABILITY, WHETHER IN CONTRACT, STRICT LIABILITY,
OR TORT (INCLUDING NEGLIGENCE OR OTHERWISE) ARISING IN ANY WAY OUT OF THE USE
OF THIS SOFTWARE, EVEN IF ADVISED OF THE POSSIBILITY OF SUCH DAMAGE.
******************************************************************************/

#pragma once

#include <ocs2_core/Types.h>
#include <ocs2_ddp/GaussNewtonDDP.h>

#include "MPC_BASE.h"

namespace ocs2 {

/**
 * This is an MPC implementation with DDP (SLQ or ILQR) optimal control solvers.
 */
class MPC_DDP : public MPC_BASE {
 public:
  /**
   * Constructor
   *
<<<<<<< HEAD
=======
   * @param [in] rolloutPtr: The rollout class used for simulating the system dynamics.
   * @param [in] systemDynamicsPtr: The system dynamics derivatives for subsystems of the system.
   * @param [in] systemConstraintsPtr: The system constraint function and its derivatives for subsystems.
   * @param [in] costFunctionPtr: The cost function (intermediate and terminal costs) and its derivatives for subsystems.
   * @param [in] initializerPtr: This class initializes the state-input for the time steps that no controller is available.
   * @param [in] ddpSettings: Structure containing the settings for the DDP algorithm.
>>>>>>> 0f348b42
   * @param [in] mpcSettings: Structure containing the settings for the MPC algorithm.
   * @param [in] ddpSettings: Structure containing the settings for the DDP algorithm.
   * @param [in] rollout: The rollout class used for simulating the system dynamics.
   * @param [in] optimalControlProblem: The optimal control problem definition.
   * @param [in] operatingTrajectories: The operating trajectories of system which will be used for initialization.
   */
<<<<<<< HEAD
  MPC_DDP(mpc::Settings mpcSettings, ddp::Settings ddpSettings, const RolloutBase& rollout,
          const OptimalControlProblem& optimalControlProblem, const SystemOperatingTrajectoriesBase& operatingTrajectories);
=======
  MPC_DDP(const RolloutBase* rolloutPtr, const SystemDynamicsBase* systemDynamicsPtr, const ConstraintBase* systemConstraintsPtr,
          const CostFunctionBase* costFunctionPtr, const Initializer* initializerPtr, ddp::Settings ddpSettings, mpc::Settings mpcSettings,
          const CostFunctionBase* heuristicsFunctionPtr = nullptr);
>>>>>>> 0f348b42

  /** Default destructor. */
  ~MPC_DDP() override = default;

  GaussNewtonDDP* getSolverPtr() override { return ddpPtr_.get(); }

  const GaussNewtonDDP* getSolverPtr() const override { return ddpPtr_.get(); }

 protected:
  void calculateController(scalar_t initTime, const vector_t& initState, scalar_t finalTime) override;

 private:
  std::unique_ptr<GaussNewtonDDP> ddpPtr_;
};

}  // namespace ocs2<|MERGE_RESOLUTION|>--- conflicted
+++ resolved
@@ -44,29 +44,14 @@
   /**
    * Constructor
    *
-<<<<<<< HEAD
-=======
-   * @param [in] rolloutPtr: The rollout class used for simulating the system dynamics.
-   * @param [in] systemDynamicsPtr: The system dynamics derivatives for subsystems of the system.
-   * @param [in] systemConstraintsPtr: The system constraint function and its derivatives for subsystems.
-   * @param [in] costFunctionPtr: The cost function (intermediate and terminal costs) and its derivatives for subsystems.
-   * @param [in] initializerPtr: This class initializes the state-input for the time steps that no controller is available.
-   * @param [in] ddpSettings: Structure containing the settings for the DDP algorithm.
->>>>>>> 0f348b42
    * @param [in] mpcSettings: Structure containing the settings for the MPC algorithm.
    * @param [in] ddpSettings: Structure containing the settings for the DDP algorithm.
    * @param [in] rollout: The rollout class used for simulating the system dynamics.
    * @param [in] optimalControlProblem: The optimal control problem definition.
-   * @param [in] operatingTrajectories: The operating trajectories of system which will be used for initialization.
+   * @param [in] initializerPtr: This class initializes the state-input for the time steps that no controller is available.
    */
-<<<<<<< HEAD
   MPC_DDP(mpc::Settings mpcSettings, ddp::Settings ddpSettings, const RolloutBase& rollout,
-          const OptimalControlProblem& optimalControlProblem, const SystemOperatingTrajectoriesBase& operatingTrajectories);
-=======
-  MPC_DDP(const RolloutBase* rolloutPtr, const SystemDynamicsBase* systemDynamicsPtr, const ConstraintBase* systemConstraintsPtr,
-          const CostFunctionBase* costFunctionPtr, const Initializer* initializerPtr, ddp::Settings ddpSettings, mpc::Settings mpcSettings,
-          const CostFunctionBase* heuristicsFunctionPtr = nullptr);
->>>>>>> 0f348b42
+          const OptimalControlProblem& optimalControlProblem, const Initializer* initializerPtr);
 
   /** Default destructor. */
   ~MPC_DDP() override = default;
