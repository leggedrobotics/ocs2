/******************************************************************************
Copyright (c) 2017, Farbod Farshidian. All rights reserved.

Redistribution and use in source and binary forms, with or without
modification, are permitted provided that the following conditions are met:

* Redistributions of source code must retain the above copyright notice, this
  list of conditions and the following disclaimer.

* Redistributions in binary form must reproduce the above copyright notice,
  this list of conditions and the following disclaimer in the documentation
  and/or other materials provided with the distribution.

* Neither the name of the copyright holder nor the names of its
  contributors may be used to endorse or promote products derived from
  this software without specific prior written permission.

THIS SOFTWARE IS PROVIDED BY THE COPYRIGHT HOLDERS AND CONTRIBUTORS "AS IS"
AND ANY EXPRESS OR IMPLIED WARRANTIES, INCLUDING, BUT NOT LIMITED TO, THE
IMPLIED WARRANTIES OF MERCHANTABILITY AND FITNESS FOR A PARTICULAR PURPOSE ARE
DISCLAIMED. IN NO EVENT SHALL THE COPYRIGHT HOLDER OR CONTRIBUTORS BE LIABLE
FOR ANY DIRECT, INDIRECT, INCIDENTAL, SPECIAL, EXEMPLARY, OR CONSEQUENTIAL
DAMAGES (INCLUDING, BUT NOT LIMITED TO, PROCUREMENT OF SUBSTITUTE GOODS OR
SERVICES; LOSS OF USE, DATA, OR PROFITS; OR BUSINESS INTERRUPTION) HOWEVER
CAUSED AND ON ANY THEORY OF LIABILITY, WHETHER IN CONTRACT, STRICT LIABILITY,
OR TORT (INCLUDING NEGLIGENCE OR OTHERWISE) ARISING IN ANY WAY OUT OF THE USE
OF THIS SOFTWARE, EVEN IF ADVISED OF THE POSSIBILITY OF SUCH DAMAGE.
******************************************************************************/

#ifndef MPC_OCS2_OCS2_H_
#define MPC_OCS2_OCS2_H_

#include <thread>
#include <mutex>
#include <condition_variable>

#include <ocs2_slq/SLQ_DataCollector.h>
#include <ocs2_ocs2/ProjectedGDDP.h>

#include "ocs2_mpc/MPC_SLQ.h"

namespace ocs2 {

/**
 * This an MPC implementation with OCS2 optimal control solver.
 *
 * @tparam STATE_DIM: Dimension of the state space.
 * @tparam INPUT_DIM: Dimension of the control input space.
 */
template <size_t STATE_DIM, size_t INPUT_DIM>
class MPC_OCS2 : public MPC_SLQ<STATE_DIM, INPUT_DIM>
{
public:
	EIGEN_MAKE_ALIGNED_OPERATOR_NEW

	using Ptr = std::shared_ptr<MPC_OCS2<STATE_DIM, INPUT_DIM>>;

	using slq_data_collector_t = SLQ_DataCollector<STATE_DIM, INPUT_DIM>;
	using gslq_t = GSLQ_FW<STATE_DIM, INPUT_DIM>;

<<<<<<< HEAD
	using BASE = MPC_SLQ<STATE_DIM, INPUT_DIM>;
=======
	using slq_data_collector_t = SLQ_DataCollector<STATE_DIM, INPUT_DIM, LOGIC_RULES_T>;
	using gddp_t = ProjectedGDDP<STATE_DIM, INPUT_DIM, LOGIC_RULES_T>;

	using BASE = MPC_SLQ<STATE_DIM, INPUT_DIM, LOGIC_RULES_T>;
>>>>>>> a2af3f27

	using DIMENSIONS = Dimensions<STATE_DIM, INPUT_DIM>;
	using controller_t = typename DIMENSIONS::controller_t;
	using controller_array_t = typename DIMENSIONS::controller_array_t;
	using scalar_t = typename DIMENSIONS::scalar_t;
	using scalar_array_t = typename DIMENSIONS::scalar_array_t;
	using size_array_t = typename DIMENSIONS::size_array_t;
	using state_vector_t = typename DIMENSIONS::state_vector_t;
	using state_vector_array_t = typename DIMENSIONS::state_vector_array_t;
	using state_vector_array2_t = typename DIMENSIONS::state_vector_array2_t;
	using input_vector_t = typename DIMENSIONS::input_vector_t;
	using input_vector_array_t = typename DIMENSIONS::input_vector_array_t;
	using input_vector_array2_t = typename DIMENSIONS::input_vector_array2_t;
	using input_state_matrix_t = typename DIMENSIONS::input_state_matrix_t;
	using input_state_matrix_array_t = typename DIMENSIONS::input_state_matrix_array_t;
	using input_state_matrix_array2_t = typename DIMENSIONS::input_state_matrix_array2_t;
	using dynamic_vector_t = typename DIMENSIONS::dynamic_vector_t;
	using dynamic_vector_array_t = typename DIMENSIONS::dynamic_vector_array_t;

	using mode_sequence_template_t = typename BASE::mode_sequence_template_t;
	using logic_rules_machine_t = typename BASE::logic_rules_machine_t;
	using controlled_system_base_t = typename BASE::controlled_system_base_t;
	using event_handler_t = typename BASE::event_handler_t;
	using derivatives_base_t = typename BASE::derivatives_base_t;
	using constraint_base_t = typename BASE::constraint_base_t;
	using cost_function_base_t = typename BASE::cost_function_base_t;
	using operating_trajectories_base_t = typename BASE::operating_trajectories_base_t;

	/**
	 * Default constructor.
	 */
	MPC_OCS2();

	/**
	 * Constructor
	 *
	 * @param [in] systemDynamicsPtr: The system dynamics which possibly includes some subsystems.
	 * @param [in] systemDerivativesPtr: The system dynamics derivatives for subsystems of the system.
	 * @param [in] systemConstraintsPtr: The system constraint function and its derivatives for subsystems.
	 * @param [in] costFunctionPtr: The cost function (intermediate and terminal costs) and its derivatives for subsystems.
	 * @param [in] operatingTrajectoriesPtr: The operating trajectories of system which will be used for initialization of SLQ.
	 * @param [in] partitioningTimes: This will be used as the initial time partitioning. As the MPC progresses the internal
	 * partitioningTimes will be shifted in time automatically.
	 * @param [in] slqSettings: Structure containing the settings for the SLQ algorithm.
	 * @param [in] gddpSettings: Structure containing the settings for the GDDP algorithm.
	 * @param [in] mpcSettings: Structure containing the settings for the MPC algorithm.
	 * @param [in] logicRulesPtr: The logic rules used for implementing mixed logical dynamical systems.
	 * @param [in] heuristicsFunctionPtr: Heuristic function used in the infinite time optimal control formulation. If it is not
	 * defined, we will use the terminal cost function defined in costFunctionPtr.
	 */
	MPC_OCS2(const controlled_system_base_t* systemDynamicsPtr,
			const derivatives_base_t* systemDerivativesPtr,
			const constraint_base_t* systemConstraintsPtr,
			const cost_function_base_t* costFunctionPtr,
			const operating_trajectories_base_t* operatingTrajectoriesPtr,
			const scalar_array_t& partitioningTimes,
			const SLQ_Settings& slqSettings = SLQ_Settings(),
			const GDDP_Settings& gddpSettings = GDDP_Settings(),
			const MPC_Settings& mpcSettings = MPC_Settings(),
			std::shared_ptr<HybridLogicRules> logicRulesPtr = nullptr,
			const mode_sequence_template_t* modeSequenceTemplatePtr = nullptr,
			const cost_function_base_t* heuristicsFunctionPtr = nullptr);

	/**
	 * Destructor.
	 */
	virtual ~MPC_OCS2();

	/**
	 * Resets the class to its state after construction.
	 */
	void reset() override;

//	/**
//	 * Gets the OCS2 settings structure.
//	 *
//	 * @return OCS2 settings structure
//	 */
//	virtual OCs2_Settings& ocs2Settings();

	/**
	 * The main routine of MPC which runs MPC for the given state and time.
	 *
	 * @param [in] currentTime: The given time.
	 * @param [in] currentState: The given state.
	 */
	virtual bool run(
			const scalar_t& currentTime,
			const state_vector_t& currentState);

protected:
	/**
	 * Rewinds the SLQ-MPC.
	 */
	virtual void rewind();

	void runOCS2();

private:
	std::unique_ptr<gddp_t> gddpPtr_;

	std::thread workerOCS2;

	std::mutex dataCollectorMutex_;

	bool activateOCS2_;
	bool terminateOCS2_;
	std::condition_variable ocs2Synchronization_;

	std::unique_ptr<slq_data_collector_t> slqDataCollectorPtr_;

	scalar_array_t eventTimesOptimized_;
	size_array_t   subsystemsSequenceOptimized_;
};

} // namespace ocs2

#include "implementation/MPC_OCS2.h"

#endif /* MPC_OCS2_OCS2_H_ */<|MERGE_RESOLUTION|>--- conflicted
+++ resolved
@@ -58,14 +58,12 @@
 	using slq_data_collector_t = SLQ_DataCollector<STATE_DIM, INPUT_DIM>;
 	using gslq_t = GSLQ_FW<STATE_DIM, INPUT_DIM>;
 
-<<<<<<< HEAD
+	using Ptr = std::shared_ptr<MPC_OCS2<STATE_DIM, INPUT_DIM>>;
+
+	using slq_data_collector_t = SLQ_DataCollector<STATE_DIM, INPUT_DIM>;
+	using gddp_t = ProjectedGDDP<STATE_DIM, INPUT_DIM>;
+
 	using BASE = MPC_SLQ<STATE_DIM, INPUT_DIM>;
-=======
-	using slq_data_collector_t = SLQ_DataCollector<STATE_DIM, INPUT_DIM, LOGIC_RULES_T>;
-	using gddp_t = ProjectedGDDP<STATE_DIM, INPUT_DIM, LOGIC_RULES_T>;
-
-	using BASE = MPC_SLQ<STATE_DIM, INPUT_DIM, LOGIC_RULES_T>;
->>>>>>> a2af3f27
 
 	using DIMENSIONS = Dimensions<STATE_DIM, INPUT_DIM>;
 	using controller_t = typename DIMENSIONS::controller_t;
