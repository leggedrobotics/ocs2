--- conflicted
+++ resolved
@@ -65,21 +65,12 @@
   /** Maximum step length which will be used during the initial run of MPC. */
   scalar_t initMaxStepLength_ = 1.0;
 
-<<<<<<< HEAD
-  /** This value determines to initialize the SLQ with the controller from previous call
-   * (warm start) or the given operating trajectories (cold start). */
-  bool coldStart_ = false;
-=======
   /** Number of iterations which will be used during an intermediate run of MPC. */
   size_t runtimeMaxNumIterations_ = 10;
   /** Minimum step length which will be used during an intermediate run of MPC. */
   scalar_t runtimeMinStepLength_ = 0.1;
   /** Maximum step length which will be used during an intermediate run of MPC. */
   scalar_t runtimeMaxStepLength_ = 1.0;
-
-  /** If set true, the parallel Riccati solver will be used from the first iteration of DDP solver. */
-  bool useParallelRiccatiSolver_ = false;
->>>>>>> 463a40e5
 
   /**
    * MPC loop frequency in Hz. This setting is only used in Dummy_Loop for testing. If set to a
