--- conflicted
+++ resolved
@@ -89,52 +89,4 @@
   return true;
 }
 
-<<<<<<< HEAD
-/******************************************************************************************************/
-/******************************************************************************************************/
-/******************************************************************************************************/
-scalar_array_t MPC_BASE::initializePartitionTimes(scalar_t timeHorizon, size_t numPartitions) {
-  // Create partition times over 3 timeHorizon
-  // partitionTimes = [ -T, ... , 0.0, ... T, ... 2T ]
-
-  scalar_array_t partitionTimes;
-  partitionTimes.resize(3 * numPartitions + 1);
-  partitionTimes[0] = -timeHorizon;
-  for (size_t i = 0; i < 3 * numPartitions; i++) {
-    partitionTimes[i + 1] = partitionTimes[i] + timeHorizon / numPartitions;
-  }
-
-  return partitionTimes;
-}
-
-/******************************************************************************************************/
-/******************************************************************************************************/
-/******************************************************************************************************/
-void MPC_BASE::adjustTimeHorizon(const scalar_array_t& partitionTimes, scalar_t& initTime, scalar_t& finalTime) {
-  // TODO(mspieler): Workaround for when initTime and finalTime are close to a partition boundary.
-  //                 Times are rounded towards a smaller time horizon to avoid very short partitions.
-  const scalar_t partitionTimeTolerance = 1e-3;       //! @badcode magic epsilon
-  const scalar_t deltaTimePastFirstPartition = 1e-5;  //! @badcode magic epsilon
-
-  // current active subsystem
-  const auto initActivePartitionIndex = lookup::findBoundedActiveIntervalInTimeArray(partitionTimes, initTime);
-  const auto initialActivePartitionTime = partitionTimes[initActivePartitionIndex + 1];
-
-  // If the initial time is right before the start of the first partition, set it past the start of that partition
-  if (initTime > initialActivePartitionTime - partitionTimeTolerance) {
-    initTime = initialActivePartitionTime + deltaTimePastFirstPartition;
-  }
-
-  // final active subsystem
-  const auto finalActivePartitionIndex = lookup::findBoundedActiveIntervalInTimeArray(partitionTimes, finalTime);
-  const auto finalActivePartitionTime = partitionTimes[initActivePartitionIndex + 1];
-
-  // If the final time is right after the final partition, shrink the horizon the end at that partition.
-  if (finalTime < finalActivePartitionTime + partitionTimeTolerance) {
-    finalTime = finalActivePartitionTime;
-  }
-}
-
-=======
->>>>>>> 8f744d68
 }  // namespace ocs2