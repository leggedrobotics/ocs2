/******************************************************************************
Copyright (c) 2017, Farbod Farshidian. All rights reserved.

Redistribution and use in source and binary forms, with or without
modification, are permitted provided that the following conditions are met:

* Redistributions of source code must retain the above copyright notice, this
  list of conditions and the following disclaimer.

* Redistributions in binary form must reproduce the above copyright notice,
  this list of conditions and the following disclaimer in the documentation
  and/or other materials provided with the distribution.

* Neither the name of the copyright holder nor the names of its
  contributors may be used to endorse or promote products derived from
  this software without specific prior written permission.

THIS SOFTWARE IS PROVIDED BY THE COPYRIGHT HOLDERS AND CONTRIBUTORS "AS IS"
AND ANY EXPRESS OR IMPLIED WARRANTIES, INCLUDING, BUT NOT LIMITED TO, THE
IMPLIED WARRANTIES OF MERCHANTABILITY AND FITNESS FOR A PARTICULAR PURPOSE ARE
DISCLAIMED. IN NO EVENT SHALL THE COPYRIGHT HOLDER OR CONTRIBUTORS BE LIABLE
FOR ANY DIRECT, INDIRECT, INCIDENTAL, SPECIAL, EXEMPLARY, OR CONSEQUENTIAL
DAMAGES (INCLUDING, BUT NOT LIMITED TO, PROCUREMENT OF SUBSTITUTE GOODS OR
SERVICES; LOSS OF USE, DATA, OR PROFITS; OR BUSINESS INTERRUPTION) HOWEVER
CAUSED AND ON ANY THEORY OF LIABILITY, WHETHER IN CONTRACT, STRICT LIABILITY,
OR TORT (INCLUDING NEGLIGENCE OR OTHERWISE) ARISING IN ANY WAY OUT OF THE USE
OF THIS SOFTWARE, EVEN IF ADVISED OF THE POSSIBILITY OF SUCH DAMAGE.
******************************************************************************/

#ifndef ROLLOUT_BASE_OCS2_H_
#define ROLLOUT_BASE_OCS2_H_

#include <Eigen/Dense>
#include <Eigen/StdVector>
#include <algorithm>
#include <array>
#include <memory>
#include <numeric>
#include <type_traits>
#include <vector>

#include <ocs2_core/Dimensions.h>
#include <ocs2_core/OCS2NumericTraits.h>
#include <ocs2_core/control/ControllerBase.h>
#include <ocs2_core/logic/machine/HybridLogicRulesMachine.h>
#include <ocs2_core/logic/rules/NullLogicRules.h>

#include "Rollout_Settings.h"

namespace ocs2 {

/**
 * This class is an interface class for forward rollout of the system dynamics.
 *
 * @tparam STATE_DIM: Dimension of the state space.
 * @tparam INPUT_DIM: Dimension of the control input space.
 */
template <size_t STATE_DIM, size_t INPUT_DIM>
class RolloutBase {
 public:
  EIGEN_MAKE_ALIGNED_OPERATOR_NEW

  using Ptr = std::shared_ptr<RolloutBase<STATE_DIM, INPUT_DIM>>;

  using DIMENSIONS = Dimensions<STATE_DIM, INPUT_DIM>;

  using size_array_t = typename DIMENSIONS::size_array_t;
  using scalar_t = typename DIMENSIONS::scalar_t;
  using scalar_array_t = typename DIMENSIONS::scalar_array_t;
  using state_vector_t = typename DIMENSIONS::state_vector_t;
  using state_vector_array_t = typename DIMENSIONS::state_vector_array_t;
  using input_vector_t = typename DIMENSIONS::input_vector_t;
  using input_vector_array_t = typename DIMENSIONS::input_vector_array_t;

  using logic_rules_machine_t = HybridLogicRulesMachine;

  using controller_t = ControllerBase<STATE_DIM, INPUT_DIM>;

  /**
   * Default constructor.
   *
   * @param [in] rolloutSettings: The rollout settings.
   * @param [in] algorithmName: The algorithm that calls this class (default not defined).
   */
<<<<<<< HEAD
  RolloutBase(Rollout_Settings rolloutSettings = Rollout_Settings(), const char* algorithmName = nullptr)
=======
  explicit RolloutBase(const Rollout_Settings& rolloutSettings = Rollout_Settings(), const char* algorithmName = nullptr)
>>>>>>> 0d2fc006

      : rolloutSettings_(std::move(rolloutSettings)), algorithmName_(algorithmName) {}

  /**
   * Default destructor.
   */
  virtual ~RolloutBase() = default;

  /**
   * Returns the rollout settings.
   *
   * @return The rollout settings.
   */
  Rollout_Settings& settings() { return rolloutSettings_; }

  /**
   * Returns the algorithm's name which called this class.
   *
   * @return The algorithm's name which called this class.
   */
  const char* algorithmName() { return algorithmName_; }

  /**
   * Forward integrate the system dynamics with given controller. It uses the given control policies and initial state,
   * to integrate the system dynamics in time period [initTime, finalTime].
   *
   * @param [in] partitionIndex: Time partition index.
   * @param [in] initTime: The initial time.
   * @param [in] initState: The initial state.
   * @param [in] finalTime: The final time.
   * @param [in] controller: control policy.
   * @param [in] logicRulesMachine: logic rules machine.
   * @param [out] timeTrajectory: The time trajectory stamp.
   * @param [out] eventsPastTheEndIndeces: Indices containing past-the-end index of events trigger.
   * @param [out] stateTrajectory: The state trajectory.
   * @param [out] inputTrajectory: The control input trajectory.
   * @return The final state (state jump is considered if it took place)
   */
  virtual state_vector_t run(size_t partitionIndex, scalar_t initTime, const state_vector_t& initState, scalar_t finalTime,
                             controller_t* controller, logic_rules_machine_t& logicRulesMachine, scalar_array_t& timeTrajectory,
                             size_array_t& eventsPastTheEndIndeces, state_vector_array_t& stateTrajectory,
                             input_vector_array_t& inputTrajectory) = 0;

  /**
   * Prints out the rollout.
   *
   * @param [in] partitionIndex: Time partition index.
   * @param [in] timeTrajectory: The time trajectory stamp.
   * @param [in] eventsPastTheEndIndeces: Indices containing past-the-end index of events trigger.
   * @param [in] stateTrajectory: The state trajectory.
   * @param [in] inputTrajectory: The control input trajectory.
   */
  static void display(const size_t& partitionIndex, const scalar_array_t& timeTrajectory, const size_array_t& eventsPastTheEndIndeces,
                      const state_vector_array_t& stateTrajectory, const input_vector_array_t* const inputTrajectory) {
    std::cerr << std::endl << "++++++++++++++++++++++++++++++" << std::endl;
    std::cerr << "Partition: " << partitionIndex;
    std::cerr << std::endl << "++++++++++++++++++++++++++++++" << std::endl;
    std::cerr << "Trajectory length:      " << timeTrajectory.size() << std::endl;
    std::cerr << "Total number of events: " << eventsPastTheEndIndeces.size() << std::endl;
    if (!eventsPastTheEndIndeces.empty()) {
      std::cerr << "Event times: ";
      for (size_t ind : eventsPastTheEndIndeces) {
        std::cerr << timeTrajectory[ind] << ", ";
      }
      std::cerr << std::endl;
    }
    std::cerr << std::endl;

    const size_t numSubsystems = eventsPastTheEndIndeces.size() + 1;
    size_t k = 0;
    for (size_t i = 0; i < numSubsystems; i++) {
      for (; k < timeTrajectory.size(); k++) {
        std::cerr << "k:     " << k << std::endl;
        std::cerr << "Time:  " << std::setprecision(9) << timeTrajectory[k] << std::endl;
        std::cerr << "State: " << std::setprecision(3) << stateTrajectory[k].transpose() << std::endl;
        if (inputTrajectory) {
          std::cerr << "Input: " << std::setprecision(3) << (*inputTrajectory)[k].transpose() << std::endl;
        }

        if (i < eventsPastTheEndIndeces.size() && k + 1 == eventsPastTheEndIndeces[i]) {
          std::cerr << "+++ event took place +++" << std::endl;
          k++;
          break;
        }
      }  // end of k loop
    }    // end of i loop
  }

 protected:
  /**
   * Checks for the numerical stability if Rollout_Settings::checkNumericalStability_ is true.
   *
   * @param [in] partitionIndex: Time partition index.
   * @param [in] timeTrajectory: The time trajectory stamp.
   * @param [in] eventsPastTheEndIndeces: Indices containing past-the-end index of events trigger.
   * @param [in] stateTrajectory: The state trajectory.
   * @param [in] inputTrajectory: The control input trajectory.
   */
  void checkNumericalStability(const size_t& partitionIndex, controller_t* controller, const scalar_array_t& timeTrajectory,
                               const size_array_t& eventsPastTheEndIndeces, const state_vector_array_t& stateTrajectory,
                               const input_vector_array_t& inputTrajectory) const {
    if (!rolloutSettings_.checkNumericalStability_) {
      return;
    }

    for (size_t i = 0; i < timeTrajectory.size(); i++) {
      try {
        if (!stateTrajectory[i].allFinite()) {
          throw std::runtime_error("Rollout: state is not finite");
        }
        if (rolloutSettings_.reconstructInputTrajectory_ && !inputTrajectory[i].allFinite()) {
          throw std::runtime_error("Rollout: input is not finite");
        }
      } catch (const std::exception& error) {
        std::cerr << "what(): " << error.what() << " at time " + std::to_string(timeTrajectory[i]) + " [sec]." << std::endl;

        // truncate trajectories
        scalar_array_t timeTrajectoryTemp;
        state_vector_array_t stateTrajectoryTemp;
        input_vector_array_t inputTrajectoryTemp;
        for (size_t j = 0; j <= i; j++) {
          timeTrajectoryTemp.push_back(timeTrajectory[j]);
          stateTrajectoryTemp.push_back(stateTrajectory[j]);
          if (rolloutSettings_.reconstructInputTrajectory_) {
            inputTrajectoryTemp.push_back(inputTrajectory[j]);
          }
        }

        // display
        const input_vector_array_t* const inputTrajectoryTempPtr =
            rolloutSettings_.reconstructInputTrajectory_ ? &inputTrajectoryTemp : nullptr;
        display(partitionIndex, timeTrajectoryTemp, eventsPastTheEndIndeces, stateTrajectoryTemp, inputTrajectoryTempPtr);

        controller->display();

        throw;
      }
    }  // end of i loop
  }

 private:
  Rollout_Settings rolloutSettings_;

  const char* algorithmName_;
};

}  // namespace ocs2

#endif /* ROLLOUT_BASE_OCS2_H_ */<|MERGE_RESOLUTION|>--- conflicted
+++ resolved
@@ -82,13 +82,9 @@
    * @param [in] rolloutSettings: The rollout settings.
    * @param [in] algorithmName: The algorithm that calls this class (default not defined).
    */
-<<<<<<< HEAD
-  RolloutBase(Rollout_Settings rolloutSettings = Rollout_Settings(), const char* algorithmName = nullptr)
-=======
   explicit RolloutBase(const Rollout_Settings& rolloutSettings = Rollout_Settings(), const char* algorithmName = nullptr)
->>>>>>> 0d2fc006
-
-      : rolloutSettings_(std::move(rolloutSettings)), algorithmName_(algorithmName) {}
+
+      : rolloutSettings_(rolloutSettings), algorithmName_(algorithmName) {}
 
   /**
    * Default destructor.
