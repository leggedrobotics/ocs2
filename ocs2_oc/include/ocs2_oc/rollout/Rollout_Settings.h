/******************************************************************************
Copyright (c) 2017, Farbod Farshidian. All rights reserved.

Redistribution and use in source and binary forms, with or without
modification, are permitted provided that the following conditions are met:

* Redistributions of source code must retain the above copyright notice, this
  list of conditions and the following disclaimer.

* Redistributions in binary form must reproduce the above copyright notice,
  this list of conditions and the following disclaimer in the documentation
  and/or other materials provided with the distribution.

* Neither the name of the copyright holder nor the names of its
  contributors may be used to endorse or promote products derived from
  this software without specific prior written permission.

THIS SOFTWARE IS PROVIDED BY THE COPYRIGHT HOLDERS AND CONTRIBUTORS "AS IS"
AND ANY EXPRESS OR IMPLIED WARRANTIES, INCLUDING, BUT NOT LIMITED TO, THE
IMPLIED WARRANTIES OF MERCHANTABILITY AND FITNESS FOR A PARTICULAR PURPOSE ARE
DISCLAIMED. IN NO EVENT SHALL THE COPYRIGHT HOLDER OR CONTRIBUTORS BE LIABLE
FOR ANY DIRECT, INDIRECT, INCIDENTAL, SPECIAL, EXEMPLARY, OR CONSEQUENTIAL
DAMAGES (INCLUDING, BUT NOT LIMITED TO, PROCUREMENT OF SUBSTITUTE GOODS OR
SERVICES; LOSS OF USE, DATA, OR PROFITS; OR BUSINESS INTERRUPTION) HOWEVER
CAUSED AND ON ANY THEORY OF LIABILITY, WHETHER IN CONTRACT, STRICT LIABILITY,
OR TORT (INCLUDING NEGLIGENCE OR OTHERWISE) ARISING IN ANY WAY OUT OF THE USE
OF THIS SOFTWARE, EVEN IF ADVISED OF THE POSSIBILITY OF SUCH DAMAGE.
******************************************************************************/

#ifndef ROLLOUT_SETTINGS_OCS2_H_
#define ROLLOUT_SETTINGS_OCS2_H_

#include <string>
#include <iostream>
#include <boost/property_tree/ptree.hpp>
#include <boost/property_tree/info_parser.hpp>

#include <ocs2_core/Dimensions.h>
#include <ocs2_core/integration/Integrator.h>

namespace ocs2{

/**
 * This structure contains the settings for forward rollout algorithms.
 */
class Rollout_Settings {

public:
	typedef Dimensions<0,0>::RICCATI_INTEGRATOR_TYPE RICCATI_INTEGRATOR_TYPE;

	/**
	 * Default constructor.
	 */
	Rollout_Settings()
	: Rollout_Settings(1e-9, 1e-6, 5000, 1e-3, IntegratorType::ODE45, false, true)
	{}

	/**
	 * Constructor with all settings as arguments.
	 *
	 * @param [in] absTolODE: Absolute tolerance of the rollout.
	 * @param [in] relTolODE: Relative tolerance of the rollout.
	 * @param [in] maxNumStepsPerSecond: Maximum number of steps in the rollout.
	 * @param [in] minTimeStep: Minimum time step of the rollout.
	 * @param [in] integratorType: Rollout integration scheme type.
	 * @param [in] checkNumericalStability: Whether to check that the rollout is numerically stable.
	 * @param [in] reconstructInputTrajectory: Whether to run controller again after integration to construct input trajectory
	 */
	Rollout_Settings(
			double absTolODE,
			double relTolODE,
			size_t maxNumStepsPerSecond,
			double minTimeStep,
			IntegratorType integratorType,
			bool checkNumericalStability,
	        bool reconstructInputTrajectory)
	: absTolODE_(absTolODE)
	, relTolODE_(relTolODE)
	, maxNumStepsPerSecond_(maxNumStepsPerSecond)
	, minTimeStep_(minTimeStep)
	, integratorType_(integratorType)
	, checkNumericalStability_(checkNumericalStability)
	, reconstructInputTrajectory_(reconstructInputTrajectory)
	{}

	/**
	 * This function loads the "Rollout_Settings" variables from a config file. This file contains the settings for the Rollout algorithms.
	 * Here, we use the INFO format which was created specifically for the property tree library (refer to www.goo.gl/fV3yWA).
	 *
	 * It has the following format:	<br>
	 * rollout	<br>
	 * {	<br>
	 *   absTolODE                value		<br>
	 *   relTolODE                value		<br>
	 *   maxNumStepsPerSecond     value		<br>
	 *   minTimeStep              value		<br>
	 *   (and so on for the other fields)	<br>
	 * }	<br>
	 *
	 * If a value for a specific field is not defined it will set to the default value defined in "Rollout_Settings".
	 *
	 * @param [in] filename: File name which contains the configuration data.
	 * @param [in] fieldName: Field name which contains the configuration data.
	 * @param [in] verbose: Flag to determine whether to print out the loaded settings or not (The default is true).
	 */
	void loadSettings(const std::string& filename, const std::string& fieldName, bool verbose = true);

public:
	/****************
	 *** Variables **
	 ****************/
	/** This value determines the absolute tolerance error for ode solvers. */
	double absTolODE_;
	/** This value determines the relative tolerance error for ode solvers. */
	double relTolODE_;
	/** This value determines the maximum number of integration points per a second for ode solvers. */
	size_t maxNumStepsPerSecond_;
	/** The minimum integration time step */
	double minTimeStep_;
	/** Rollout integration scheme type */
	IntegratorType integratorType_;
	/** Whether to check that the rollout is numerically stable */
	bool checkNumericalStability_;
	/** Whether to run controller again after integration to contstruct input trajectory */
	bool reconstructInputTrajectory_;

}; // end of Rollout_Settings class


inline void Rollout_Settings::loadSettings(const std::string& filename, const std::string& fieldName, bool verbose /*= true*/) {

	boost::property_tree::ptree pt;
	boost::property_tree::read_info(filename, pt);

	if(verbose){
		std::cerr << std::endl << " #### Rollout Settings: " << std::endl;
		std::cerr <<" #### =============================================================================" << std::endl;
	}

	try	{
		absTolODE_ = pt.get<double>(fieldName + ".AbsTolODE");
		if (verbose) {  std::cerr << " #### Option loader : option 'AbsTolODE' ........................... " << absTolODE_ << std::endl;
		}
	}
	catch (const std::exception& e){
		if (verbose) {  std::cerr << " #### Option loader : option 'AbsTolODE' ........................... " << absTolODE_ << "   \t(default)" << std::endl;
		}
	}

	try	{
		relTolODE_ = pt.get<double>(fieldName + ".RelTolODE");
		if (verbose) {  std::cerr << " #### Option loader : option 'RelTolODE' ........................... " << relTolODE_ << std::endl;
		}
	}
	catch (const std::exception& e){
		if (verbose) {  std::cerr << " #### Option loader : option 'RelTolODE' ........................... " << relTolODE_ << "   \t(default)" << std::endl;
		}
	}

	try	{
		maxNumStepsPerSecond_ = pt.get<double>(fieldName + ".maxNumStepsPerSecond");
		if (verbose) {  std::cerr << " #### Option loader : option 'maxNumStepsPerSecond' ................ " << maxNumStepsPerSecond_ << std::endl;
		}
	}
	catch (const std::exception& e){
		if (verbose) {  std::cerr << " #### Option loader : option 'maxNumStepsPerSecond' ................ " << maxNumStepsPerSecond_ << "   \t(default)" << std::endl;
		}
	}

	try	{
		minTimeStep_ = pt.get<double>(fieldName + ".minTimeStep");
		if (verbose) {  std::cerr << " #### Option loader : option 'minTimeStep' ......................... " << minTimeStep_ << std::endl;
		}
	}
	catch (const std::exception& e){
		if (verbose) {  std::cerr << " #### Option loader : option 'minTimeStep' ......................... " << minTimeStep_ << "   \t(default)" << std::endl;
		}
	}

	try	{
<<<<<<< HEAD
		integratorType_ = static_cast<IntegratorType>(pt.get<int>(fieldName + ".integratorType"));
		if (verbose)  std::cerr << " #### Option loader : option 'integratorType' ...................... " << ocs2::to_string(integratorType_) << std::endl;
=======
		integratorType_ = (IntegratorType)pt.get<int>(fieldName + ".integratorType");
		if (verbose) {  std::cerr << " #### Option loader : option 'integratorType' ...................... " << ocs2::to_string(integratorType_) << std::endl;
		}
>>>>>>> 74c6dc32
	}
	catch (const std::exception& e){
		if (verbose) {  std::cerr << " #### Option loader : option 'integratorType' ...................... " << ocs2::to_string(integratorType_) << "   \t(default)" << std::endl;
		}
	}

	try	{
		checkNumericalStability_ = pt.get<bool>(fieldName + ".checkNumericalStability");
		if (verbose) {  std::cerr << " #### Option loader : option 'checkNumericalStability' ............. " << checkNumericalStability_ << std::endl;
		}
	}
	catch (const std::exception& e){
		if (verbose) {  std::cerr << " #### Option loader : option 'checkNumericalStability' ............. " << checkNumericalStability_ << "   \t(default)" << std::endl;
		}
	}

<<<<<<< HEAD
	try	{
		reconstructInputTrajectory_ = pt.get<bool>(fieldName + ".reconstructInputTrajectory");
		if (verbose)  std::cerr << " #### Option loader : option 'reconstructInputTrajectory' .......... " << reconstructInputTrajectory_ << std::endl;
	}
	catch (const std::exception& e){
		if (verbose)  std::cerr << " #### Option loader : option 'reconstructInputTrajectory' .......... " << reconstructInputTrajectory_ << "   \t(default)" << std::endl;
	}

	if(verbose)
=======
	if(verbose) {
>>>>>>> 74c6dc32
		std::cerr <<" #### =============================================================================" << std::endl;
	}
}

} // namespace ocs2

#endif /* ROLLOUT_SETTINGS_OCS2_H_ */<|MERGE_RESOLUTION|>--- conflicted
+++ resolved
@@ -178,14 +178,9 @@
 	}
 
 	try	{
-<<<<<<< HEAD
 		integratorType_ = static_cast<IntegratorType>(pt.get<int>(fieldName + ".integratorType"));
-		if (verbose)  std::cerr << " #### Option loader : option 'integratorType' ...................... " << ocs2::to_string(integratorType_) << std::endl;
-=======
-		integratorType_ = (IntegratorType)pt.get<int>(fieldName + ".integratorType");
 		if (verbose) {  std::cerr << " #### Option loader : option 'integratorType' ...................... " << ocs2::to_string(integratorType_) << std::endl;
 		}
->>>>>>> 74c6dc32
 	}
 	catch (const std::exception& e){
 		if (verbose) {  std::cerr << " #### Option loader : option 'integratorType' ...................... " << ocs2::to_string(integratorType_) << "   \t(default)" << std::endl;
@@ -202,19 +197,17 @@
 		}
 	}
 
-<<<<<<< HEAD
 	try	{
 		reconstructInputTrajectory_ = pt.get<bool>(fieldName + ".reconstructInputTrajectory");
-		if (verbose)  std::cerr << " #### Option loader : option 'reconstructInputTrajectory' .......... " << reconstructInputTrajectory_ << std::endl;
-	}
-	catch (const std::exception& e){
-		if (verbose)  std::cerr << " #### Option loader : option 'reconstructInputTrajectory' .......... " << reconstructInputTrajectory_ << "   \t(default)" << std::endl;
-	}
-
-	if(verbose)
-=======
+		if (verbose) {  std::cerr << " #### Option loader : option 'reconstructInputTrajectory' .......... " << reconstructInputTrajectory_ << std::endl;
+		}
+	}
+	catch (const std::exception& e){
+		if (verbose) {  std::cerr << " #### Option loader : option 'reconstructInputTrajectory' .......... " << reconstructInputTrajectory_ << "   \t(default)" << std::endl;
+		}
+	}
+
 	if(verbose) {
->>>>>>> 74c6dc32
 		std::cerr <<" #### =============================================================================" << std::endl;
 	}
 }
