--- conflicted
+++ resolved
@@ -51,17 +51,7 @@
    * @param [in] systemDynamics: The system dynamics for forward rollout.
    * @param [in] rolloutSettings: The rollout settings.
    */
-<<<<<<< HEAD
-  explicit TimeTriggeredRollout(const ControlledSystemBase& systemDynamics, rollout::Settings rolloutSettings = rollout::Settings())
-      : RolloutBase(std::move(rolloutSettings)),
-        systemDynamicsPtr_(systemDynamics.clone()),
-        systemEventHandlersPtr_(new SystemEventHandler) {
-    // construct dynamicsIntegratorsPtr
-    dynamicsIntegratorPtr_ = newIntegrator(this->settings().integratorType, systemEventHandlersPtr_);
-  }
-=======
   explicit TimeTriggeredRollout(const ControlledSystemBase& systemDynamics, rollout::Settings rolloutSettings = rollout::Settings());
->>>>>>> e863f5b0
 
   ~TimeTriggeredRollout() override = default;
   TimeTriggeredRollout(const TimeTriggeredRollout&) = delete;
