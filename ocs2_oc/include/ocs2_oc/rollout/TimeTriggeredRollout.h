--- conflicted
+++ resolved
@@ -131,14 +131,13 @@
     // reset function calls counter
     systemDynamicsPtr_->resetNumFunctionCalls();
 
+    // reset the event class
+    systemEventHandlersPtr_->reset();
+
     state_vector_t beginState = initState;
     int k_u = 0;  // control input iterator
     for (int i = 0; i < numSubsystems; i++) {
-<<<<<<< HEAD
       Observer<STATE_DIM> observer(&stateTrajectory, &timeTrajectory, modelDataTrajectoryPtr);  // concatenate trajectory
-=======
-      Observer<STATE_DIM> observer(&stateTrajectory, &timeTrajectory);  // concatenate trajectory
->>>>>>> 9c18c76c
       // integrate controlled system
       dynamicsIntegratorPtr_->integrate_adaptive(*systemDynamicsPtr_, observer, beginState, timeIntervalArray[i].first,
                                                  timeIntervalArray[i].second, this->settings().minTimeStep_, this->settings().absTolODE_,
