--- conflicted
+++ resolved
@@ -132,32 +132,18 @@
     const scalar_t t = -z;
     auto indexAlpha = LinearInterpolation::timeSegment(t, timeStampPtr_);
 
-<<<<<<< HEAD
-    ModelData::LinearInterpolation::interpolate(indexAlpha, Fv_, modelDataPtr_, ModelData::dynamics);
-    ModelData::LinearInterpolation::interpolate(indexAlpha, Am_, modelDataPtr_, ModelData::dynamicsStateDerivative);
-    ModelData::LinearInterpolation::interpolate(indexAlpha, Bm_, modelDataPtr_, ModelData::dynamicsInputDerivative);
-    ModelData::LinearInterpolation::interpolate(indexAlpha, Qv_, modelDataPtr_, ModelData::costStateDerivative);
-    ModelData::LinearInterpolation::interpolate(indexAlpha, Cm_, modelDataPtr_, ModelData::stateInputEqConstrStateDerivative);
+    ModelData::interpolate(indexAlpha, Fv_, modelDataPtr_, ModelData::dynamics);
+    ModelData::interpolate(indexAlpha, Am_, modelDataPtr_, ModelData::dynamicsStateDerivative);
+    ModelData::interpolate(indexAlpha, Bm_, modelDataPtr_, ModelData::dynamicsInputDerivative);
+    ModelData::interpolate(indexAlpha, Qv_, modelDataPtr_, ModelData::costStateDerivative);
+    ModelData::interpolate(indexAlpha, Cm_, modelDataPtr_, ModelData::stateInputEqConstrStateDerivative);
 
     ModelData::LinearInterpolation::interpolate(indexAlpha, AmConstrained_, projectedModelDataPtr_, ModelData::dynamicsStateDerivative);
     ModelData::LinearInterpolation::interpolate(indexAlpha, CmProjected_, projectedModelDataPtr_,
                                                 ModelData::stateInputEqConstrStateDerivative);
 
-    EigenLinearInterpolation<state_vector_t>::interpolate(indexAlpha, costate_, costatePtr_);
-    EigenLinearInterpolation<dynamic_vector_t>::interpolate(indexAlpha, lagrangian_, lagrangianPtr_);
-=======
-    ModelData::interpolate(indexAlpha, Fv_, modelDataPtr_, ModelData::dynamics);
-    ModelData::interpolate(indexAlpha, Am_, modelDataPtr_, ModelData::dynamicsStateDerivative);
-    ModelData::interpolate(indexAlpha, Bm_, modelDataPtr_, ModelData::dynamicsInputDerivative);
-    ModelData::interpolate(indexAlpha, Qv_, modelDataPtr_, ModelData::costStateDerivative);
-    ModelData::interpolate(indexAlpha, Cm_, modelDataPtr_, ModelData::stateInputEqConstrStateDerivative);
-    auto nc1 = (*modelDataPtr_)[indexAlpha.first].numStateInputEqConstr_;
-
-    LinearInterpolation::interpolate(indexAlpha, AmConstrained_, AmConstrainedPtr_);
-    LinearInterpolation::interpolate(indexAlpha, CmProjected_, CmProjectedPtr_);
     LinearInterpolation::interpolate(indexAlpha, costate_, costatePtr_);
     LinearInterpolation::interpolate(indexAlpha, lagrangian_, lagrangianPtr_);
->>>>>>> ea9187c5
 
     indexAlpha = LinearInterpolation::timeSegment(t, controllerTimeStampPtr_);
     LinearInterpolation::interpolate(indexAlpha, KmConstrained_, KmConstrainedPtr_);
