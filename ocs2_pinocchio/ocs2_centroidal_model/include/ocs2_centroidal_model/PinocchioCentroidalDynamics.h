/******************************************************************************
Copyright (c) 2020, Farbod Farshidian. All rights reserved.

Redistribution and use in source and binary forms, with or without
modification, are permitted provided that the following conditions are met:

 * Redistributions of source code must retain the above copyright notice, this
  list of conditions and the following disclaimer.

 * Redistributions in binary form must reproduce the above copyright notice,
  this list of conditions and the following disclaimer in the documentation
  and/or other materials provided with the distribution.

 * Neither the name of the copyright holder nor the names of its
  contributors may be used to endorse or promote products derived from
  this software without specific prior written permission.

THIS SOFTWARE IS PROVIDED BY THE COPYRIGHT HOLDERS AND CONTRIBUTORS "AS IS"
AND ANY EXPRESS OR IMPLIED WARRANTIES, INCLUDING, BUT NOT LIMITED TO, THE
IMPLIED WARRANTIES OF MERCHANTABILITY AND FITNESS FOR A PARTICULAR PURPOSE ARE
DISCLAIMED. IN NO EVENT SHALL THE COPYRIGHT HOLDER OR CONTRIBUTORS BE LIABLE
FOR ANY DIRECT, INDIRECT, INCIDENTAL, SPECIAL, EXEMPLARY, OR CONSEQUENTIAL
DAMAGES (INCLUDING, BUT NOT LIMITED TO, PROCUREMENT OF SUBSTITUTE GOODS OR
SERVICES; LOSS OF USE, DATA, OR PROFITS; OR BUSINESS INTERRUPTION) HOWEVER
CAUSED AND ON ANY THEORY OF LIABILITY, WHETHER IN CONTRACT, STRICT LIABILITY,
OR TORT (INCLUDING NEGLIGENCE OR OTHERWISE) ARISING IN ANY WAY OUT OF THE USE
OF THIS SOFTWARE, EVEN IF ADVISED OF THE POSSIBILITY OF SUCH DAMAGE.
******************************************************************************/

#pragma once

#include <ocs2_core/Types.h>
#include <ocs2_pinocchio_interface/PinocchioInterface.h>

#include "ocs2_centroidal_model/CentroidalModelPinocchioMapping.h"

namespace ocs2 {

/**
 * Centroidal Dynamics:
 *
 * State: x = [ linear_momentum / mass, angular_momentum / mass, base_position, base_orientation_zyx, joint_positions ]'
 * @remark: The linear and angular momenta are expressed with respect to the centroidal frame (a frame centered at
 * the CoM and aligned with the inertial frame).
 *
 * Input: u = [ contact_forces, contact_wrenches, joint_velocities ]'
 * @remark: Contact forces and wrenches are expressed with respect to the inertial frame.
 */
class PinocchioCentroidalDynamics final {
 public:
  EIGEN_MAKE_ALIGNED_OPERATOR_NEW

  using Vector3 = Eigen::Matrix<scalar_t, 3, 1>;
  using Matrix3x = Eigen::Matrix<scalar_t, 3, Eigen::Dynamic>;
  using Matrix6x = Eigen::Matrix<scalar_t, 6, Eigen::Dynamic>;
  using Matrix3 = Eigen::Matrix<scalar_t, 3, 3>;
  using Matrix6 = Eigen::Matrix<scalar_t, 6, 6>;

  /**
   * Constructor
<<<<<<< HEAD
   * CentroidalModelInfo : The centroidal model information.
=======
   * @param [in] CentroidalModelInfo : The centroidal model information.
>>>>>>> aaf2da7c
   */
  explicit PinocchioCentroidalDynamics(CentroidalModelInfo info);

  /** Copy Constructor */
  PinocchioCentroidalDynamics(const PinocchioCentroidalDynamics& rhs);

  /** Set the pinocchio interface for caching.
   * @param [in] pinocchioInterface: pinocchio interface on which computations are expected. It will keep a pointer for the getters.
   * @note The pinocchio interface must be set before calling the getters.
   */
  void setPinocchioInterface(const PinocchioInterface& pinocchioInterface) {
    pinocchioInterfacePtr_ = &pinocchioInterface;
    mapping_.setPinocchioInterface(pinocchioInterface);
  }

  /**
   * Computes system flow map x_dot = f(x, u)
   *
   * @param time: time
   * @param state: system state vector
   * @param input: system input vector
   * @return system flow map x_dot = f(x, u)
   *
   * @note requires pinocchioInterface to be updated with:
   *       ocs2::updateCentroidalDynamics(interface, info, q)
   */
  vector_t getValue(scalar_t time, const vector_t& state, const vector_t& input);

  /**
   * Computes first order approximation of the system flow map x_dot = f(x, u)
   *
   * @param time: time
   * @param state: system state vector
   * @param input: system input vector
   * @return linear approximation of system flow map x_dot = f(x, u)
   *
   * @note requires pinocchioInterface to be updated with:
   *       ocs2::updateCentroidalDynamicsDerivatives(interface, info, q, v)
   */
  VectorFunctionLinearApproximation getLinearApproximation(scalar_t time, const vector_t& state, const vector_t& input);

 private:
  /**
   * Computes the gradients of the normalized centroidal momentum rate (linear + angular) expressed in the centroidal frame
   *
   * @param [in] state: system state vector
   * @param [in] input: system input vector
   * @return: time derivative of normalized centroidal momentum (required for the linear approximation)
   */
  void computeNormalizedCentroidalMomentumRateGradients(const vector_t& state, const vector_t& input);

  const PinocchioInterface* pinocchioInterfacePtr_;
  CentroidalModelPinocchioMapping mapping_;

  // partial derivatives of the system dynamics
  Matrix3x normalizedLinearMomentumRateDerivativeQ_;
  Matrix3x normalizedAngularMomentumRateDerivativeQ_;
  Matrix3x normalizedLinearMomentumRateDerivativeInput_;
  Matrix3x normalizedAngularMomentumRateDerivativeInput_;
};
}  // namespace ocs2<|MERGE_RESOLUTION|>--- conflicted
+++ resolved
@@ -58,11 +58,7 @@
 
   /**
    * Constructor
-<<<<<<< HEAD
-   * CentroidalModelInfo : The centroidal model information.
-=======
    * @param [in] CentroidalModelInfo : The centroidal model information.
->>>>>>> aaf2da7c
    */
   explicit PinocchioCentroidalDynamics(CentroidalModelInfo info);
 
