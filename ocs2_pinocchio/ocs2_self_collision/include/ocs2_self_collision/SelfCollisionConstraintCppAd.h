/******************************************************************************
Copyright (c) 2020, Farbod Farshidian. All rights reserved.

Redistribution and use in source and binary forms, with or without
modification, are permitted provided that the following conditions are met:

 * Redistributions of source code must retain the above copyright notice, this
  list of conditions and the following disclaimer.

 * Redistributions in binary form must reproduce the above copyright notice,
  this list of conditions and the following disclaimer in the documentation
  and/or other materials provided with the distribution.

 * Neither the name of the copyright holder nor the names of its
  contributors may be used to endorse or promote products derived from
  this software without specific prior written permission.

THIS SOFTWARE IS PROVIDED BY THE COPYRIGHT HOLDERS AND CONTRIBUTORS "AS IS"
AND ANY EXPRESS OR IMPLIED WARRANTIES, INCLUDING, BUT NOT LIMITED TO, THE
IMPLIED WARRANTIES OF MERCHANTABILITY AND FITNESS FOR A PARTICULAR PURPOSE ARE
DISCLAIMED. IN NO EVENT SHALL THE COPYRIGHT HOLDER OR CONTRIBUTORS BE LIABLE
FOR ANY DIRECT, INDIRECT, INCIDENTAL, SPECIAL, EXEMPLARY, OR CONSEQUENTIAL
DAMAGES (INCLUDING, BUT NOT LIMITED TO, PROCUREMENT OF SUBSTITUTE GOODS OR
SERVICES; LOSS OF USE, DATA, OR PROFITS; OR BUSINESS INTERRUPTION) HOWEVER
CAUSED AND ON ANY THEORY OF LIABILITY, WHETHER IN CONTRACT, STRICT LIABILITY,
OR TORT (INCLUDING NEGLIGENCE OR OTHERWISE) ARISING IN ANY WAY OUT OF THE USE
OF THIS SOFTWARE, EVEN IF ADVISED OF THE POSSIBILITY OF SUCH DAMAGE.
******************************************************************************/

#pragma once

#include <functional>
#include <memory>

#include <ocs2_core/constraint/StateConstraint.h>
#include <ocs2_pinocchio_interface/PinocchioStateInputMapping.h>
#include <ocs2_self_collision/SelfCollisionCppAd.h>

namespace ocs2 {

/**
 * This class provides the CppAD variant of the Self-collision constraints. Therefore no pre-computation is required. The class has
 * two constructors. The constructor with an additional argument, "updateCallback", is meant for cases that PinocchioStateInputMapping
 * requires extra update calls on PinocchioInterface, such as the centroidal model mapping (refer to CentroidalModelPinocchioMapping).
 *
 * See also SelfCollisionConstraint, which uses analytical computation and caching.
 */
class SelfCollisionConstraintCppAd final : public StateConstraint {
 public:
  using update_pinocchio_interface_callback =
      std::function<void(const vector_t& state, PinocchioInterfaceTpl<scalar_t>& pinocchioInterface)>;

  /**
   * Constructor
   *
   * @param [in] pinocchioInterface: Pinocchio interface of the robot model.
   * @param [in] mapping: The pinocchio mapping from pinocchio states to ocs2 states.
   * @param [in] pinocchioGeometryInterface: Pinocchio geometry interface of the robot model.
   * @param [in] minimumDistance: The minimum allowed distance between collision pairs.
   * @param [in] modelName: Name of the generated model library.
   * @param [in] modelFolder: Folder to save the model library files to.
   * @param [in] recompileLibraries: If true, the model library will be newly compiled. If false, an existing library will be loaded if
   *                                 available.
   * @param [in] verbose: If true, print information. Otherwise, no information is printed.
   */
  SelfCollisionConstraintCppAd(PinocchioInterface pinocchioInterface, const PinocchioStateInputMapping<scalar_t>& mapping,
                               PinocchioGeometryInterface pinocchioGeometryInterface, scalar_t minimumDistance,
                               const std::string& modelName, const std::string& modelFolder = "/tmp/ocs2", bool recompileLibraries = true,
                               bool verbose = true);

  /**
   * Constructor
   *
   * @param [in] pinocchioInterface: Pinocchio interface of the robot model.
   * @param [in] mapping: The pinocchio mapping from pinocchio states to ocs2 states.
   * @param [in] pinocchioGeometryInterface: Pinocchio geometry interface of the robot model.
   * @param [in] minimumDistance: The minimum allowed distance between collision pairs.
   * @param [in] updateCallback: In the cases that PinocchioStateInputMapping requires some additional update calls on PinocchioInterface,
   *                             use this callback (no need to call pinocchio::forwardKinematics).
   * @param [in] modelName: Name of the generated model library.
   * @param [in] modelFolder: Folder to save the model library files to.
   * @param [in] recompileLibraries: If true, the model library will be newly compiled. If false, an existing library will be loaded if
   *                                 available.
   * @param [in] verbose: If true, print information. Otherwise, no information is printed.
   */
  SelfCollisionConstraintCppAd(PinocchioInterface pinocchioInterface, const PinocchioStateInputMapping<scalar_t>& mapping,
                               PinocchioGeometryInterface pinocchioGeometryInterface, scalar_t minimumDistance,
                               update_pinocchio_interface_callback updateCallback, const std::string& modelName,
                               const std::string& modelFolder = "/tmp/ocs2", bool recompileLibraries = true, bool verbose = true);

  ~SelfCollisionConstraintCppAd() override = default;
  SelfCollisionConstraintCppAd* clone() const override { return new SelfCollisionConstraintCppAd(*this); }

  size_t getNumConstraints(scalar_t time) const override;

  /** Get the self collision distance values */
  vector_t getValue(scalar_t time, const vector_t& state, const PreComputation&) const override;

<<<<<<< HEAD
  /** Caches the pointer to the pinocchio interface with pre-computed kinematics. (optional) */
  void setPinocchioInterface(PinocchioInterface& pinocchioInterface) {
    pinocchioInterfaceCachePtr_ = &pinocchioInterface;
    mappingPtr_->setPinocchioInterface(pinocchioInterface);
  }
=======
  /** Get the self collision distance approximation */
  VectorFunctionLinearApproximation getLinearApproximation(scalar_t time, const vector_t& state, const PreComputation&) const override;
>>>>>>> 38f0d07c

 private:
  SelfCollisionConstraintCppAd(const SelfCollisionConstraintCppAd& rhs);

  mutable PinocchioInterface pinocchioInterface_;
  SelfCollisionCppAd selfCollision_;
  std::unique_ptr<PinocchioStateInputMapping<scalar_t>> mappingPtr_;
  update_pinocchio_interface_callback updateCallback_;
};

}  // namespace ocs2<|MERGE_RESOLUTION|>--- conflicted
+++ resolved
@@ -96,16 +96,8 @@
   /** Get the self collision distance values */
   vector_t getValue(scalar_t time, const vector_t& state, const PreComputation&) const override;
 
-<<<<<<< HEAD
-  /** Caches the pointer to the pinocchio interface with pre-computed kinematics. (optional) */
-  void setPinocchioInterface(PinocchioInterface& pinocchioInterface) {
-    pinocchioInterfaceCachePtr_ = &pinocchioInterface;
-    mappingPtr_->setPinocchioInterface(pinocchioInterface);
-  }
-=======
   /** Get the self collision distance approximation */
   VectorFunctionLinearApproximation getLinearApproximation(scalar_t time, const vector_t& state, const PreComputation&) const override;
->>>>>>> 38f0d07c
 
  private:
   SelfCollisionConstraintCppAd(const SelfCollisionConstraintCppAd& rhs);
