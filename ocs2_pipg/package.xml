--- conflicted
+++ resolved
@@ -10,12 +10,9 @@
 
   <buildtool_depend>catkin</buildtool_depend>
   <depend>ocs2_core</depend>
-<<<<<<< HEAD
+  <depend>ocs2_oc</depend>
   <depend>ocs2_sqp</depend>
   <depend>ocs2_mpc</depend>
-=======
-  <depend>ocs2_oc</depend>
->>>>>>> acaecb70
 
   <!-- Test dependancy -->
   <depend>ocs2_qp_solver</depend>
