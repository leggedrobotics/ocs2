--- conflicted
+++ resolved
@@ -39,11 +39,8 @@
 #include <ocs2_core/Dimensions.h>
 #include <ocs2_core/constraint/ConstraintBase.h>
 #include <ocs2_core/initialization/SystemOperatingPoint.h>
-<<<<<<< HEAD
 #include <ocs2_core/misc/loadEigenMatrix.h>
-=======
 #include <ocs2_mpc/MPC_PI.h>
->>>>>>> 7f265016
 #include <ocs2_mpc/MPC_SLQ.h>
 #include <ocs2_robotic_tools/common/RobotInterfaceBase.h>
 
@@ -59,7 +56,6 @@
  * BallbotInterface class
  * General interface for mpc implementation on the ballbot model
  */
-<<<<<<< HEAD
 class BallbotInterface final : public RobotInterfaceBase<ballbot::STATE_DIM_, ballbot::INPUT_DIM_> {
  public:
   EIGEN_MAKE_ALIGNED_OPERATOR_NEW
@@ -71,12 +67,13 @@
   using ballbotOperatingPoint_t = SystemOperatingPoint<ballbot::STATE_DIM_, ballbot::INPUT_DIM_>;
 
   using mpc_t = ocs2::MPC_SLQ<ballbot::STATE_DIM_, ballbot::INPUT_DIM_>;
+  using mpc_pi_t = MPC_PI<ballbot::STATE_DIM_, ballbot::INPUT_DIM_>;
 
   /**
    * Constructor
    * @param [in] taskFileFolderName: The name of the folder containing task file
    */
-  BallbotInterface(const std::string& taskFileFolderName);
+  explicit BallbotInterface(const std::string& taskFileFolderName);
 
   /**
    * Destructor
@@ -93,6 +90,12 @@
   SLQ_Settings& slqSettings();
 
   mpc_t* getMpcPtr() override { return mpcPtr_.get(); }
+
+  /**
+   * @brief getMpcPiPtr
+   * @return pointer to the internal path integral MPC
+   */
+  mpc_pi_t* getMpcPiPtr() { return mpcPi_.get(); }
 
   BallbotSystemDynamics* getDynamicsPtr() override { return ballbotSystemDynamicsPtr_.get(); }
   BallbotSystemDynamics const* getDynamicsDerivativesPtr() override { return ballbotSystemDynamicsPtr_.get(); }
@@ -114,7 +117,9 @@
   std::string libraryFolder_;
 
   SLQ_Settings slqSettings_;
+  PI_Settings piSettings_;
   std::unique_ptr<mpc_t> mpcPtr_;
+  std::unique_ptr<mpc_pi_t> mpcPi_;
 
   BallbotSystemDynamics::Ptr ballbotSystemDynamicsPtr_;
   BallbotCost::Ptr ballbotCostPtr_;
@@ -134,99 +139,6 @@
 
   // flag to generate dynamic files
   bool libraryFilesAreGenerated_ = false;
-=======
-class BallbotInterface final : public RobotInterfaceBase<ballbot::STATE_DIM_, ballbot::INPUT_DIM_>
-{
-public:
-	EIGEN_MAKE_ALIGNED_OPERATOR_NEW
-
-	using BASE = RobotInterfaceBase<ballbot::STATE_DIM_, ballbot::INPUT_DIM_>;
-
-	using dim_t = Dimensions<ballbot::STATE_DIM_, ballbot::INPUT_DIM_>;
-	using ballbotConstraint_t = ConstraintBase<ballbot::STATE_DIM_, ballbot::INPUT_DIM_>;
-	using ballbotOperatingPoint_t = SystemOperatingPoint<ballbot::STATE_DIM_, ballbot::INPUT_DIM_>;
-
-	using mpc_t = MPC_SLQ<ballbot::STATE_DIM_, ballbot::INPUT_DIM_>;
-	using mpc_pi_t = MPC_PI<ballbot::STATE_DIM_, ballbot::INPUT_DIM_>;
-
-	/**
-	 * Constructor
-	 * @param [in] taskFileFolderName: The name of the folder containing task file
-	 */
-	explicit BallbotInterface(const std::string& taskFileFolderName);
-
-	/**
-	 * Destructor
-	 */
-	~BallbotInterface() = default;
-
-	/**
-	 * setup all optimizes.
-	 *
-	 * @param [in] taskFile: Task's file full path.
-	 */
-	void setupOptimizer(const std::string& taskFile);
-
-	/**
-	 * Gets SLQ settings.
-	 *
-	 * @return SLQ settings
-	 */
-	SLQ_Settings& slqSettings();
-
-	/**
-	 * Gets a pointer to the internal SLQ-MPC class.
-	 *
-	 * @return Pointer to the internal MPC
-	 */
-	mpc_t::Ptr& getMPCPtr();
-
-	/**
-	 * @brief getMpcPiPtr
-	 * @return pointer to the internal path integral MPC
-	 */
-	mpc_pi_t* getMpcPiPtr() { return mpcPi_.get(); }
-
-	BallbotSystemDynamics * getDynamicsPtr() { return  ballbotSystemDynamicsPtr_.get(); }
-
-protected:
-	/**
-	 * Load the settings from the path file.
-	 *
-	 * @param [in] taskFile: Task's file full path.
-	 */
-	void loadSettings(const std::string& taskFile) final;
-
-	/**************
-	 * Variables
-	 **************/
-	std::string taskFile_;
-	std::string libraryFolder_;
-
-	SLQ_Settings slqSettings_;
-	PI_Settings piSettings_;
-	mpc_t::Ptr mpcPtr_;
-	std::unique_ptr<mpc_pi_t> mpcPi_;
-
-	BallbotSystemDynamics::Ptr ballbotSystemDynamicsPtr_;
-	BallbotCost::Ptr ballbotCostPtr_;
-	ballbotConstraint_t::Ptr ballbotConstraintPtr_;
-	ballbotOperatingPoint_t::Ptr ballbotOperatingPointPtr_;
-
-	// cost parameters
-	dim_t::state_matrix_t Q_;
-	dim_t::input_matrix_t R_;
-	dim_t::state_matrix_t QFinal_;
-	dim_t::state_vector_t xFinal_;
-	dim_t::state_vector_t xNominal_;
-	dim_t::input_vector_t uNominal_;
-
-	size_t numPartitions_ = 0;
-	dim_t::scalar_array_t partitioningTimes_;
-
-	// flag to generate dynamic files
-	bool libraryFilesAreGenerated_ = false;
->>>>>>> 7f265016
 };
 
 }  // namespace ballbot
