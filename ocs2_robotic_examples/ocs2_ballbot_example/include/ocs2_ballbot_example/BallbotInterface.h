/******************************************************************************
Copyright (c) 2017, Farbod Farshidian. All rights reserved.

Redistribution and use in source and binary forms, with or without
modification, are permitted provided that the following conditions are met:

 * Redistributions of source code must retain the above copyright notice, this
  list of conditions and the following disclaimer.

 * Redistributions in binary form must reproduce the above copyright notice,
  this list of conditions and the following disclaimer in the documentation
  and/or other materials provided with the distribution.

 * Neither the name of the copyright holder nor the names of its
  contributors may be used to endorse or promote products derived from
  this software without specific prior written permission.

THIS SOFTWARE IS PROVIDED BY THE COPYRIGHT HOLDERS AND CONTRIBUTORS "AS IS"
AND ANY EXPRESS OR IMPLIED WARRANTIES, INCLUDING, BUT NOT LIMITED TO, THE
IMPLIED WARRANTIES OF MERCHANTABILITY AND FITNESS FOR A PARTICULAR PURPOSE ARE
DISCLAIMED. IN NO EVENT SHALL THE COPYRIGHT HOLDER OR CONTRIBUTORS BE LIABLE
FOR ANY DIRECT, INDIRECT, INCIDENTAL, SPECIAL, EXEMPLARY, OR CONSEQUENTIAL
DAMAGES (INCLUDING, BUT NOT LIMITED TO, PROCUREMENT OF SUBSTITUTE GOODS OR
SERVICES; LOSS OF USE, DATA, OR PROFITS; OR BUSINESS INTERRUPTION) HOWEVER
CAUSED AND ON ANY THEORY OF LIABILITY, WHETHER IN CONTRACT, STRICT LIABILITY,
OR TORT (INCLUDING NEGLIGENCE OR OTHERWISE) ARISING IN ANY WAY OUT OF THE USE
OF THIS SOFTWARE, EVEN IF ADVISED OF THE POSSIBILITY OF SUCH DAMAGE.
 ******************************************************************************/

#ifndef BALLBOTINTERFACE_OCS2_BALLBOT_OCS2_H_
#define BALLBOTINTERFACE_OCS2_BALLBOT_OCS2_H_

// C++
#include <cstdlib>
#include <iostream>
#include <string>

// OCS2
#include <ocs2_core/Dimensions.h>
#include <ocs2_core/constraint/ConstraintBase.h>
#include <ocs2_core/initialization/SystemOperatingPoint.h>
<<<<<<< HEAD
#include <ocs2_core/cost/CostFunctionBase.h>
=======
#include <ocs2_core/misc/loadEigenMatrix.h>
#include <ocs2_mpc/MPC_PI.h>
>>>>>>> e4470217
#include <ocs2_mpc/MPC_SLQ.h>
#include <ocs2_robotic_tools/common/RobotInterfaceBase.h>

// Ballbot
#include "ocs2_ballbot_example/cost/BallbotCost.h"
#include "ocs2_ballbot_example/definitions.h"
#include "ocs2_ballbot_example/dynamics/BallbotSystemDynamics.h"
<<<<<<< HEAD
#include "ocs2_ballbot_example/cost/BallbotCost.h"
#include "ocs2_ballbot_example/cost/BallbotCostAD.h"
=======
>>>>>>> e4470217

namespace ocs2 {
namespace ballbot {

/**
 * BallbotInterface class
 * General interface for mpc implementation on the ballbot model
 */
<<<<<<< HEAD
class BallbotInterface : public RobotInterfaceBase<ballbot::STATE_DIM_, ballbot::INPUT_DIM_>
{
public:
	EIGEN_MAKE_ALIGNED_OPERATOR_NEW

	using BASE = RobotInterfaceBase<ballbot::STATE_DIM_, ballbot::INPUT_DIM_>;

	using dim_t = Dimensions<ballbot::STATE_DIM_, ballbot::INPUT_DIM_>;
	using ballbotConstraint_t = ConstraintBase<ballbot::STATE_DIM_, ballbot::INPUT_DIM_>;
	using ballbotOperatingPoint_t = SystemOperatingPoint<ballbot::STATE_DIM_, ballbot::INPUT_DIM_>;
	using ballbotCost_t = CostFunctionBase < ballbot::STATE_DIM_, ballbot::INPUT_DIM_>;

	using mpc_t = ocs2::MPC_SLQ<ballbot::STATE_DIM_, ballbot::INPUT_DIM_>;

	/**
	 * Constructor
	 * @param [in] taskFileFolderName: The name of the folder containing task file
	 */
	BallbotInterface(const std::string& taskFileFolderName);

	/**
	 * Destructor
	 */
	~BallbotInterface() = default;

	/**
	 * setup all optimizes.
	 *
	 * @param [in] taskFile: Task's file full path.
	 */
	void setupOptimizer(const std::string& taskFile) final;

	/**
	 * Gets SLQ settings.
	 *
	 * @return SLQ settings
	 */
	SLQ_Settings& slqSettings();

	/**
	 * Gets a pointer to the internal SLQ-MPC class.
	 *
	 * @return Pointer to the internal MPC
	 */
	mpc_t::Ptr& getMPCPtr();

protected:
	/**
	 * Load the settings from the path file.
	 *
	 * @param [in] taskFile: Task's file full path.
	 */
	void loadSettings(const std::string& taskFile) final;

	/**************
	 * Variables
	 **************/
	std::string taskFile_;
	std::string libraryFolder_;

	SLQ_Settings slqSettings_;
	mpc_t::Ptr mpcPtr_;

	BallbotSystemDynamics::Ptr ballbotSystemDynamicsPtr_;
	BallbotCost::Ptr ballbotCostPtr_;
	BallbotCostAD::Ptr ballbotCostADPtr_;
	ballbotConstraint_t::Ptr ballbotConstraintPtr_;
	ballbotOperatingPoint_t::Ptr ballbotOperatingPointPtr_;

	// cost parameters
	dim_t::state_matrix_t Q_;
	dim_t::input_matrix_t R_;
	dim_t::state_matrix_t QFinal_;
	dim_t::state_vector_t xFinal_;
	dim_t::state_vector_t xNominal_;
	dim_t::input_vector_t uNominal_;

	size_t numPartitions_ = 0;
	dim_t::scalar_array_t partitioningTimes_;

	// flag to generate dynamic files
	bool libraryFilesAreGenerated_ = false;
	// flag to use the AD cost function
	bool useCostAD_ = false;
=======
class BallbotInterface final : public RobotInterfaceBase<ballbot::STATE_DIM_, ballbot::INPUT_DIM_> {
 public:
  EIGEN_MAKE_ALIGNED_OPERATOR_NEW

  using BASE = RobotInterfaceBase<ballbot::STATE_DIM_, ballbot::INPUT_DIM_>;

  using dim_t = Dimensions<ballbot::STATE_DIM_, ballbot::INPUT_DIM_>;
  using ballbotConstraint_t = ConstraintBase<ballbot::STATE_DIM_, ballbot::INPUT_DIM_>;
  using ballbotOperatingPoint_t = SystemOperatingPoint<ballbot::STATE_DIM_, ballbot::INPUT_DIM_>;

  using mpc_t = MPC_SLQ<ballbot::STATE_DIM_, ballbot::INPUT_DIM_>;
  using mpc_pi_t = MPC_PI<ballbot::STATE_DIM_, ballbot::INPUT_DIM_>;

  /**
   * Constructor
   * @param [in] taskFileFolderName: The name of the folder containing task file
   */
  explicit BallbotInterface(const std::string& taskFileFolderName);

  /**
   * Destructor
   */
  ~BallbotInterface() = default;

  void setupOptimizer(const std::string& taskFile) override;

  /**
   * Gets SLQ settings.
   *
   * @return SLQ settings
   */
  SLQ_Settings& slqSettings();

  mpc_t& getMpc() override { return *mpcPtr_; }

  /**
   * @brief getMpcPi
   * @return reference to the internal path integral MPC
   */
  mpc_pi_t& getMpcPi() { return *mpcPi_; }

  const BallbotSystemDynamics& getDynamics() const override { return *ballbotSystemDynamicsPtr_; }
  const BallbotSystemDynamics& getDynamicsDerivatives() const override { return *ballbotSystemDynamicsPtr_; }

  const BallbotCost& getCost() const override { return *ballbotCostPtr_; }

 protected:
  /**
   * Load the settings from the path file.
   *
   * @param [in] taskFile: Task's file full path.
   */
  void loadSettings(const std::string& taskFile) final;

  /**************
   * Variables
   **************/
  std::string taskFile_;
  std::string libraryFolder_;

  SLQ_Settings slqSettings_;
  PI_Settings piSettings_;
  std::unique_ptr<mpc_t> mpcPtr_;
  std::unique_ptr<mpc_pi_t> mpcPi_;

  BallbotSystemDynamics::Ptr ballbotSystemDynamicsPtr_;
  BallbotCost::Ptr ballbotCostPtr_;
  ballbotConstraint_t::Ptr ballbotConstraintPtr_;
  ballbotOperatingPoint_t::Ptr ballbotOperatingPointPtr_;

  // cost parameters
  dim_t::state_matrix_t Q_;
  dim_t::input_matrix_t R_;
  dim_t::state_matrix_t QFinal_;
  dim_t::state_vector_t xFinal_;
  dim_t::state_vector_t xNominal_;
  dim_t::input_vector_t uNominal_;

  size_t numPartitions_ = 0;
  dim_t::scalar_array_t partitioningTimes_;

  // flag to generate dynamic files
  bool libraryFilesAreGenerated_ = false;
>>>>>>> e4470217
};

}  // namespace ballbot
}  // namespace ocs2

#endif /* BALLBOTINTERFACE_OCS2_BALLBOT_OCS2_H_ */<|MERGE_RESOLUTION|>--- conflicted
+++ resolved
@@ -39,12 +39,8 @@
 #include <ocs2_core/Dimensions.h>
 #include <ocs2_core/constraint/ConstraintBase.h>
 #include <ocs2_core/initialization/SystemOperatingPoint.h>
-<<<<<<< HEAD
-#include <ocs2_core/cost/CostFunctionBase.h>
-=======
 #include <ocs2_core/misc/loadEigenMatrix.h>
 #include <ocs2_mpc/MPC_PI.h>
->>>>>>> e4470217
 #include <ocs2_mpc/MPC_SLQ.h>
 #include <ocs2_robotic_tools/common/RobotInterfaceBase.h>
 
@@ -52,11 +48,6 @@
 #include "ocs2_ballbot_example/cost/BallbotCost.h"
 #include "ocs2_ballbot_example/definitions.h"
 #include "ocs2_ballbot_example/dynamics/BallbotSystemDynamics.h"
-<<<<<<< HEAD
-#include "ocs2_ballbot_example/cost/BallbotCost.h"
-#include "ocs2_ballbot_example/cost/BallbotCostAD.h"
-=======
->>>>>>> e4470217
 
 namespace ocs2 {
 namespace ballbot {
@@ -65,92 +56,6 @@
  * BallbotInterface class
  * General interface for mpc implementation on the ballbot model
  */
-<<<<<<< HEAD
-class BallbotInterface : public RobotInterfaceBase<ballbot::STATE_DIM_, ballbot::INPUT_DIM_>
-{
-public:
-	EIGEN_MAKE_ALIGNED_OPERATOR_NEW
-
-	using BASE = RobotInterfaceBase<ballbot::STATE_DIM_, ballbot::INPUT_DIM_>;
-
-	using dim_t = Dimensions<ballbot::STATE_DIM_, ballbot::INPUT_DIM_>;
-	using ballbotConstraint_t = ConstraintBase<ballbot::STATE_DIM_, ballbot::INPUT_DIM_>;
-	using ballbotOperatingPoint_t = SystemOperatingPoint<ballbot::STATE_DIM_, ballbot::INPUT_DIM_>;
-	using ballbotCost_t = CostFunctionBase < ballbot::STATE_DIM_, ballbot::INPUT_DIM_>;
-
-	using mpc_t = ocs2::MPC_SLQ<ballbot::STATE_DIM_, ballbot::INPUT_DIM_>;
-
-	/**
-	 * Constructor
-	 * @param [in] taskFileFolderName: The name of the folder containing task file
-	 */
-	BallbotInterface(const std::string& taskFileFolderName);
-
-	/**
-	 * Destructor
-	 */
-	~BallbotInterface() = default;
-
-	/**
-	 * setup all optimizes.
-	 *
-	 * @param [in] taskFile: Task's file full path.
-	 */
-	void setupOptimizer(const std::string& taskFile) final;
-
-	/**
-	 * Gets SLQ settings.
-	 *
-	 * @return SLQ settings
-	 */
-	SLQ_Settings& slqSettings();
-
-	/**
-	 * Gets a pointer to the internal SLQ-MPC class.
-	 *
-	 * @return Pointer to the internal MPC
-	 */
-	mpc_t::Ptr& getMPCPtr();
-
-protected:
-	/**
-	 * Load the settings from the path file.
-	 *
-	 * @param [in] taskFile: Task's file full path.
-	 */
-	void loadSettings(const std::string& taskFile) final;
-
-	/**************
-	 * Variables
-	 **************/
-	std::string taskFile_;
-	std::string libraryFolder_;
-
-	SLQ_Settings slqSettings_;
-	mpc_t::Ptr mpcPtr_;
-
-	BallbotSystemDynamics::Ptr ballbotSystemDynamicsPtr_;
-	BallbotCost::Ptr ballbotCostPtr_;
-	BallbotCostAD::Ptr ballbotCostADPtr_;
-	ballbotConstraint_t::Ptr ballbotConstraintPtr_;
-	ballbotOperatingPoint_t::Ptr ballbotOperatingPointPtr_;
-
-	// cost parameters
-	dim_t::state_matrix_t Q_;
-	dim_t::input_matrix_t R_;
-	dim_t::state_matrix_t QFinal_;
-	dim_t::state_vector_t xFinal_;
-	dim_t::state_vector_t xNominal_;
-	dim_t::input_vector_t uNominal_;
-
-	size_t numPartitions_ = 0;
-	dim_t::scalar_array_t partitioningTimes_;
-
-	// flag to generate dynamic files
-	bool libraryFilesAreGenerated_ = false;
-	// flag to use the AD cost function
-	bool useCostAD_ = false;
-=======
 class BallbotInterface final : public RobotInterfaceBase<ballbot::STATE_DIM_, ballbot::INPUT_DIM_> {
  public:
   EIGEN_MAKE_ALIGNED_OPERATOR_NEW
@@ -234,7 +139,6 @@
 
   // flag to generate dynamic files
   bool libraryFilesAreGenerated_ = false;
->>>>>>> e4470217
 };
 
 }  // namespace ballbot
