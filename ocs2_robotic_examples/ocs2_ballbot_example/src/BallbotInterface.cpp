/******************************************************************************
Copyright (c) 2017, Farbod Farshidian. All rights reserved.

Redistribution and use in source and binary forms, with or without
modification, are permitted provided that the following conditions are met:

 * Redistributions of source code must retain the above copyright notice, this
  list of conditions and the following disclaimer.

 * Redistributions in binary form must reproduce the above copyright notice,
  this list of conditions and the following disclaimer in the documentation
  and/or other materials provided with the distribution.

 * Neither the name of the copyright holder nor the names of its
  contributors may be used to endorse or promote products derived from
  this software without specific prior written permission.

THIS SOFTWARE IS PROVIDED BY THE COPYRIGHT HOLDERS AND CONTRIBUTORS "AS IS"
AND ANY EXPRESS OR IMPLIED WARRANTIES, INCLUDING, BUT NOT LIMITED TO, THE
IMPLIED WARRANTIES OF MERCHANTABILITY AND FITNESS FOR A PARTICULAR PURPOSE ARE
DISCLAIMED. IN NO EVENT SHALL THE COPYRIGHT HOLDER OR CONTRIBUTORS BE LIABLE
FOR ANY DIRECT, INDIRECT, INCIDENTAL, SPECIAL, EXEMPLARY, OR CONSEQUENTIAL
DAMAGES (INCLUDING, BUT NOT LIMITED TO, PROCUREMENT OF SUBSTITUTE GOODS OR
SERVICES; LOSS OF USE, DATA, OR PROFITS; OR BUSINESS INTERRUPTION) HOWEVER
CAUSED AND ON ANY THEORY OF LIABILITY, WHETHER IN CONTRACT, STRICT LIABILITY,
OR TORT (INCLUDING NEGLIGENCE OR OTHERWISE) ARISING IN ANY WAY OUT OF THE USE
OF THIS SOFTWARE, EVEN IF ADVISED OF THE POSSIBILITY OF SUCH DAMAGE.
 ******************************************************************************/

#include "ocs2_ballbot_example/BallbotInterface.h"
#include <ros/package.h>

namespace ocs2 {
namespace ballbot {

/******************************************************************************************************/
/******************************************************************************************************/
/******************************************************************************************************/
BallbotInterface::BallbotInterface(const std::string& taskFileFolderName) {
  taskFile_ = ros::package::getPath("ocs2_ballbot_example") + "/config/" + taskFileFolderName + "/task.info";
  std::cerr << "Loading task file: " << taskFile_ << std::endl;

  libraryFolder_ = ros::package::getPath("ocs2_ballbot_example") + "/auto_generated";
  std::cerr << "Generated library path: " << libraryFolder_ << std::endl;

  // load setting from loading file
  loadSettings(taskFile_);

  // MPC
  setupOptimizer(taskFile_);
}

/******************************************************************************************************/
/******************************************************************************************************/
/******************************************************************************************************/
void BallbotInterface::loadSettings(const std::string& taskFile) {
  /*
   * Default initial condition
   */
  loadInitialState(taskFile, initialState_);

  /*
   * SLQ-MPC settings
   */
  slqSettings_.loadSettings(taskFile);
  mpcSettings_.loadSettings(taskFile);
  piSettings_.loadSettings(taskFile);

  /*
   * Dynamics
   */
  // load the flag to generate library files from taskFile
  boost::property_tree::ptree pt;
  boost::property_tree::read_info(taskFile_, pt);
<<<<<<< HEAD
  libraryFilesAreGenerated_ = pt.get<bool>("ballbot_interface.libraryFilesAreGenerated");
  initMpcPi_ = pt.get<bool>("ballbot_interface.initMpcPi");
  std::cout << "initMpcPi: " << initMpcPi_ << std::endl;
=======
  auto recompileLibraries = pt.get<bool>("ballbot_interface.recompileLibraries");
>>>>>>> c079ec6b

  ballbotSystemDynamicsPtr_.reset(new BallbotSystemDynamics());
  ballbotSystemDynamicsPtr_->initialize("ballbot_dynamics", libraryFolder_, recompileLibraries, true);

  /*
   * Cost function
   */
  ocs2::loadEigenMatrix(taskFile, "Q", Q_);
  ocs2::loadEigenMatrix(taskFile, "R", R_);
  ocs2::loadEigenMatrix(taskFile, "Q_final", QFinal_);
  ocs2::loadEigenMatrix(taskFile, "x_final", xFinal_);
  xNominal_ = xFinal_;
  uNominal_ = dim_t::input_vector_t::Zero();

  std::cerr << "Q:  \n" << Q_ << std::endl;
  std::cerr << "R:  \n" << R_ << std::endl;
  std::cerr << "Q_final:\n" << QFinal_ << std::endl;
  std::cerr << "x_init:   " << initialState_.transpose() << std::endl;
  std::cerr << "x_final:  " << xFinal_.transpose() << std::endl;

  ballbotCostPtr_.reset(new BallbotCost(Q_, R_, xNominal_, uNominal_, QFinal_, xFinal_));

  /*
   * Constraints
   */
  ballbotConstraintPtr_.reset(new ballbotConstraint_t);

  /*
   * Initialization
   */
  ballbotOperatingPointPtr_.reset(new ballbotOperatingPoint_t(initialState_, dim_t::input_vector_t::Zero()));

  /*
   * Time partitioning which defines the time horizon and the number of data partitioning
   */
  scalar_t timeHorizon;
  definePartitioningTimes(taskFile, timeHorizon, numPartitions_, partitioningTimes_, true);
}

/******************************************************************************************************/
/******************************************************************************************************/
/******************************************************************************************************/
void BallbotInterface::setupOptimizer(const std::string& taskFile) {
  mpcPtr_.reset(new mpc_t(ballbotSystemDynamicsPtr_.get(), ballbotSystemDynamicsPtr_.get(), ballbotConstraintPtr_.get(),
                          ballbotCostPtr_.get(), ballbotOperatingPointPtr_.get(), partitioningTimes_, slqSettings_, mpcSettings_));

  std::unique_ptr<BallbotCost> cost(ballbotCostPtr_->clone());
<<<<<<< HEAD
  if (initMpcPi_) {
    mpcPi_.reset(
        new mpc_pi_t(ballbotSystemDynamicsPtr_, std::move(cost), *ballbotConstraintPtr_, partitioningTimes_, mpcSettings_, piSettings_));
  }
=======
  mpcPi_.reset(new mpc_pi_t(std::shared_ptr<BallbotSystemDynamics>(ballbotSystemDynamicsPtr_->clone()), std::move(cost),
                            *ballbotConstraintPtr_, partitioningTimes_, mpcSettings_, piSettings_));
>>>>>>> c079ec6b
}

/******************************************************************************************************/
/******************************************************************************************************/
/******************************************************************************************************/
SLQ_Settings& BallbotInterface::slqSettings() { return slqSettings_; }

}  // namespace ballbot
}  // namespace ocs2<|MERGE_RESOLUTION|>--- conflicted
+++ resolved
@@ -72,13 +72,9 @@
   // load the flag to generate library files from taskFile
   boost::property_tree::ptree pt;
   boost::property_tree::read_info(taskFile_, pt);
-<<<<<<< HEAD
-  libraryFilesAreGenerated_ = pt.get<bool>("ballbot_interface.libraryFilesAreGenerated");
+  auto recompileLibraries = pt.get<bool>("ballbot_interface.recompileLibraries");
   initMpcPi_ = pt.get<bool>("ballbot_interface.initMpcPi");
   std::cout << "initMpcPi: " << initMpcPi_ << std::endl;
-=======
-  auto recompileLibraries = pt.get<bool>("ballbot_interface.recompileLibraries");
->>>>>>> c079ec6b
 
   ballbotSystemDynamicsPtr_.reset(new BallbotSystemDynamics());
   ballbotSystemDynamicsPtr_->initialize("ballbot_dynamics", libraryFolder_, recompileLibraries, true);
@@ -126,15 +122,11 @@
                           ballbotCostPtr_.get(), ballbotOperatingPointPtr_.get(), partitioningTimes_, slqSettings_, mpcSettings_));
 
   std::unique_ptr<BallbotCost> cost(ballbotCostPtr_->clone());
-<<<<<<< HEAD
   if (initMpcPi_) {
-    mpcPi_.reset(
-        new mpc_pi_t(ballbotSystemDynamicsPtr_, std::move(cost), *ballbotConstraintPtr_, partitioningTimes_, mpcSettings_, piSettings_));
+    std::unique_ptr<BallbotCost> cost(ballbotCostPtr_->clone());
+    mpcPi_.reset(new mpc_pi_t(std::shared_ptr<BallbotSystemDynamics>(ballbotSystemDynamicsPtr_->clone()), std::move(cost),
+                              *ballbotConstraintPtr_, partitioningTimes_, mpcSettings_, piSettings_));
   }
-=======
-  mpcPi_.reset(new mpc_pi_t(std::shared_ptr<BallbotSystemDynamics>(ballbotSystemDynamicsPtr_->clone()), std::move(cost),
-                            *ballbotConstraintPtr_, partitioningTimes_, mpcSettings_, piSettings_));
->>>>>>> c079ec6b
 }
 
 /******************************************************************************************************/
