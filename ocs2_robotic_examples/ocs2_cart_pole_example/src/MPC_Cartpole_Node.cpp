--- conflicted
+++ resolved
@@ -27,17 +27,10 @@
 OF THIS SOFTWARE, EVEN IF ADVISED OF THE POSSIBILITY OF SUCH DAMAGE.
  ******************************************************************************/
 
-<<<<<<< HEAD
-// OCS2
 #include <ocs2_comm_interfaces/ocs2_ros_interfaces/mpc/MPC_ROS_Interface.h>
-#include <ocs2_mpc/MPC_SLQ.h>
-=======
-#include <ocs2_comm_interfaces/ocs2_ros_interfaces/mpc/MPC_ROS_Interface.h>
->>>>>>> 60b92142
 
 #include "ocs2_cart_pole_example/CartPoleInterface.h"
 
-<<<<<<< HEAD
 int main(int argc, char** argv) {
   // task file
   if (argc <= 1) {
@@ -51,23 +44,5 @@
   ocs2::MPC_ROS_Interface<ocs2::cartpole::STATE_DIM_, ocs2::cartpole::INPUT_DIM_> mpcNode(&cartPoleInterface.getMpc(), "cartpole");
   mpcNode.launchNodes(argc, argv);
 
-=======
-using namespace ocs2;
-
-int main(int argc, char** argv) {
-  // task file
-  if (argc <= 1) {
-    throw std::runtime_error("No task file specified. Aborting.");
-  }
-  std::string taskFileFolderName = std::string(argv[1]);
-
-  cartpole::CartPoleInterface cartPoleInterface(taskFileFolderName);
-
-  // Launch MPC ROS node
-  MPC_ROS_Interface<cartpole::STATE_DIM_, cartpole::INPUT_DIM_> mpcNode(cartPoleInterface.getMpc(), "cartpole");
-  mpcNode.launchNodes(argc, argv);
-
->>>>>>> 60b92142
-  // Successful exit
   return 0;
 }