/******************************************************************************
Copyright (c) 2020, Farbod Farshidian. All rights reserved.

Redistribution and use in source and binary forms, with or without
modification, are permitted provided that the following conditions are met:

 * Redistributions of source code must retain the above copyright notice, this
  list of conditions and the following disclaimer.

 * Redistributions in binary form must reproduce the above copyright notice,
  this list of conditions and the following disclaimer in the documentation
  and/or other materials provided with the distribution.

 * Neither the name of the copyright holder nor the names of its
  contributors may be used to endorse or promote products derived from
  this software without specific prior written permission.

THIS SOFTWARE IS PROVIDED BY THE COPYRIGHT HOLDERS AND CONTRIBUTORS "AS IS"
AND ANY EXPRESS OR IMPLIED WARRANTIES, INCLUDING, BUT NOT LIMITED TO, THE
IMPLIED WARRANTIES OF MERCHANTABILITY AND FITNESS FOR A PARTICULAR PURPOSE ARE
DISCLAIMED. IN NO EVENT SHALL THE COPYRIGHT HOLDER OR CONTRIBUTORS BE LIABLE
FOR ANY DIRECT, INDIRECT, INCIDENTAL, SPECIAL, EXEMPLARY, OR CONSEQUENTIAL
DAMAGES (INCLUDING, BUT NOT LIMITED TO, PROCUREMENT OF SUBSTITUTE GOODS OR
SERVICES; LOSS OF USE, DATA, OR PROFITS; OR BUSINESS INTERRUPTION) HOWEVER
CAUSED AND ON ANY THEORY OF LIABILITY, WHETHER IN CONTRACT, STRICT LIABILITY,
OR TORT (INCLUDING NEGLIGENCE OR OTHERWISE) ARISING IN ANY WAY OUT OF THE USE
OF THIS SOFTWARE, EVEN IF ADVISED OF THE POSSIBILITY OF SUCH DAMAGE.
 ******************************************************************************/

#include <cmath>
#include <iostream>
#include <string>
#include <thread>

#include <gtest/gtest.h>

#include <ocs2_core/augmented_lagrangian/AugmentedLagrangian.h>
#include <ocs2_core/cost/QuadraticStateCost.h>
#include <ocs2_core/penalties/Penalties.h>
#include <ocs2_ddp/ILQR.h>
#include <ocs2_ddp/SLQ.h>
#include <ocs2_oc/synchronized_module/SolverObserver.h>

#include "ocs2_cartpole/CartPoleInterface.h"
#include "ocs2_cartpole/package_path.h"

using namespace ocs2;
using namespace cartpole;

enum class PenaltyType {
  SlacknessSquaredHingePenalty,
  ModifiedRelaxedBarrierPenalty,
};

class TestCartpole : public testing::TestWithParam<std::tuple<ddp::Algorithm, PenaltyType>> {
 protected:
  static constexpr scalar_t timeHorizon = 15.0;
  static constexpr scalar_t goalViolationTolerance = 1e-1;
  static constexpr scalar_t constraintViolationTolerance = 1e-1;

  TestCartpole() {
    // interface
    taskFile = ocs2::cartpole::getPath() + "/config/mpc/task.info";
    const std::string libFolder = ocs2::cartpole::getPath() + "/auto_generated";
    cartPoleInterfacePtr.reset(new CartPoleInterface(taskFile, libFolder, false /*verbose*/));

    // Since the problem only uses final cost for swing-up, the final cost should be scaled proportional to
    // the increase of time horizon. We fist remove the final cost and then add a scaled version
    const std::string finalCostName = "finalCost";
    if (!cartPoleInterfacePtr->optimalControlProblem().finalCostPtr->erase(finalCostName)) {
      throw std::runtime_error("[TestCartpole::TestCartpole]: " + finalCostName + " was not found!");
    }
    auto createFinalCost = [&]() {
      matrix_t Qf(STATE_DIM, STATE_DIM);
      loadData::loadEigenMatrix(taskFile, "Q_final", Qf);
      Qf *= (timeHorizon / cartPoleInterfacePtr->mpcSettings().timeHorizon_);  // scale cost
      return std::make_unique<QuadraticStateCost>(Qf);
    };
    cartPoleInterfacePtr->optimalControlProblem().finalCostPtr->add(finalCostName, createFinalCost());

    // remove InputLimits as it will be added later in each test
    inputLimitsConstraint = popInequalityLagrangian(inputLimitsName, cartPoleInterfacePtr->optimalControlProblem());

    // initial command
    initTargetTrajectories.timeTrajectory.push_back(0.0);
    initTargetTrajectories.stateTrajectory.push_back(cartPoleInterfacePtr->getInitialTarget());
    initTargetTrajectories.inputTrajectory.push_back(vector_t::Zero(ocs2::cartpole::INPUT_DIM));
  }

  std::unique_ptr<GaussNewtonDDP> getAlgorithm() const {
    const auto algorithm = std::get<0>(GetParam());
    auto ddpSettings = cartPoleInterfacePtr->ddpSettings();
    ddpSettings.algorithm_ = algorithm;
    ddpSettings.maxNumIterations_ = 100;
    ddpSettings.minRelCost_ = 1e-12;  // to avoid early termination
    ddpSettings.displayInfo_ = false;
    ddpSettings.displayShortSummary_ = true;

    switch (algorithm) {
      case ddp::Algorithm::SLQ:
        return std::make_unique<SLQ>(std::move(ddpSettings), cartPoleInterfacePtr->getRollout(),
                                     createOptimalControlProblem(PenaltyType::ModifiedRelaxedBarrierPenalty),
                                     cartPoleInterfacePtr->getInitializer());

      case ddp::Algorithm::ILQR:
        return std::make_unique<ILQR>(std::move(ddpSettings), cartPoleInterfacePtr->getRollout(),
                                      createOptimalControlProblem(PenaltyType::ModifiedRelaxedBarrierPenalty),
                                      cartPoleInterfacePtr->getInitializer());

      default:
        throw std::runtime_error("[TestCartpole::getAlgorithm] undefined algorithm");
    }
  }

  std::unique_ptr<augmented::AugmentedPenaltyBase> getPenalty() const {
    const auto penaltyType = std::get<1>(GetParam());

    switch (penaltyType) {
      case PenaltyType::SlacknessSquaredHingePenalty: {
        using penalty_type = augmented::SlacknessSquaredHingePenalty;
        penalty_type::Config boundsConfig;
        loadData::loadPenaltyConfig(taskFile, "bounds_penalty_config", boundsConfig, false);
        return penalty_type::create(boundsConfig);
      }

      case PenaltyType::ModifiedRelaxedBarrierPenalty: {
        using penalty_type = augmented::ModifiedRelaxedBarrierPenalty;
        penalty_type::Config boundsConfig;
        loadData::loadPenaltyConfig(taskFile, "bounds_penalty_config", boundsConfig, false);
        return penalty_type::create(boundsConfig);
      }

      default:
        throw std::runtime_error("[TestCartpole::getPenalty] undefined penaltyType");
    }
  }

  OptimalControlProblem createOptimalControlProblem(PenaltyType penaltyType) const {
    OptimalControlProblem problem = cartPoleInterfacePtr->getOptimalControlProblem();
    problem.inequalityLagrangianPtr->add(inputLimitsName,
                                         create(std::unique_ptr<StateInputConstraint>(inputLimitsConstraint->clone()), getPenalty()));
    return problem;
  }

  std::unique_ptr<StateInputConstraint> popInequalityLagrangian(const std::string& name, OptimalControlProblem& ocp) const {
    auto termLagrangianPtr = ocp.inequalityLagrangianPtr->extract(name);
    if (termLagrangianPtr == nullptr) {
      throw std::runtime_error("[TestCartpole::popInequalityLagrangian]: " + name + " was not found!");
    }

    auto termStateInpuLagrangianPtr = dynamic_cast<StateInputAugmentedLagrangian*>(termLagrangianPtr.get());
    if (termStateInpuLagrangianPtr == nullptr) {
      throw std::runtime_error("[TestCartpole::popInequalityLagrangian]: term " + name + " is not of type StateInputAugmentedLagrangian!");
    }

    return std::unique_ptr<StateInputConstraint>(termStateInpuLagrangianPtr->get().clone());
  }

  void testInputLimitsViolation(const scalar_array_t& timeTrajectory, const std::vector<LagrangianMetricsConstRef>& termMetrics) const {
    for (size_t i = 0; i < timeTrajectory.size(); i++) {
      const vector_t constraintViolation = termMetrics[i].constraint.cwiseMin(0.0);
      EXPECT_NEAR(constraintViolation(0), 0.0, constraintViolationTolerance)
          << "Input lower limit is violated at time " + std::to_string(timeTrajectory[i]);
      EXPECT_NEAR(constraintViolation(0), 0.0, constraintViolationTolerance)
          << "Input upper limit is violated at time " + std::to_string(timeTrajectory[i]);
    }
  }

  void testFinalState(const PrimalSolution& primalSolution) const {
    const auto& finalState = primalSolution.stateTrajectory_.back();
    const auto& desiredState = cartPoleInterfacePtr->getInitialTarget();
    EXPECT_NEAR(finalState(0), desiredState(0), goalViolationTolerance) << "Pole final angle is not " + std::to_string(desiredState(0));
    EXPECT_NEAR(finalState(1), desiredState(1), goalViolationTolerance) << "Cart final position is not " + std::to_string(desiredState(1));
    EXPECT_NEAR(finalState(2), desiredState(2), goalViolationTolerance) << "Pole final velocity is not " + std::to_string(desiredState(2));
    EXPECT_NEAR(finalState(3), desiredState(3), goalViolationTolerance) << "Cart final velocity is not " + std::to_string(desiredState(3));
  }

  const std::string inputLimitsName = "InputLimits";
  TargetTrajectories initTargetTrajectories;
  std::unique_ptr<CartPoleInterface> cartPoleInterfacePtr;

 private:
  std::string taskFile;
  std::unique_ptr<StateInputConstraint> inputLimitsConstraint;
};

constexpr scalar_t TestCartpole::timeHorizon;
constexpr scalar_t TestCartpole::goalViolationTolerance;
constexpr scalar_t TestCartpole::constraintViolationTolerance;

/******************************************************************************************************/
/******************************************************************************************************/
/******************************************************************************************************/
TEST_P(TestCartpole, testDDP) {
  // construct solver
  auto ddpPtr = getAlgorithm();

  // set TargetTrajectories
  ddpPtr->getReferenceManager().setTargetTrajectories(initTargetTrajectories);

  // observer for InputLimits violation
<<<<<<< HEAD
  auto inputLimitsObserverModulePtr = SolverObserver::LagrangianTermObserver(
      SolverObserver::Type::Intermediate, "InputLimits",
=======
  auto inputLimitsObserverModulePtr = std::make_unique<AugmentedLagrangianObserver>("InputLimits");
  inputLimitsObserverModulePtr->setMetricsCallback(
>>>>>>> 34be3bf1
      [&](const scalar_array_t& timeTrajectory, const std::vector<LagrangianMetricsConstRef>& termMetrics) {
        testInputLimitsViolation(timeTrajectory, termMetrics);
      });
  ddpPtr->addSolverObserver(std::move(inputLimitsObserverModulePtr));

  // run solver
  ddpPtr->run(0.0, cartPoleInterfacePtr->getInitialState(), timeHorizon);

  // test final state
  testFinalState(ddpPtr->primalSolution(timeHorizon));
}

/******************************************************************************************************/
/******************************************************************************************************/
/******************************************************************************************************/
/* Test name printed in gtest results */
std::string testName(const testing::TestParamInfo<TestCartpole::ParamType>& info) {
  std::string name;
  name += ddp::toAlgorithmName(std::get<0>(info.param)) + "_";

  switch (std::get<1>(info.param)) {
    case PenaltyType::SlacknessSquaredHingePenalty:
      name += "SlacknessSquaredHingePenalty";
      break;
    case PenaltyType::ModifiedRelaxedBarrierPenalty:
      name += "ModifiedRelaxedBarrierPenalty";
      break;
  }

  return name;
}

/******************************************************************************************************/
/******************************************************************************************************/
/******************************************************************************************************/
INSTANTIATE_TEST_CASE_P(TestCaseCartpole, TestCartpole,
                        testing::Combine(testing::ValuesIn({ddp::Algorithm::SLQ, ddp::Algorithm::ILQR}),
                                         testing::ValuesIn({PenaltyType::SlacknessSquaredHingePenalty,
                                                            PenaltyType::ModifiedRelaxedBarrierPenalty})),
                        testName);<|MERGE_RESOLUTION|>--- conflicted
+++ resolved
@@ -199,13 +199,8 @@
   ddpPtr->getReferenceManager().setTargetTrajectories(initTargetTrajectories);
 
   // observer for InputLimits violation
-<<<<<<< HEAD
   auto inputLimitsObserverModulePtr = SolverObserver::LagrangianTermObserver(
       SolverObserver::Type::Intermediate, "InputLimits",
-=======
-  auto inputLimitsObserverModulePtr = std::make_unique<AugmentedLagrangianObserver>("InputLimits");
-  inputLimitsObserverModulePtr->setMetricsCallback(
->>>>>>> 34be3bf1
       [&](const scalar_array_t& timeTrajectory, const std::vector<LagrangianMetricsConstRef>& termMetrics) {
         testInputLimitsViolation(timeTrajectory, termMetrics);
       });
