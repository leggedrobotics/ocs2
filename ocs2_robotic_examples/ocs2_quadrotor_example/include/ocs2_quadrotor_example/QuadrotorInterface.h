--- conflicted
+++ resolved
@@ -69,13 +69,7 @@
 
   const RolloutBase& getRollout() const { return *rolloutPtr_; }
 
-<<<<<<< HEAD
-  const OperatingPoints& getOperatingPoints() const override { return *operatingPointPtr_; }
-=======
-  const RolloutBase& getRollout() const { return *ddpQuadrotorRolloutPtr_; }
-
-  const Initializer& getInitializer() const override { return *quadrotorOperatingPointPtr_; }
->>>>>>> 0f348b42
+  const Initializer& getInitializer() const override { return *operatingPointPtr_; }
 
  protected:
   /**
