--- conflicted
+++ resolved
@@ -38,12 +38,11 @@
 namespace ocs2 {
 namespace quadrotor {
 
-<<<<<<< HEAD
 class MRT_ROS_Dummy_Quadrotor : public MRT_ROS_Dummy_Loop<quadrotor::STATE_DIM_, quadrotor::INPUT_DIM_> {
  public:
   EIGEN_MAKE_ALIGNED_OPERATOR_NEW
 
-  typedef MRT_ROS_Dummy_Loop<quadrotor::STATE_DIM_, quadrotor::INPUT_DIM_> BASE;
+  using BASE = MRT_ROS_Dummy_Loop<quadrotor::STATE_DIM_, quadrotor::INPUT_DIM_>;
 
   /**
    * Constructor.
@@ -74,65 +73,6 @@
     transform.setRotation(q);
     transformBroadcaster.sendTransform(tf::StampedTransform(transform, ros::Time::now(), "world", "base"));
   }
-=======
-class MRT_ROS_Dummy_Quadrotor : public MRT_ROS_Dummy_Loop<quadrotor::STATE_DIM_, quadrotor::INPUT_DIM_>
-{
-public:
-	EIGEN_MAKE_ALIGNED_OPERATOR_NEW
-
-	using BASE = MRT_ROS_Dummy_Loop<quadrotor::STATE_DIM_, quadrotor::INPUT_DIM_>;
-
-	/**
-	 * Constructor.
-	 *
-	 * @param [in] mrtPtr: A pointer to MRT.
-	 * @param [in] mrtDesiredFrequency: MRT loop frequency in Hz. This should always set to a positive number.
-	 * @param [in] mpcDesiredFrequency: MPC loop frequency in Hz. If set to a positive number, MPC loop
-	 * will be simulated to run by this frequency. Note that this might not be the MPC's realtime frequency.
-	 */
-	MRT_ROS_Dummy_Quadrotor(
-			const mrt_ptr_t& mrtPtr,
-			const scalar_t& mrtDesiredFrequency,
-			const scalar_t& mpcDesiredFrequency)
-	: BASE(mrtPtr, mrtDesiredFrequency, mpcDesiredFrequency)
-	{}
-
-	/**
-	 * Default destructor.
-	 */
-	virtual ~MRT_ROS_Dummy_Quadrotor() = default;
-
-protected:
-	/**
-	 * Launches the visualization node
-	 *
-	 * @param [in] argc: command line number of inputs.
-	 * @param [in] argv: command line inputs' value.
-	 */
-	virtual void launchVisualizerNode(int argc, char* argv[]) override {
-	}
-
-	/**
-	 * Visualizes the current observation.
-	 *
-	 * @param [in] observation: The current observation.
-	 * @param [in] costDesiredTrajectories: The commanded target trajectory or point.
-	 */
-	virtual void publishVisualizer(
-			const system_observation_t& observation,
-			const cost_desired_trajectories_t& costDesiredTrajectories) override {
-
-		static tf::TransformBroadcaster transformBroadcaster;
-		tf::Transform transform;
-		transform.setOrigin(tf::Vector3(observation.state()(0), observation.state()(1), observation.state()(2)));
-		tf::Quaternion q = tf::createQuaternionFromRPY(observation.state()(3),
-				observation.state()(4),
-				observation.state()(5));
-		transform.setRotation(q);
-		transformBroadcaster.sendTransform(tf::StampedTransform(transform, ros::Time::now(), "world", "base"));
-	}
-
->>>>>>> a3a5694e
 };
 
 }  // namespace quadrotor
