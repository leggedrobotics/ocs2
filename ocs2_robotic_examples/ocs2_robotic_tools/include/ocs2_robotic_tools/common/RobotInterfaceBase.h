--- conflicted
+++ resolved
@@ -47,7 +47,6 @@
 #include <ocs2_core/constraint/ConstraintBase.h>
 #include <ocs2_mpc/MPC_BASE.h>
 
-
 namespace ocs2{
 
 /**
@@ -55,13 +54,8 @@
  *
  * @tparam STATE_DIM: Dimension of the state space.
  * @tparam INPUT_DIM: Dimension of the control input space.
-<<<<<<< HEAD
- */
-template <size_t STATE_DIM, size_t INPUT_DIM, class LOGIC_RULES_T = NullLogicRules>
-=======
   */
 template <size_t STATE_DIM, size_t INPUT_DIM>
->>>>>>> e2c9fc04
 class RobotInterfaceBase
 {
 public:
