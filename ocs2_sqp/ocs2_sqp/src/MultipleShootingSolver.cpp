--- conflicted
+++ resolved
@@ -197,7 +197,6 @@
     // Check convergence
     convergence = checkConvergence(iter, baselinePerformance, stepInfo);
 
-<<<<<<< HEAD
     // Logging
     if (settings_.enableLogging) {
       auto& logEntry = logger_.currentEntry();
@@ -214,8 +213,6 @@
       logger_.advance();
     }
 
-=======
->>>>>>> 4768b590
     // Next iteration
     ++iter;
     ++totalNumIterations_;
@@ -540,10 +537,6 @@
   const scalar_t armijoDescentMetric = subproblemSolution.armijoDescentMetric;
   const auto& dx = subproblemSolution.deltaXSol;
   const auto& du = subproblemSolution.deltaUSol;
-<<<<<<< HEAD
-  const scalar_t armijoDescentMetric = subproblemSolution.armijoDescentMetric;
-=======
->>>>>>> 4768b590
 
   const scalar_t baselineConstraintViolation = totalConstraintViolation(baseline);
 
