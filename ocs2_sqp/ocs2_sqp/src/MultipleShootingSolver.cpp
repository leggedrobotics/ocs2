/******************************************************************************
Copyright (c) 2020, Farbod Farshidian. All rights reserved.

Redistribution and use in source and binary forms, with or without
modification, are permitted provided that the following conditions are met:

* Redistributions of source code must retain the above copyright notice, this
  list of conditions and the following disclaimer.

* Redistributions in binary form must reproduce the above copyright notice,
  this list of conditions and the following disclaimer in the documentation
  and/or other materials provided with the distribution.

* Neither the name of the copyright holder nor the names of its
  contributors may be used to endorse or promote products derived from
  this software without specific prior written permission.

THIS SOFTWARE IS PROVIDED BY THE COPYRIGHT HOLDERS AND CONTRIBUTORS "AS IS"
AND ANY EXPRESS OR IMPLIED WARRANTIES, INCLUDING, BUT NOT LIMITED TO, THE
IMPLIED WARRANTIES OF MERCHANTABILITY AND FITNESS FOR A PARTICULAR PURPOSE ARE
DISCLAIMED. IN NO EVENT SHALL THE COPYRIGHT HOLDER OR CONTRIBUTORS BE LIABLE
FOR ANY DIRECT, INDIRECT, INCIDENTAL, SPECIAL, EXEMPLARY, OR CONSEQUENTIAL
DAMAGES (INCLUDING, BUT NOT LIMITED TO, PROCUREMENT OF SUBSTITUTE GOODS OR
SERVICES; LOSS OF USE, DATA, OR PROFITS; OR BUSINESS INTERRUPTION) HOWEVER
CAUSED AND ON ANY THEORY OF LIABILITY, WHETHER IN CONTRACT, STRICT LIABILITY,
OR TORT (INCLUDING NEGLIGENCE OR OTHERWISE) ARISING IN ANY WAY OUT OF THE USE
OF THIS SOFTWARE, EVEN IF ADVISED OF THE POSSIBILITY OF SUCH DAMAGE.
******************************************************************************/

#include "ocs2_sqp/MultipleShootingSolver.h"

#include <fstream>
#include <iostream>
#include <numeric>

#include <boost/filesystem.hpp>

#include <ocs2_core/control/FeedforwardController.h>
#include <ocs2_core/control/LinearController.h>
#include <ocs2_core/penalties/penalties/RelaxedBarrierPenalty.h>

#include "ocs2_sqp/MultipleShootingInitialization.h"
#include "ocs2_sqp/MultipleShootingTranscription.h"

namespace ocs2 {

MultipleShootingSolver::MultipleShootingSolver(Settings settings, const OptimalControlProblem& optimalControlProblem,
                                               const Initializer& initializer)
    : SolverBase(),
      settings_(std::move(settings)),
      hpipmInterface_(hpipm_interface::OcpSize(), settings.hpipmSettings),
      threadPool_(std::max(settings_.nThreads, size_t(1)) - 1, settings_.threadPriority),
      logger_(settings_.logSize) {
  Eigen::setNbThreads(1);  // No multithreading within Eigen.
  Eigen::initParallel();

  // Dynamics discretization
  discretizer_ = selectDynamicsDiscretization(settings.integratorType);
  sensitivityDiscretizer_ = selectDynamicsSensitivityDiscretization(settings.integratorType);

  // Clone objects to have one for each worker
  for (int w = 0; w < settings.nThreads; w++) {
    ocpDefinitions_.push_back(optimalControlProblem);
  }

  // Operating points
  initializerPtr_.reset(initializer.clone());

  if (optimalControlProblem.equalityConstraintPtr->empty()) {
    settings_.projectStateInputEqualityConstraints = false;  // True does not make sense if there are no constraints.
  }
}

MultipleShootingSolver::~MultipleShootingSolver() {
  if (settings_.printSolverStatistics) {
    std::cerr << getBenchmarkingInformation() << std::endl;
  }

  if (settings_.enableLogging) {
    // Create the folder
    boost::filesystem::create_directories(settings_.logFilePath);

    // Get current time
    const auto t = std::chrono::high_resolution_clock::to_time_t(std::chrono::high_resolution_clock::now());
    std::string timeStamp = std::ctime(&t);
    std::replace(timeStamp.begin(), timeStamp.end(), ' ', '_');
    timeStamp.erase(std::remove(timeStamp.begin(), timeStamp.end(), '\n'), timeStamp.end());

    // Write to file
    const std::string logFileName = settings_.logFilePath + "log_" + timeStamp + ".txt";
    if (std::ofstream logfile{logFileName}) {
      logfile << multiple_shooting::logHeader();
      logger_.write(logfile);
      std::cerr << "[MultipleShootingSolver] Log written to '" << logFileName << "'\n";
    } else {
      std::cerr << "[MultipleShootingSolver] Unable to open '" << logFileName << "'\n";
    }
  }
}

void MultipleShootingSolver::reset() {
  // Clear solution
  primalSolution_ = PrimalSolution();
  performanceIndeces_.clear();

  // reset timers
  numProblems_ = 0;
  totalNumIterations_ = 0;
  logger_ = multiple_shooting::Logger<multiple_shooting::LogEntry>(settings_.logSize);
  linearQuadraticApproximationTimer_.reset();
  solveQpTimer_.reset();
  linesearchTimer_.reset();
  computeControllerTimer_.reset();
}

std::string MultipleShootingSolver::getBenchmarkingInformation() const {
  const auto linearQuadraticApproximationTotal = linearQuadraticApproximationTimer_.getTotalInMilliseconds();
  const auto solveQpTotal = solveQpTimer_.getTotalInMilliseconds();
  const auto linesearchTotal = linesearchTimer_.getTotalInMilliseconds();
  const auto computeControllerTotal = computeControllerTimer_.getTotalInMilliseconds();

  const auto benchmarkTotal = linearQuadraticApproximationTotal + solveQpTotal + linesearchTotal + computeControllerTotal;

  std::stringstream infoStream;
  if (benchmarkTotal > 0.0) {
    const scalar_t inPercent = 100.0;
    infoStream << "\n########################################################################\n";
    infoStream << "The benchmarking is computed over " << totalNumIterations_ << " iterations. \n";
    infoStream << "SQP Benchmarking\t   :\tAverage time [ms]   (% of total runtime)\n";
    infoStream << "\tLQ Approximation   :\t" << linearQuadraticApproximationTimer_.getAverageInMilliseconds() << " [ms] \t\t("
               << linearQuadraticApproximationTotal / benchmarkTotal * inPercent << "%)\n";
    infoStream << "\tSolve QP           :\t" << solveQpTimer_.getAverageInMilliseconds() << " [ms] \t\t("
               << solveQpTotal / benchmarkTotal * inPercent << "%)\n";
    infoStream << "\tLinesearch         :\t" << linesearchTimer_.getAverageInMilliseconds() << " [ms] \t\t("
               << linesearchTotal / benchmarkTotal * inPercent << "%)\n";
    infoStream << "\tCompute Controller :\t" << computeControllerTimer_.getAverageInMilliseconds() << " [ms] \t\t("
               << computeControllerTotal / benchmarkTotal * inPercent << "%)\n";
  }
  return infoStream.str();
}

const std::vector<PerformanceIndex>& MultipleShootingSolver::getIterationsLog() const {
  if (performanceIndeces_.empty()) {
    throw std::runtime_error("[MultipleShootingSolver]: No performance log yet, no problem solved yet?");
  } else {
    return performanceIndeces_;
  }
}

void MultipleShootingSolver::runImpl(scalar_t initTime, const vector_t& initState, scalar_t finalTime) {
  if (settings_.printSolverStatus || settings_.printLinesearch) {
    std::cerr << "\n++++++++++++++++++++++++++++++++++++++++++++++++++++++";
    std::cerr << "\n+++++++++++++ SQP solver is initialized ++++++++++++++";
    std::cerr << "\n++++++++++++++++++++++++++++++++++++++++++++++++++++++\n";
  }

  // Determine time discretization, taking into account event times.
  const auto& eventTimes = this->getReferenceManager().getModeSchedule().eventTimes;
  const auto timeDiscretization = timeDiscretizationWithEvents(initTime, finalTime, settings_.dt, eventTimes);

  // Initialize the state and input
  vector_array_t x, u;
  initializeStateInputTrajectories(initState, timeDiscretization, x, u);

  // Initialize references
  for (auto& ocpDefinition : ocpDefinitions_) {
    const auto& targetTrajectories = this->getReferenceManager().getTargetTrajectories();
    ocpDefinition.targetTrajectoriesPtr = &targetTrajectories;
  }

  // Bookkeeping
  performanceIndeces_.clear();

  int iter = 0;
  multiple_shooting::Convergence convergence = multiple_shooting::Convergence::FALSE;
  while (convergence == multiple_shooting::Convergence::FALSE) {
    if (settings_.printSolverStatus || settings_.printLinesearch) {
      std::cerr << "\nSQP iteration: " << iter << "\n";
    }
    // Make QP approximation
    linearQuadraticApproximationTimer_.startTimer();
    const auto baselinePerformance = setupQuadraticSubproblem(timeDiscretization, initState, x, u);
    linearQuadraticApproximationTimer_.endTimer();

    // Solve QP
    solveQpTimer_.startTimer();
    const vector_t delta_x0 = initState - x[0];
    const auto deltaSolution = getOCPSolution(delta_x0);
    solveQpTimer_.endTimer();

    // Apply step
    linesearchTimer_.startTimer();
    const auto stepInfo = takeStep(baselinePerformance, timeDiscretization, initState, deltaSolution, x, u);
    performanceIndeces_.push_back(stepInfo.performanceAfterStep);
    linesearchTimer_.endTimer();

    // Check convergence
    convergence = checkConvergence(iter, baselinePerformance, stepInfo);

    // Logging
    if (settings_.enableLogging) {
      auto& logEntry = logger_.currentEntry();
      logEntry.problemNumber = numProblems_;
      logEntry.time = initTime;
      logEntry.iteration = iter;
      logEntry.linearQuadraticApproximationTime = linearQuadraticApproximationTimer_.getLastIntervalInMilliseconds();
      logEntry.solveQpTime = solveQpTimer_.getLastIntervalInMilliseconds();
      logEntry.linesearchTime = linesearchTimer_.getLastIntervalInMilliseconds();
      logEntry.baselinePerformanceIndex = baselinePerformance;
      logEntry.totalConstraintViolationBaseline = totalConstraintViolation(baselinePerformance);
      logEntry.stepInfo = stepInfo;
      logEntry.convergence = convergence;
      logger_.advance();
    }

    // Next iteration
    ++iter;
    ++totalNumIterations_;
  }

  computeControllerTimer_.startTimer();
  setPrimalSolution(timeDiscretization, std::move(x), std::move(u));
  computeControllerTimer_.endTimer();

  ++numProblems_;

  if (settings_.printSolverStatus || settings_.printLinesearch) {
    std::cerr << "\nConvergence : " << toString(convergence) << "\n";
    std::cerr << "\n++++++++++++++++++++++++++++++++++++++++++++++++++++++";
    std::cerr << "\n+++++++++++++ SQP solver has terminated ++++++++++++++";
    std::cerr << "\n++++++++++++++++++++++++++++++++++++++++++++++++++++++\n";
  }
}

void MultipleShootingSolver::runParallel(std::function<void(int)> taskFunction) {
  threadPool_.runParallel(std::move(taskFunction), settings_.nThreads);
}

void MultipleShootingSolver::initializeStateInputTrajectories(const vector_t& initState,
                                                              const std::vector<AnnotatedTime>& timeDiscretization,
                                                              vector_array_t& stateTrajectory, vector_array_t& inputTrajectory) {
  const int N = static_cast<int>(timeDiscretization.size()) - 1;  // // size of the input trajectory
  stateTrajectory.clear();
  stateTrajectory.reserve(N + 1);
  inputTrajectory.clear();
  inputTrajectory.reserve(N);

  // Determine till when to use the previous solution
  scalar_t interpolateStateTill = timeDiscretization.front().time;
  scalar_t interpolateInputTill = timeDiscretization.front().time;
  if (primalSolution_.timeTrajectory_.size() >= 2) {
    interpolateStateTill = primalSolution_.timeTrajectory_.back();
    interpolateInputTill = primalSolution_.timeTrajectory_[primalSolution_.timeTrajectory_.size() - 2];
  }

  // Initial state
  const scalar_t initTime = getIntervalStart(timeDiscretization[0]);
  if (initTime < interpolateStateTill) {
    stateTrajectory.push_back(
        LinearInterpolation::interpolate(initTime, primalSolution_.timeTrajectory_, primalSolution_.stateTrajectory_));
  } else {
    stateTrajectory.push_back(initState);
  }

  for (int i = 0; i < N; i++) {
    if (timeDiscretization[i].event == AnnotatedTime::Event::PreEvent) {
      // Event Node
      inputTrajectory.push_back(vector_t());  // no input at event node
      stateTrajectory.push_back(multiple_shooting::initializeEventNode(timeDiscretization[i].time, stateTrajectory.back()));
    } else {
      // Intermediate node
      const scalar_t time = getIntervalStart(timeDiscretization[i]);
      const scalar_t nextTime = getIntervalEnd(timeDiscretization[i + 1]);
      vector_t input, nextState;
      if (time > interpolateInputTill || nextTime > interpolateStateTill) {  // Using initializer
        std::tie(input, nextState) =
            multiple_shooting::initializeIntermediateNode(*initializerPtr_, time, nextTime, stateTrajectory.back());
      } else {  // interpolate previous solution
        std::tie(input, nextState) = multiple_shooting::initializeIntermediateNode(primalSolution_, time, nextTime, stateTrajectory.back());
      }
      inputTrajectory.push_back(std::move(input));
      stateTrajectory.push_back(std::move(nextState));
    }
  }
}

MultipleShootingSolver::OcpSubproblemSolution MultipleShootingSolver::getOCPSolution(const vector_t& delta_x0) {
  // Solve the QP
  OcpSubproblemSolution solution;
  auto& deltaXSol = solution.deltaXSol;
  auto& deltaUSol = solution.deltaUSol;
  hpipm_status status;
  const bool hasStateInputConstraints = !ocpDefinitions_.front().equalityConstraintPtr->empty();
  if (hasStateInputConstraints && !settings_.projectStateInputEqualityConstraints) {
    hpipmInterface_.resize(hpipm_interface::extractSizesFromProblem(dynamics_, cost_, &constraints_));
    status = hpipmInterface_.solve(delta_x0, dynamics_, cost_, &constraints_, deltaXSol, deltaUSol, settings_.printSolverStatus);
  } else {  // without constraints, or when using projection, we have an unconstrained QP.
    hpipmInterface_.resize(hpipm_interface::extractSizesFromProblem(dynamics_, cost_, nullptr));
    status = hpipmInterface_.solve(delta_x0, dynamics_, cost_, nullptr, deltaXSol, deltaUSol, settings_.printSolverStatus);
  }

  if (status != hpipm_status::SUCCESS) {
    throw std::runtime_error("[MultipleShootingSolver] Failed to solve QP");
  }

  // To determine if the solution is a descent direction for the cost: compute gradient(cost)' * [dx; du]
  solution.armijoDescentMetric = 0.0;
  for (int i = 0; i < cost_.size(); i++) {
    if (cost_[i].dfdx.size() > 0) {
      solution.armijoDescentMetric += cost_[i].dfdx.dot(deltaXSol[i]);
    }
    if (cost_[i].dfdu.size() > 0) {
      solution.armijoDescentMetric += cost_[i].dfdu.dot(deltaUSol[i]);
    }
  }

  // remap the tilde delta u to real delta u
  if (settings_.projectStateInputEqualityConstraints) {
    vector_t tmp;  // 1 temporary for re-use.
    for (int i = 0; i < deltaUSol.size(); i++) {
      if (constraintsProjection_[i].f.size() > 0) {
        tmp.noalias() = constraintsProjection_[i].dfdu * deltaUSol[i];
        deltaUSol[i] = tmp + constraintsProjection_[i].f;
        deltaUSol[i].noalias() += constraintsProjection_[i].dfdx * deltaXSol[i];
      }
    }
  }

  return solution;
}

void MultipleShootingSolver::setPrimalSolution(const std::vector<AnnotatedTime>& time, vector_array_t&& x, vector_array_t&& u) {
  // Clear old solution
  primalSolution_ = PrimalSolution();

  // Correct for missing inputs at PreEvents
  for (int i = 0; i < time.size(); ++i) {
    if (time[i].event == AnnotatedTime::Event::PreEvent && i > 0) {
      u[i] = u[i - 1];
    }
  }

  // Compute feedback, before x and u are moved to primal solution
  vector_array_t uff;
  matrix_array_t controllerGain;
  if (settings_.useFeedbackPolicy) {
    // see doc/LQR_full.pdf for detailed derivation for feedback terms
    uff = u;  // Copy and adapt in loop
    controllerGain.reserve(time.size());
    matrix_array_t KMatrices = hpipmInterface_.getRiccatiFeedback(dynamics_[0], cost_[0]);
    for (int i = 0; (i + 1) < time.size(); i++) {
      if (time[i].event == AnnotatedTime::Event::PreEvent && i > 0) {
        uff[i] = uff[i - 1];
        controllerGain.push_back(controllerGain.back());
      } else {
        // Linear controller has convention u = uff + K * x;
        // We computed u = u'(t) + K (x - x'(t));
        // >> uff = u'(t) - K x'(t)
        if (constraintsProjection_[i].f.size() > 0) {
          controllerGain.push_back(std::move(constraintsProjection_[i].dfdx));  // Steal! Don't use after this.
          controllerGain.back().noalias() += constraintsProjection_[i].dfdu * KMatrices[i];
        } else {
          controllerGain.push_back(std::move(KMatrices[i]));
        }
        uff[i].noalias() -= controllerGain.back() * x[i];
      }
    }
    // Copy last one to get correct length
    uff.push_back(uff.back());
    controllerGain.push_back(controllerGain.back());
  }

  // Construct nominal state and inputs
  primalSolution_.stateTrajectory_ = std::move(x);
  u.push_back(u.back());  // Repeat last input to make equal length vectors
  primalSolution_.inputTrajectory_ = std::move(u);
  for (const auto& t : time) {
    primalSolution_.timeTrajectory_.push_back(t.time);
  }
  primalSolution_.modeSchedule_ = this->getReferenceManager().getModeSchedule();

  // Assign controller
  if (settings_.useFeedbackPolicy) {
    primalSolution_.controllerPtr_.reset(new LinearController(primalSolution_.timeTrajectory_, std::move(uff), std::move(controllerGain)));
  } else {
    primalSolution_.controllerPtr_.reset(new FeedforwardController(primalSolution_.timeTrajectory_, primalSolution_.inputTrajectory_));
  }
}

PerformanceIndex MultipleShootingSolver::setupQuadraticSubproblem(const std::vector<AnnotatedTime>& time, const vector_t& initState,
                                                                  const vector_array_t& x, const vector_array_t& u) {
  // Problem horizon
  const int N = static_cast<int>(time.size()) - 1;

  std::vector<PerformanceIndex> performance(settings_.nThreads, PerformanceIndex());
  dynamics_.resize(N);
  cost_.resize(N + 1);
  constraints_.resize(N + 1);
  constraintsProjection_.resize(N);

  std::atomic_int timeIndex{0};
  auto parallelTask = [&](int workerId) {
    // Get worker specific resources
    OptimalControlProblem& ocpDefinition = ocpDefinitions_[workerId];
    PerformanceIndex workerPerformance;  // Accumulate performance in local variable
    const bool projection = settings_.projectStateInputEqualityConstraints;

    int i = timeIndex++;
    while (i < N) {
      if (time[i].event == AnnotatedTime::Event::PreEvent) {
        // Event node
        auto result = multiple_shooting::setupEventNode(ocpDefinition, time[i].time, x[i], x[i + 1]);
        workerPerformance += result.performance;
        dynamics_[i] = std::move(result.dynamics);
        cost_[i] = std::move(result.cost);
        constraints_[i] = std::move(result.constraints);
        constraintsProjection_[i] = VectorFunctionLinearApproximation::Zero(0, x[i].size(), 0);
      } else {
        // Normal, intermediate node
        const scalar_t ti = getIntervalStart(time[i]);
        const scalar_t dt = getIntervalDuration(time[i], time[i + 1]);
        auto result =
            multiple_shooting::setupIntermediateNode(ocpDefinition, sensitivityDiscretizer_, projection, ti, dt, x[i], x[i + 1], u[i]);
        workerPerformance += result.performance;
        dynamics_[i] = std::move(result.dynamics);
        cost_[i] = std::move(result.cost);
        constraints_[i] = std::move(result.constraints);
        constraintsProjection_[i] = std::move(result.constraintsProjection);
      }

      i = timeIndex++;
    }

    if (i == N) {  // Only one worker will execute this
      const scalar_t tN = getIntervalStart(time[N]);
      auto result = multiple_shooting::setupTerminalNode(ocpDefinition, tN, x[N]);
      workerPerformance += result.performance;
      cost_[i] = std::move(result.cost);
      constraints_[i] = std::move(result.constraints);
    }

    // Accumulate! Same worker might run multiple tasks
    performance[workerId] += workerPerformance;
  };
  runParallel(std::move(parallelTask));

  // Account for init state in performance
  performance.front().dynamicsViolationSSE += (initState - x.front()).squaredNorm();

  // Sum performance of the threads
  PerformanceIndex totalPerformance = std::accumulate(std::next(performance.begin()), performance.end(), performance.front());
  totalPerformance.merit = totalPerformance.cost + totalPerformance.equalityLagrangian + totalPerformance.inequalityLagrangian;
  return totalPerformance;
}

PerformanceIndex MultipleShootingSolver::computePerformance(const std::vector<AnnotatedTime>& time, const vector_t& initState,
                                                            const vector_array_t& x, const vector_array_t& u) {
  // Problem horizon
  const int N = static_cast<int>(time.size()) - 1;

  std::vector<PerformanceIndex> performance(settings_.nThreads, PerformanceIndex());
  std::atomic_int timeIndex{0};
  auto parallelTask = [&](int workerId) {
    // Get worker specific resources
    OptimalControlProblem& ocpDefinition = ocpDefinitions_[workerId];
    PerformanceIndex workerPerformance;  // Accumulate performance in local variable

    int i = timeIndex++;
    while (i < N) {
      if (time[i].event == AnnotatedTime::Event::PreEvent) {
        // Event node
        workerPerformance += multiple_shooting::computeEventPerformance(ocpDefinition, time[i].time, x[i], x[i + 1]);
      } else {
        // Normal, intermediate node
        const scalar_t ti = getIntervalStart(time[i]);
        const scalar_t dt = getIntervalDuration(time[i], time[i + 1]);
        workerPerformance += multiple_shooting::computeIntermediatePerformance(ocpDefinition, discretizer_, ti, dt, x[i], x[i + 1], u[i]);
      }

      i = timeIndex++;
    }

    if (i == N) {  // Only one worker will execute this
      const scalar_t tN = getIntervalStart(time[N]);
      workerPerformance += multiple_shooting::computeTerminalPerformance(ocpDefinition, tN, x[N]);
    }

    // Accumulate! Same worker might run multiple tasks
    performance[workerId] += workerPerformance;
  };
  runParallel(std::move(parallelTask));

  // Account for init state in performance
  performance.front().dynamicsViolationSSE += (initState - x.front()).squaredNorm();

  // Sum performance of the threads
  PerformanceIndex totalPerformance = std::accumulate(std::next(performance.begin()), performance.end(), performance.front());
  totalPerformance.merit = totalPerformance.cost + totalPerformance.equalityLagrangian + totalPerformance.inequalityLagrangian;
  return totalPerformance;
}

scalar_t MultipleShootingSolver::trajectoryNorm(const vector_array_t& v) {
  scalar_t norm = 0.0;
  for (const auto& vi : v) {
    norm += vi.squaredNorm();
  }
  return std::sqrt(norm);
}

scalar_t MultipleShootingSolver::totalConstraintViolation(const PerformanceIndex& performance) const {
  return std::sqrt(performance.dynamicsViolationSSE + performance.equalityConstraintsSSE);
}

multiple_shooting::StepInfo MultipleShootingSolver::takeStep(const PerformanceIndex& baseline,
                                                             const std::vector<AnnotatedTime>& timeDiscretization,
                                                             const vector_t& initState, const OcpSubproblemSolution& subproblemSolution,
                                                             vector_array_t& x, vector_array_t& u) {
  /*
   * Filter linesearch based on:
   * "On the implementation of an interior-point filter line-search algorithm for large-scale nonlinear programming"
   * https://link.springer.com/article/10.1007/s10107-004-0559-y
   */
  if (settings_.printLinesearch) {
    std::cerr << std::setprecision(9) << std::fixed;
    std::cerr << "\n=== Linesearch ===\n";
    std::cerr << "Baseline:\n" << baseline << "\n";
  }

  // Some settings and shorthands
  using StepType = multiple_shooting::StepInfo::StepType;
  const scalar_t alpha_decay = settings_.alpha_decay;
  const scalar_t alpha_min = settings_.alpha_min;
  const scalar_t gamma_c = settings_.gamma_c;
  const scalar_t g_max = settings_.g_max;
  const scalar_t g_min = settings_.g_min;
  const scalar_t armijoFactor = settings_.armijoFactor;
  const auto& dx = subproblemSolution.deltaXSol;
  const auto& du = subproblemSolution.deltaUSol;
  const auto& armijoDescentMetric = subproblemSolution.armijoDescentMetric;

<<<<<<< HEAD
  const scalar_t baselineConstraintViolation = totalConstraintViolation(baseline);
=======
  // Total Constraint violation function
  auto constraintViolation = [](const PerformanceIndex& performance) -> scalar_t {
    return std::sqrt(performance.dynamicsViolationSSE + performance.equalityConstraintsSSE);
  };

  const scalar_t baselineConstraintViolation = constraintViolation(baseline);
>>>>>>> 2c9c44c0

  // Update norm
  const scalar_t deltaUnorm = trajectoryNorm(du);
  const scalar_t deltaXnorm = trajectoryNorm(dx);

  // Prepare step info
  multiple_shooting::StepInfo stepInfo;

  scalar_t alpha = 1.0;
  vector_array_t xNew(x.size());
  vector_array_t uNew(u.size());
  do {
    // Compute step
    for (int i = 0; i < u.size(); i++) {
      if (du[i].size() > 0) {  // account for absence of inputs at events.
        uNew[i] = u[i] + alpha * du[i];
      }
    }
    for (int i = 0; i < x.size(); i++) {
      xNew[i] = x[i] + alpha * dx[i];
    }

    // Compute cost and constraints
    const PerformanceIndex performanceNew = computePerformance(timeDiscretization, initState, xNew, uNew);
    const scalar_t newConstraintViolation = totalConstraintViolation(performanceNew);

    // Step acceptance and record step type
    const bool stepAccepted = [&]() {
      if (newConstraintViolation > g_max) {
        // High constraint violation. Only accept decrease in constraints.
        stepInfo.stepType = StepType::CONSTRAINT;
        return newConstraintViolation < ((1.0 - gamma_c) * baselineConstraintViolation);
      } else if (newConstraintViolation < g_min && baselineConstraintViolation < g_min && armijoDescentMetric < 0.0) {
        // With low violation and having a descent direction, require the armijo condition.
        stepInfo.stepType = StepType::COST;
        return performanceNew.merit < (baseline.merit + armijoFactor * alpha * armijoDescentMetric);
      } else {
        // Medium violation: either merit or constraints decrease (with small gamma_c mixing of old constraints)
        stepInfo.stepType = StepType::DUAL;
        return performanceNew.merit < (baseline.merit - gamma_c * baselineConstraintViolation) ||
               newConstraintViolation < ((1.0 - gamma_c) * baselineConstraintViolation);
      }
    }();

    if (settings_.printLinesearch) {
      std::cerr << "Stepsize: " << alpha << " Type: " << toString(stepInfo.stepType)
                << (stepAccepted ? std::string{" (Accepted)"} : std::string{" (Rejected)"}) << "\n";
      std::cerr << "|dx| = " << alpha * deltaXnorm << "\t|du| = " << alpha * deltaUnorm << "\n";
      std::cerr << performanceNew << "\n";
    }

    if (stepAccepted) {  // Return if step accepted
      x = std::move(xNew);
      u = std::move(uNew);

      stepInfo.stepSize = alpha;
      stepInfo.dx_norm = alpha * deltaXnorm;
      stepInfo.du_norm = alpha * deltaUnorm;
      stepInfo.performanceAfterStep = performanceNew;
      stepInfo.totalConstraintViolationAfterStep = newConstraintViolation;
      return stepInfo;
    } else {  // Try smaller step
      alpha *= alpha_decay;

      // Detect too small step size during back-tracking to escape early. Prevents going all the way to alpha_min
      if (alpha * deltaXnorm < settings_.deltaTol && alpha * deltaUnorm < settings_.deltaTol) {
        break;
      }
    }
  } while (alpha >= alpha_min);

  // Alpha_min reached -> Don't take a step
  stepInfo.stepSize = 0.0;
  stepInfo.stepType = StepType::ZERO;
  stepInfo.dx_norm = 0.0;
  stepInfo.du_norm = 0.0;
  stepInfo.performanceAfterStep = baseline;
  stepInfo.totalConstraintViolationAfterStep = baselineConstraintViolation;

  if (settings_.printLinesearch) {
    std::cerr << "Stepsize: " << alpha << " Type: " << toString(stepInfo.stepType) << " (Linesearch terminated)"
              << "\n";
  }

  return stepInfo;
}

multiple_shooting::Convergence MultipleShootingSolver::checkConvergence(int iteration, const PerformanceIndex& baseline,
                                                                        const multiple_shooting::StepInfo& stepInfo) const {
  using Convergence = multiple_shooting::Convergence;
  if ((iteration + 1) >= settings_.sqpIteration) {
    // Converged because the next iteration would exceed the specified number of iterations
    return Convergence::ITERATIONS;
  } else if (stepInfo.stepSize < settings_.alpha_min) {
    // Converged because step size is below the specified minimum
    return Convergence::STEPSIZE;
  } else if (std::abs(stepInfo.performanceAfterStep.merit - baseline.merit) < settings_.costTol &&
             totalConstraintViolation(stepInfo.performanceAfterStep) < settings_.g_min) {
    // Converged because the change in merit is below the specified tolerance while the constraint violation is below the minimum
    return Convergence::COST;
  } else if (stepInfo.dx_norm < settings_.deltaTol && stepInfo.du_norm < settings_.deltaTol) {
    // Converged because the change in primal variables is below the specified tolerance
    return Convergence::PRIMAL;
  } else {
    // None of the above convergence criteria were met -> not converged.
    return Convergence::FALSE;
  }
}

}  // namespace ocs2<|MERGE_RESOLUTION|>--- conflicted
+++ resolved
@@ -507,10 +507,6 @@
   return std::sqrt(norm);
 }
 
-scalar_t MultipleShootingSolver::totalConstraintViolation(const PerformanceIndex& performance) const {
-  return std::sqrt(performance.dynamicsViolationSSE + performance.equalityConstraintsSSE);
-}
-
 multiple_shooting::StepInfo MultipleShootingSolver::takeStep(const PerformanceIndex& baseline,
                                                              const std::vector<AnnotatedTime>& timeDiscretization,
                                                              const vector_t& initState, const OcpSubproblemSolution& subproblemSolution,
@@ -538,16 +534,12 @@
   const auto& du = subproblemSolution.deltaUSol;
   const auto& armijoDescentMetric = subproblemSolution.armijoDescentMetric;
 
-<<<<<<< HEAD
-  const scalar_t baselineConstraintViolation = totalConstraintViolation(baseline);
-=======
   // Total Constraint violation function
   auto constraintViolation = [](const PerformanceIndex& performance) -> scalar_t {
     return std::sqrt(performance.dynamicsViolationSSE + performance.equalityConstraintsSSE);
   };
 
   const scalar_t baselineConstraintViolation = constraintViolation(baseline);
->>>>>>> 2c9c44c0
 
   // Update norm
   const scalar_t deltaUnorm = trajectoryNorm(du);
@@ -572,7 +564,7 @@
 
     // Compute cost and constraints
     const PerformanceIndex performanceNew = computePerformance(timeDiscretization, initState, xNew, uNew);
-    const scalar_t newConstraintViolation = totalConstraintViolation(performanceNew);
+    const scalar_t newConstraintViolation = constraintViolation(performanceNew);
 
     // Step acceptance and record step type
     const bool stepAccepted = [&]() {
