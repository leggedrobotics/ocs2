/******************************************************************************
Copyright (c) 2017, Farbod Farshidian. All rights reserved.

Redistribution and use in source and binary forms, with or without
modification, are permitted provided that the following conditions are met:

 * Redistributions of source code must retain the above copyright notice, this
  list of conditions and the following disclaimer.

 * Redistributions in binary form must reproduce the above copyright notice,
  this list of conditions and the following disclaimer in the documentation
  and/or other materials provided with the distribution.

 * Neither the name of the copyright holder nor the names of its
  contributors may be used to endorse or promote products derived from
  this software without specific prior written permission.

THIS SOFTWARE IS PROVIDED BY THE COPYRIGHT HOLDERS AND CONTRIBUTORS "AS IS"
AND ANY EXPRESS OR IMPLIED WARRANTIES, INCLUDING, BUT NOT LIMITED TO, THE
IMPLIED WARRANTIES OF MERCHANTABILITY AND FITNESS FOR A PARTICULAR PURPOSE ARE
DISCLAIMED. IN NO EVENT SHALL THE COPYRIGHT HOLDER OR CONTRIBUTORS BE LIABLE
FOR ANY DIRECT, INDIRECT, INCIDENTAL, SPECIAL, EXEMPLARY, OR CONSEQUENTIAL
DAMAGES (INCLUDING, BUT NOT LIMITED TO, PROCUREMENT OF SUBSTITUTE GOODS OR
SERVICES; LOSS OF USE, DATA, OR PROFITS; OR BUSINESS INTERRUPTION) HOWEVER
CAUSED AND ON ANY THEORY OF LIABILITY, WHETHER IN CONTRACT, STRICT LIABILITY,
OR TORT (INCLUDING NEGLIGENCE OR OTHERWISE) ARISING IN ANY WAY OUT OF THE USE
OF THIS SOFTWARE, EVEN IF ADVISED OF THE POSSIBILITY OF SUCH DAMAGE.
 ******************************************************************************/

#include <ocs2_oc/approximate_model/LinearQuadraticApproximator.h>

#include "ocs2_qp_solver/QpDiscreteTranscription.h"

namespace ocs2 {
namespace qp_solver {

std::vector<LinearQuadraticStage> getLinearQuadraticApproximation(OptimalControlProblem& optimalControProblem,
                                                                  const ContinuousTrajectory& nominalTrajectory) {
  // OCP check
  if (!optimalControProblem.equalityLagrangiantPtr->empty() || !optimalControProblem.stateEqualityLagrangiantPtr->empty()) {
    throw std::runtime_error("[getLinearQuadraticApproximation] equalityLagrangiantPtr and stateEqualityLagrangiantPtr should be empty!");
  }
  if (!optimalControProblem.inequalityLagrangiantPtr->empty() || !optimalControProblem.stateInequalityLagrangiantPtr->empty()) {
    throw std::runtime_error(
        "[getLinearQuadraticApproximation] inequalityLagrangiantPtr and stateInequalityLagrangiantPtr should be empty!");
  }
  if (!optimalControProblem.finalEqualityLagrangiantPtr->empty() || !optimalControProblem.finalInequalityLagrangiantPtr->empty()) {
    throw std::runtime_error(
        "[getLinearQuadraticApproximation] finalEqualityLagrangiantPtr and finalInequalityLagrangiantPtr should be empty!");
  }

  if (nominalTrajectory.timeTrajectory.empty()) {
    return {};
  }

  auto& t = nominalTrajectory.timeTrajectory;
  auto& x = nominalTrajectory.stateTrajectory;
  auto& u = nominalTrajectory.inputTrajectory;
  const int N = t.size() - 1;

  // LinearQuadraticProblem with N+1 elements. Terminal stage lqp[N].dynamics is ignored.
  std::vector<LinearQuadraticStage> lqp;
  lqp.reserve(N + 1);
  for (int k = 0; k < N; ++k) {  // Intermediate stages
    lqp.emplace_back(approximateStage(optimalControProblem, {t[k], x[k], u[k]}, {t[k + 1], x[k + 1]}, k == 0));
  }

<<<<<<< HEAD
  ModelData modelData;
  approximateFinalLQ(optimalControProblem, t[N], x[N], MultiplierCollection(), modelData);
=======
  auto modelData = approximateFinalLQ(optimalControProblem, t[N], x[N]);
>>>>>>> 0d999edf

  // checking the numerical properties
  const auto errSize = checkSize(modelData, x[N].rows(), 0);
  if (!errSize.empty()) {
    throw std::runtime_error("[qp_solver::getLinearQuadraticApproximation] Ill-posed problem at final time: " + std::to_string(t[N]) +
                             "\n" + errSize);
  }
  const std::string errProperties = checkCostProperties(modelData) + checkConstraintProperties(modelData);
  if (!errProperties.empty()) {
    throw std::runtime_error("[qp_solver::getLinearQuadraticApproximation] Ill-posed problem at final time: " + std::to_string(t[N]) +
                             "\n" + errProperties);
  }

  lqp.emplace_back(std::move(modelData.cost), VectorFunctionLinearApproximation(), std::move(modelData.stateEqConstraint));

  return lqp;
}

LinearQuadraticStage approximateStage(OptimalControlProblem& optimalControProblem, TrajectoryRef start, StateTrajectoryRef end,
                                      bool isInitialTime) {
<<<<<<< HEAD
  ModelData modelData;
  approximateIntermediateLQ(optimalControProblem, start.t, start.x, start.u, MultiplierCollection(), modelData);
=======
  const auto modelData = approximateIntermediateLQ(optimalControProblem, start.t, start.x, start.u);
>>>>>>> 0d999edf

  // checking the numerical properties
  const auto errSize = checkSize(modelData, start.x.rows(), start.u.rows());
  if (!errSize.empty()) {
    throw std::runtime_error("[[qp_solver::approximateStage] Ill-posed problem at intermediate time: " + std::to_string(start.t) + "\n" +
                             errSize);
  }
  const std::string errProperties =
      checkDynamicsProperties(modelData) + checkCostProperties(modelData) + checkConstraintProperties(modelData);
  if (!errProperties.empty()) {
    throw std::runtime_error("[qp_solver::approximateStage] Ill-posed problem at intermediate time: " + std::to_string(start.t) + "\n" +
                             errProperties);
  }

  LinearQuadraticStage lqStage;
  const auto dt = end.t - start.t;

  lqStage.cost = modelData.cost;
  lqStage.cost *= dt;

  // Linearized Dynamics after discretization: x0[k+1] + dx[k+1] = A dx[k] + B du[k] + F(x0[k], u0[k])
  lqStage.dynamics = approximateDynamics(modelData, start, dt);
  // Adapt the offset to account for discretization and the nominal trajectory :
  // dx[k+1] = A dx[k] + B du[k] + F(x0[k], u0[k]) - x0[k+1]
  lqStage.dynamics.f -= end.x;

  lqStage.constraints = approximateConstraints(modelData, isInitialTime);

  return lqStage;
}

VectorFunctionLinearApproximation approximateDynamics(const ModelData& modelData, TrajectoryRef start, scalar_t dt) {
  // Forward Euler discretization
  // x[k+1] = x[k] + dt * dxdt[k]
  // x[k+1] = (x0[k] + dx[k]) + dt * dxdt[k]
  // x[k+1] = (x0[k] + dx[k]) + dt * (A_c dx[k] + B_c du[k] + b_c)
  // x[k+1] = (I + A_c * dt) dx[k] + (B_c * dt) du[k] + (b_c * dt + x0[k])
  const auto& continuousDynamics = modelData.dynamics;
  VectorFunctionLinearApproximation discreteDynamics;
  discreteDynamics.dfdx = continuousDynamics.dfdx * dt;
  discreteDynamics.dfdx.diagonal().array() += 1.0;
  discreteDynamics.dfdu = continuousDynamics.dfdu * dt;
  discreteDynamics.f = continuousDynamics.f * dt + start.x;
  return discreteDynamics;
}

VectorFunctionLinearApproximation approximateConstraints(const ModelData& modelData, bool isInitialTime) {
  VectorFunctionLinearApproximation constraintsApproximation;
  if (isInitialTime) {
    // only use stat-input constraints for initial time
    constraintsApproximation = std::move(modelData.stateInputEqConstraint);
  } else {
    // concatenate stat-input and state-only constraints
    const auto& stateInputConstraint = modelData.stateInputEqConstraint;
    const auto& stateConstraint = modelData.stateEqConstraint;
    const auto numStateInputConstraints = stateInputConstraint.f.size();
    const auto numStateConstraints = stateConstraint.f.size();
    const auto numStates = stateInputConstraint.dfdx.cols();
    const auto numInputs = stateInputConstraint.dfdu.cols();
    constraintsApproximation.resize(numStateConstraints + numStateInputConstraints, numStates, numInputs);
    constraintsApproximation.f.head(numStateInputConstraints) = stateInputConstraint.f;
    constraintsApproximation.dfdx.topRows(numStateInputConstraints) = stateInputConstraint.dfdx;
    constraintsApproximation.dfdu.topRows(numStateInputConstraints) = stateInputConstraint.dfdu;
    constraintsApproximation.f.tail(numStateConstraints) = stateConstraint.f;
    constraintsApproximation.dfdx.bottomRows(numStateConstraints) = stateConstraint.dfdx;
    constraintsApproximation.dfdu.bottomRows(numStateConstraints).setZero();
  }
  return constraintsApproximation;
}

}  // namespace qp_solver
}  // namespace ocs2<|MERGE_RESOLUTION|>--- conflicted
+++ resolved
@@ -65,12 +65,7 @@
     lqp.emplace_back(approximateStage(optimalControProblem, {t[k], x[k], u[k]}, {t[k + 1], x[k + 1]}, k == 0));
   }
 
-<<<<<<< HEAD
-  ModelData modelData;
-  approximateFinalLQ(optimalControProblem, t[N], x[N], MultiplierCollection(), modelData);
-=======
-  auto modelData = approximateFinalLQ(optimalControProblem, t[N], x[N]);
->>>>>>> 0d999edf
+  auto modelData = approximateFinalLQ(optimalControProblem, t[N], x[N], MultiplierCollection());
 
   // checking the numerical properties
   const auto errSize = checkSize(modelData, x[N].rows(), 0);
@@ -91,12 +86,7 @@
 
 LinearQuadraticStage approximateStage(OptimalControlProblem& optimalControProblem, TrajectoryRef start, StateTrajectoryRef end,
                                       bool isInitialTime) {
-<<<<<<< HEAD
-  ModelData modelData;
-  approximateIntermediateLQ(optimalControProblem, start.t, start.x, start.u, MultiplierCollection(), modelData);
-=======
-  const auto modelData = approximateIntermediateLQ(optimalControProblem, start.t, start.x, start.u);
->>>>>>> 0d999edf
+  const auto modelData = approximateIntermediateLQ(optimalControProblem, start.t, start.x, start.u, MultiplierCollection());
 
   // checking the numerical properties
   const auto errSize = checkSize(modelData, start.x.rows(), start.u.rows());
