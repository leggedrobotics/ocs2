/******************************************************************************
Copyright (c) 2017, Farbod Farshidian. All rights reserved.

Redistribution and use in source and binary forms, with or without
modification, are permitted provided that the following conditions are met:

 * Redistributions of source code must retain the above copyright notice, this
  list of conditions and the following disclaimer.

 * Redistributions in binary form must reproduce the above copyright notice,
  this list of conditions and the following disclaimer in the documentation
  and/or other materials provided with the distribution.

 * Neither the name of the copyright holder nor the names of its
  contributors may be used to endorse or promote products derived from
  this software without specific prior written permission.

THIS SOFTWARE IS PROVIDED BY THE COPYRIGHT HOLDERS AND CONTRIBUTORS "AS IS"
AND ANY EXPRESS OR IMPLIED WARRANTIES, INCLUDING, BUT NOT LIMITED TO, THE
IMPLIED WARRANTIES OF MERCHANTABILITY AND FITNESS FOR A PARTICULAR PURPOSE ARE
DISCLAIMED. IN NO EVENT SHALL THE COPYRIGHT HOLDER OR CONTRIBUTORS BE LIABLE
FOR ANY DIRECT, INDIRECT, INCIDENTAL, SPECIAL, EXEMPLARY, OR CONSEQUENTIAL
DAMAGES (INCLUDING, BUT NOT LIMITED TO, PROCUREMENT OF SUBSTITUTE GOODS OR
SERVICES; LOSS OF USE, DATA, OR PROFITS; OR BUSINESS INTERRUPTION) HOWEVER
CAUSED AND ON ANY THEORY OF LIABILITY, WHETHER IN CONTRACT, STRICT LIABILITY,
OR TORT (INCLUDING NEGLIGENCE OR OTHERWISE) ARISING IN ANY WAY OUT OF THE USE
OF THIS SOFTWARE, EVEN IF ADVISED OF THE POSSIBILITY OF SUCH DAMAGE.
 ******************************************************************************/

//
// Created by rgrandia on 26.02.20.
//

#pragma once

#include "ocs2_qp_solver/QpSolverTypes.h"
#include "ocs2_qp_solver/QpTrajectories.h"

#include <ocs2_core/constraint/LinearConstraint.h>
#include <ocs2_core/cost/QuadraticCostFunction.h>
#include <ocs2_core/dynamics/LinearSystemDynamics.h>

namespace ocs2 {
namespace qp_solver {

/** Get random positive definite costs of n states and m inputs */
inline ScalarFunctionQuadraticApproximation getRandomCost(int n, int m) {
  dynamic_matrix_t QPPR = dynamic_matrix_t::Random(n + m, n + m);
  QPPR = QPPR.transpose() * QPPR;
  ScalarFunctionQuadraticApproximation cost;
  cost.dfdxx = QPPR.topLeftCorner(n, n);
  cost.dfdux = QPPR.bottomLeftCorner(m, n);
  cost.dfduu = QPPR.bottomRightCorner(m, m);
  cost.dfdx = dynamic_vector_t::Random(n);
  cost.dfdu = dynamic_vector_t::Random(m);
  cost.f = std::rand() / static_cast<scalar_t>(RAND_MAX);
  return cost;
}

template <size_t STATE_DIM, size_t INPUT_DIM>
std::unique_ptr<ocs2::QuadraticCostFunction<STATE_DIM, INPUT_DIM>> getOcs2Cost(const ScalarFunctionQuadraticApproximation& cost,
                                                                               const ScalarFunctionQuadraticApproximation& costFinal,
                                                                               const dynamic_vector_t& xNominalIntermediate,
                                                                               const dynamic_vector_t& uNominalIntermediate,
                                                                               const dynamic_vector_t& xNominalFinal) {
  return std::unique_ptr<ocs2::QuadraticCostFunction<STATE_DIM, INPUT_DIM>>(new ocs2::QuadraticCostFunction<STATE_DIM, INPUT_DIM>(
      cost.dfdxx, cost.dfduu, xNominalIntermediate, uNominalIntermediate, costFinal.dfdxx, xNominalFinal, cost.dfdux));
}

/** Get random linear dynamics of n states and m inputs */
inline VectorFunctionLinearApproximation getRandomDynamics(int n, int m) {
  VectorFunctionLinearApproximation dynamics;
  dynamics.dfdx = dynamic_matrix_t::Random(n, n);
  dynamics.dfdu = dynamic_matrix_t::Random(n, m);
  dynamics.f = dynamic_vector_t::Random(n);
  return dynamics;
}

template <size_t STATE_DIM, size_t INPUT_DIM>
std::unique_ptr<ocs2::LinearSystemDynamics<STATE_DIM, INPUT_DIM>> getOcs2Dynamics(const VectorFunctionLinearApproximation& dynamics) {
  return std::unique_ptr<ocs2::LinearSystemDynamics<STATE_DIM, INPUT_DIM>>(
      new ocs2::LinearSystemDynamics<STATE_DIM, INPUT_DIM>(dynamics.dfdx, dynamics.dfdu));
}

<<<<<<< HEAD
/** Get random nc linear constraints of n states, and m inputs */
inline VectorFunctionLinearApproximation getRandomConstraints(int n, int m, int nc) {
  VectorFunctionLinearApproximation constraints;
  constraints.dfdx = dynamic_matrix_t::Random(nc, n);
  constraints.dfdu = dynamic_matrix_t::Random(nc, m);
  constraints.f = dynamic_vector_t::Random(nc);
  return constraints;
}

template <size_t STATE_DIM, size_t INPUT_DIM>
std::unique_ptr<ocs2::LinearConstraint<STATE_DIM, INPUT_DIM>> getOcs2Constraints(
    const VectorFunctionLinearApproximation& stateInputConstraints, const VectorFunctionLinearApproximation& stateOnlyConstraints,
    const VectorFunctionLinearApproximation& finalStateOnlyConstraints) {
  using constraint_t = ocs2::LinearConstraint<STATE_DIM, INPUT_DIM>;

  const auto numStateInputConstraint = stateInputConstraints.f.size();
  typename constraint_t::constraint1_vector_t e;
  e.head(numStateInputConstraint) = stateInputConstraints.f;
  typename constraint_t::constraint1_state_matrix_t C;
  C.topRows(numStateInputConstraint) = stateInputConstraints.dfdx;
  typename constraint_t::constraint1_input_matrix_t D;
  D.topRows(numStateInputConstraint) = stateInputConstraints.dfdu;

  const auto numStateOnlyConstraint = stateOnlyConstraints.f.size();
  typename constraint_t::constraint2_vector_t h;
  h.head(numStateOnlyConstraint) = stateOnlyConstraints.f;
  typename constraint_t::constraint2_state_matrix_t F;
  F.topRows(numStateOnlyConstraint) = stateOnlyConstraints.dfdx;

  const auto numStateOnlyFinalConstraint = finalStateOnlyConstraints.f.size();
  typename constraint_t::constraint2_vector_t h_f;
  h_f.head(numStateOnlyFinalConstraint) = finalStateOnlyConstraints.f;
  typename constraint_t::constraint2_state_matrix_t F_f;
  F_f.topRows(numStateOnlyFinalConstraint) = finalStateOnlyConstraints.dfdx;

  return std::unique_ptr<constraint_t>(
      new constraint_t(numStateInputConstraint, e, C, D, numStateOnlyConstraint, h, F, numStateOnlyFinalConstraint, h_f, F_f));
}

inline ContinuousTrajectory getRandomTrajectory(int N, int n, int m, scalar_t dt = 1e-3) {
  ContinuousTrajectory trajectory = {.timeTrajectory = scalar_array_t(N + 1),
                                     .stateTrajectory = dynamic_vector_array_t(N + 1),
                                     .inputTrajectory = dynamic_vector_array_t(N)};
=======
inline ContinuousTrajectory getRandomTrajectory(int N, int n, int m, scalar_t dt) {
  ContinuousTrajectory trajectory = {.timeTrajectory = scalar_array_t(N+1),
      .stateTrajectory = dynamic_vector_array_t(N+1),
      .inputTrajectory = dynamic_vector_array_t(N)};
>>>>>>> 9f150f41
  auto t = -dt;
  std::generate(trajectory.timeTrajectory.begin(), trajectory.timeTrajectory.end(), [&t, dt]() {
    t += dt;
    return t;
  });
  std::generate(trajectory.stateTrajectory.begin(), trajectory.stateTrajectory.end(), [n]() { return dynamic_vector_t::Random(n); });
  std::generate(trajectory.inputTrajectory.begin(), trajectory.inputTrajectory.end(), [m]() { return dynamic_vector_t::Random(m); });
  return trajectory;
}

inline std::vector<LinearQuadraticStage> generateRandomLqProblem(int N, int nx, int nu, int nc) {
  std::vector<LinearQuadraticStage> lqProblem;
  lqProblem.reserve(N + 1);

  for (int k = 0; k < N; ++k) {
    lqProblem.emplace_back(getRandomCost(nx, nu), getRandomDynamics(nx, nu), getRandomConstraints(nx, nu, nc));
  }

  // Terminal Cost
  lqProblem.emplace_back(getRandomCost(nx, 0), VectorFunctionLinearApproximation(), getRandomConstraints(nx, nu, nc));

  return lqProblem;
}

/**
 * Compares to Eigen vectors on equality.
 * @param tol : tolerance (default value is 1e-12, which is the default of isApprox().
 */
inline bool isEqual(const dynamic_vector_t& lhs, const dynamic_vector_t& rhs,
                    scalar_t tol = Eigen::NumTraits<scalar_t>::dummy_precision()) {
  if (lhs.norm() > tol && rhs.norm() > tol) {
    return lhs.isApprox(rhs, tol);
  } else {
    return (lhs - rhs).norm() < tol;
  }
}

/**
 * Compares two trajectories on element-wise approximate equality
 * @param tol : tolerance (default value is 1e-12, which is the default of isApprox().
 * @return Vectors are of equal length and equal values.
 */
inline bool isEqual(const dynamic_vector_array_t& v0, const dynamic_vector_array_t& v1,
                    scalar_t tol = Eigen::NumTraits<scalar_t>::dummy_precision()) {
  return (v0.size() == v1.size()) &&
         std::equal(v0.begin(), v0.end(), v1.begin(),
                    [tol](const dynamic_vector_t& lhs, const dynamic_vector_t& rhs) { return isEqual(lhs, rhs, tol); });
}

}  // namespace qp_solver
}  // namespace ocs2<|MERGE_RESOLUTION|>--- conflicted
+++ resolved
@@ -82,7 +82,6 @@
       new ocs2::LinearSystemDynamics<STATE_DIM, INPUT_DIM>(dynamics.dfdx, dynamics.dfdu));
 }
 
-<<<<<<< HEAD
 /** Get random nc linear constraints of n states, and m inputs */
 inline VectorFunctionLinearApproximation getRandomConstraints(int n, int m, int nc) {
   VectorFunctionLinearApproximation constraints;
@@ -122,16 +121,10 @@
       new constraint_t(numStateInputConstraint, e, C, D, numStateOnlyConstraint, h, F, numStateOnlyFinalConstraint, h_f, F_f));
 }
 
-inline ContinuousTrajectory getRandomTrajectory(int N, int n, int m, scalar_t dt = 1e-3) {
+inline ContinuousTrajectory getRandomTrajectory(int N, int n, int m, scalar_t dt) {
   ContinuousTrajectory trajectory = {.timeTrajectory = scalar_array_t(N + 1),
                                      .stateTrajectory = dynamic_vector_array_t(N + 1),
                                      .inputTrajectory = dynamic_vector_array_t(N)};
-=======
-inline ContinuousTrajectory getRandomTrajectory(int N, int n, int m, scalar_t dt) {
-  ContinuousTrajectory trajectory = {.timeTrajectory = scalar_array_t(N+1),
-      .stateTrajectory = dynamic_vector_array_t(N+1),
-      .inputTrajectory = dynamic_vector_array_t(N)};
->>>>>>> 9f150f41
   auto t = -dt;
   std::generate(trajectory.timeTrajectory.begin(), trajectory.timeTrajectory.end(), [&t, dt]() {
     t += dt;
