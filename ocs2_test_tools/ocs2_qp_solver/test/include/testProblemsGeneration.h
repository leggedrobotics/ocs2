/******************************************************************************
Copyright (c) 2017, Farbod Farshidian. All rights reserved.

Redistribution and use in source and binary forms, with or without
modification, are permitted provided that the following conditions are met:

 * Redistributions of source code must retain the above copyright notice, this
  list of conditions and the following disclaimer.

 * Redistributions in binary form must reproduce the above copyright notice,
  this list of conditions and the following disclaimer in the documentation
  and/or other materials provided with the distribution.

 * Neither the name of the copyright holder nor the names of its
  contributors may be used to endorse or promote products derived from
  this software without specific prior written permission.

THIS SOFTWARE IS PROVIDED BY THE COPYRIGHT HOLDERS AND CONTRIBUTORS "AS IS"
AND ANY EXPRESS OR IMPLIED WARRANTIES, INCLUDING, BUT NOT LIMITED TO, THE
IMPLIED WARRANTIES OF MERCHANTABILITY AND FITNESS FOR A PARTICULAR PURPOSE ARE
DISCLAIMED. IN NO EVENT SHALL THE COPYRIGHT HOLDER OR CONTRIBUTORS BE LIABLE
FOR ANY DIRECT, INDIRECT, INCIDENTAL, SPECIAL, EXEMPLARY, OR CONSEQUENTIAL
DAMAGES (INCLUDING, BUT NOT LIMITED TO, PROCUREMENT OF SUBSTITUTE GOODS OR
SERVICES; LOSS OF USE, DATA, OR PROFITS; OR BUSINESS INTERRUPTION) HOWEVER
CAUSED AND ON ANY THEORY OF LIABILITY, WHETHER IN CONTRACT, STRICT LIABILITY,
OR TORT (INCLUDING NEGLIGENCE OR OTHERWISE) ARISING IN ANY WAY OUT OF THE USE
OF THIS SOFTWARE, EVEN IF ADVISED OF THE POSSIBILITY OF SUCH DAMAGE.
 ******************************************************************************/

//
// Created by rgrandia on 26.02.20.
//

#pragma once

#include "ocs2_qp_solver/QpSolverTypes.h"
#include "ocs2_qp_solver/QpTrajectories.h"

#include <ocs2_core/cost/QuadraticCostFunction.h>
#include <ocs2_core/dynamics/LinearSystemDynamics.h>

namespace ocs2 {
namespace qp_solver {

/** Get random positive definite costs of n states and m inputs */
inline ScalarFunctionQuadraticApproximation getRandomCost(int n, int m) {
  Eigen::MatrixXd QPPR = Eigen::MatrixXd::Random(n + m, n + m);
  QPPR = QPPR.transpose() * QPPR;
  ScalarFunctionQuadraticApproximation cost;
  cost.dfdxx = QPPR.topLeftCorner(n, n);
  cost.dfdux = QPPR.bottomLeftCorner(m, n);
  cost.dfduu = QPPR.bottomRightCorner(m, m);
  cost.dfdx = Eigen::VectorXd::Random(n);
  cost.dfdu = Eigen::VectorXd::Random(m);
  cost.f = std::rand() / static_cast<double>(RAND_MAX);
  return cost;
}

template <size_t STATE_DIM, size_t INPUT_DIM>
std::unique_ptr<ocs2::QuadraticCostFunction<STATE_DIM, INPUT_DIM>> getOcs2Cost(const ScalarFunctionQuadraticApproximation& cost,
                                                                               const ScalarFunctionQuadraticApproximation& costFinal,
                                                                               const Eigen::VectorXd& xNominalIntermediate,
                                                                               const Eigen::VectorXd& uNominalIntermediate,
                                                                               const Eigen::VectorXd& xNominalFinal) {
  return std::unique_ptr<ocs2::QuadraticCostFunction<STATE_DIM, INPUT_DIM>>(new ocs2::QuadraticCostFunction<STATE_DIM, INPUT_DIM>(
      cost.dfdxx, cost.dfduu, xNominalIntermediate, uNominalIntermediate, costFinal.dfdxx, xNominalFinal, cost.dfdux));
}

/** Get random linear dynamics of n states and m inputs */
inline VectorFunctionLinearApproximation getRandomDynamics(int n, int m) {
  VectorFunctionLinearApproximation dynamics;
  dynamics.dfdx = Eigen::MatrixXd::Random(n, n);
  dynamics.dfdu = Eigen::MatrixXd::Random(n, m);
  dynamics.f = Eigen::VectorXd::Random(n);
  return dynamics;
}

template <size_t STATE_DIM, size_t INPUT_DIM>
std::unique_ptr<ocs2::LinearSystemDynamics<STATE_DIM, INPUT_DIM>> getOcs2Dynamics(const VectorFunctionLinearApproximation& dynamics) {
  return std::unique_ptr<ocs2::LinearSystemDynamics<STATE_DIM, INPUT_DIM>>(
<<<<<<< HEAD
      new ocs2::LinearSystemDynamics<STATE_DIM, INPUT_DIM>(dynamics.A, dynamics.B));
}

inline ContinuousTrajectory getRandomTrajectory(int N, int n, int m) {
  ContinuousTrajectory trajectory;
  double t = 0.0;
  for (int k = 0; k < N; ++k) {
    t += std::rand() / static_cast<double>(RAND_MAX);
    trajectory.timeTrajectory.push_back(t);  // some nonconstant time spacing
    trajectory.inputTrajectory.emplace_back(Eigen::VectorXd::Random(m));
    trajectory.stateTrajectory.emplace_back(Eigen::VectorXd::Random(n));
  }
  // Terminal
  t += std::rand() / static_cast<double>(RAND_MAX);
  trajectory.timeTrajectory.push_back(t);
  trajectory.stateTrajectory.emplace_back(Eigen::VectorXd::Random(n));
  return trajectory;
}

inline std::vector<LinearQuadraticStage> generateRandomProblem(const ProblemDimensions& problemDimensions) {
  const auto N = problemDimensions.numStages;
  std::vector<LinearQuadraticStage> lqProblem;
  lqProblem.reserve(N);

  for (int k = 0; k < N; ++k) {
    const auto nx_k = problemDimensions.numStates[k];
    const auto nu_k = problemDimensions.numInputs[k];
    lqProblem.emplace_back(getRandomCost(nx_k, nu_k), getRandomDynamics(nx_k, nu_k));
  }

  // Terminal Cost
  LinearQuadraticStage lq_stage;
  const auto nx_N = problemDimensions.numStates[N];
  lqProblem.emplace_back(getRandomCost(nx_N, 0), LinearDynamics());

  return lqProblem;
=======
      new ocs2::LinearSystemDynamics<STATE_DIM, INPUT_DIM>(dynamics.dfdx, dynamics.dfdu));
>>>>>>> 49491c06
}

/**
 * Compares to Eigen vectors on equality.
 * @param tol : tolerance (default value is 1e-12, which is the default of isApprox().
 */
inline bool isEqual(const Eigen::VectorXd& lhs, const Eigen::VectorXd& rhs, double tol = Eigen::NumTraits<double>::dummy_precision()) {
  if (lhs.norm() > tol && rhs.norm() > tol) {
    return lhs.isApprox(rhs, tol);
  } else {
    return (lhs - rhs).norm() < tol;
  }
}

/**
 * Compares two trajectories on element-wise approximate equality
 * @param tol : tolerance (default value is 1e-12, which is the default of isApprox().
 * @return Vectors are of equal length and equal values.
 */
inline bool isEqual(const std::vector<Eigen::VectorXd>& v0, const std::vector<Eigen::VectorXd>& v1,
                    double tol = Eigen::NumTraits<double>::dummy_precision()) {
  return (v0.size() == v1.size()) &&
         std::equal(v0.begin(), v0.end(), v1.begin(),
                    [tol](const Eigen::VectorXd& lhs, const Eigen::VectorXd& rhs) { return isEqual(lhs, rhs, tol); });
}

}  // namespace qp_solver
}  // namespace ocs2<|MERGE_RESOLUTION|>--- conflicted
+++ resolved
@@ -78,8 +78,7 @@
 template <size_t STATE_DIM, size_t INPUT_DIM>
 std::unique_ptr<ocs2::LinearSystemDynamics<STATE_DIM, INPUT_DIM>> getOcs2Dynamics(const VectorFunctionLinearApproximation& dynamics) {
   return std::unique_ptr<ocs2::LinearSystemDynamics<STATE_DIM, INPUT_DIM>>(
-<<<<<<< HEAD
-      new ocs2::LinearSystemDynamics<STATE_DIM, INPUT_DIM>(dynamics.A, dynamics.B));
+      new ocs2::LinearSystemDynamics<STATE_DIM, INPUT_DIM>(dynamics.dfdx, dynamics.dfdu));
 }
 
 inline ContinuousTrajectory getRandomTrajectory(int N, int n, int m) {
@@ -115,9 +114,6 @@
   lqProblem.emplace_back(getRandomCost(nx_N, 0), LinearDynamics());
 
   return lqProblem;
-=======
-      new ocs2::LinearSystemDynamics<STATE_DIM, INPUT_DIM>(dynamics.dfdx, dynamics.dfdu));
->>>>>>> 49491c06
 }
 
 /**
