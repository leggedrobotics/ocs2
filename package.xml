--- conflicted
+++ resolved
@@ -13,8 +13,4 @@
   <depend>ocs2_core</depend>
   <depend>roscpp</depend>
 
-<<<<<<< HEAD
-
-=======
->>>>>>> 5583bc0b
 </package>